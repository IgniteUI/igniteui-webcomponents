// Components
export { default as IgcAvatarComponent } from './components/avatar/avatar.js';
export { default as IgcAccordionComponent } from './components/accordion/accordion.js';
export { default as IgcBadgeComponent } from './components/badge/badge.js';
export { default as IgcBannerComponent } from './components/banner/banner.js';
export { default as IgcButtonComponent } from './components/button/button.js';
export { default as IgcButtonGroupComponent } from './components/button-group/button-group.js';
export { default as IgcCalendarComponent } from './components/calendar/calendar.js';
export { default as IgcCardComponent } from './components/card/card.js';
export { default as IgcCardActionsComponent } from './components/card/card.actions.js';
export { default as IgcCardContentComponent } from './components/card/card.content.js';
export { default as IgcCardHeaderComponent } from './components/card/card.header.js';
export { default as IgcCardMediaComponent } from './components/card/card.media.js';
export { default as IgcCarouselComponent } from './components/carousel/carousel.js';
export { default as IgcCarouselIndicatorComponent } from './components/carousel/carousel-indicator.js';
export { default as IgcCarouselSlideComponent } from './components/carousel/carousel-slide.js';
export { default as IgcChatComponent } from './components/chat/chat.js';
export { default as IgcCheckboxComponent } from './components/checkbox/checkbox.js';
export { default as IgcCircularProgressComponent } from './components/progress/circular-progress.js';
export { default as IgcCircularGradientComponent } from './components/progress/circular-gradient.js';
export { default as IgcChipComponent } from './components/chip/chip.js';
export { default as IgcComboComponent } from './components/combo/combo.js';
export { default as IgcDatePickerComponent } from './components/date-picker/date-picker.js';
export { default as IgcDateRangePickerComponent } from './components/date-range-picker/date-range-picker.js';
export { default as IgcDateTimeInputComponent } from './components/date-time-input/date-time-input.js';
export { default as IgcDialogComponent } from './components/dialog/dialog.js';
export { default as IgcDividerComponent } from './components/divider/divider.js';
export { default as IgcDropdownComponent } from './components/dropdown/dropdown.js';
export { default as IgcDropdownGroupComponent } from './components/dropdown/dropdown-group.js';
export { default as IgcDropdownHeaderComponent } from './components/dropdown/dropdown-header.js';
export { default as IgcDropdownItemComponent } from './components/dropdown/dropdown-item.js';
export { default as IgcFileInputComponent } from './components/file-input/file-input.js';
export { default as IgcSelectComponent } from './components/select/select.js';
export { default as IgcSelectGroupComponent } from './components/select/select-group.js';
export { default as IgcSelectHeaderComponent } from './components/select/select-header.js';
export { default as IgcSelectItemComponent } from './components/select/select-item.js';
export { default as IgcExpansionPanelComponent } from './components/expansion-panel/expansion-panel.js';
export { default as IgcIconComponent } from './components/icon/icon.js';
export { default as IgcIconButtonComponent } from './components/button/icon-button.js';
export { default as IgcInputComponent } from './components/input/input.js';
export { default as IgcLinearProgressComponent } from './components/progress/linear-progress.js';
export { default as IgcListComponent } from './components/list/list.js';
export { default as IgcListHeaderComponent } from './components/list/list-header.js';
export { default as IgcListItemComponent } from './components/list/list-item.js';
export { default as IgcMaskInputComponent } from './components/mask-input/mask-input.js';
export { default as IgcNavDrawerComponent } from './components/nav-drawer/nav-drawer.js';
export { default as IgcNavDrawerHeaderItemComponent } from './components/nav-drawer/nav-drawer-header-item.js';
export { default as IgcNavDrawerItemComponent } from './components/nav-drawer/nav-drawer-item.js';
export { default as IgcNavbarComponent } from './components/navbar/navbar.js';
export { default as IgcRadioGroupComponent } from './components/radio-group/radio-group.js';
export { default as IgcRadioComponent } from './components/radio/radio.js';
export { default as IgcRatingComponent } from './components/rating/rating.js';
export { default as IgcRatingSymbolComponent } from './components/rating/rating-symbol.js';
export { default as IgcRippleComponent } from './components/ripple/ripple.js';
export { default as IgcRangeSliderComponent } from './components/slider/range-slider.js';
export { default as IgcSnackbarComponent } from './components/snackbar/snackbar.js';
export { default as IgcSliderComponent } from './components/slider/slider.js';
export { default as IgcSliderLabelComponent } from './components/slider/slider-label.js';
export { default as IgcTabsComponent } from './components/tabs/tabs.js';
export { default as IgcTabComponent } from './components/tabs/tab.js';
export { default as IgcTileComponent } from './components/tile-manager/tile.js';
export { default as IgcTileManagerComponent } from './components/tile-manager/tile-manager.js';
export { default as IgcToastComponent } from './components/toast/toast.js';
export { default as IgcToggleButtonComponent } from './components/button-group/toggle-button.js';
export { default as IgcSwitchComponent } from './components/checkbox/switch.js';
export { default as IgcTextareaComponent } from './components/textarea/textarea.js';
export { default as IgcTreeComponent } from './components/tree/tree.js';
export { default as IgcTreeItemComponent } from './components/tree/tree-item.js';
export { default as IgcStepperComponent } from './components/stepper/stepper.js';
export { default as IgcStepComponent } from './components/stepper/step.js';
export { default as IgcTooltipComponent } from './components/tooltip/tooltip.js';

// definitions
export { defineComponents } from './components/common/definitions/defineComponents.js';
export { defineAllComponents } from './components/common/definitions/defineAllComponents.js';

// icon registration
export {
  registerIcon,
  registerIconFromText,
  setIconRef,
} from './components/icon/icon.registry.js';

// theming configuration
export { configureTheme } from './theming/config.js';

// localization objects
export {
  IgcCalendarResourceStringEN,
  type IgcCalendarResourceStrings,
<<<<<<< HEAD
} from './components/common/i18n/EN/calendar.resources.js';
export {
  type ICalendarResourceStrings,
  type ICarouselResourceStrings,
  type IComboResourceStrings,
  type IChipResourceStrings,
  type IDateRangePickerResourceStrings,
  type IValidationResourceStrings,
  CalendarResourceStringsEN,
  CarouselResourceStringsEN,
  ComboResourceStringsEN,
  ChipResourceStringsEN,
  DateRangePickerResourceStringsEN,
  ValidationResourceStringsEN,
  registerI18n,
  setCurrentI18n,
  getCurrentI18n,
  getCurrentResourceStrings,
} from 'igniteui-i18n-core';
=======
} from './components/common/i18n/calendar.resources.js';
export {
  IgcChatResourceStringEN,
  type IgcChatResourceStrings,
} from './components/common/i18n/chat.resources.js';
>>>>>>> a9ac4512

// Event maps
export type { IgcBannerComponentEventMap } from './components/banner/banner.js';
export type { IgcButtonGroupComponentEventMap } from './components/button-group/button-group.js';
export type { IgcCalendarComponentEventMap } from './components/calendar/types.js';
export type { IgcCarouselComponentEventMap } from './components/carousel/carousel.js';
export type { IgcChatComponentEventMap } from './components/chat/chat.js';
export type { IgcCheckboxComponentEventMap } from './components/checkbox/checkbox-base.js';
export type { IgcCheckboxComponentEventMap as IgcSwitchComponentEventMap } from './components/checkbox/checkbox-base.js';
export type { IgcChipComponentEventMap } from './components/chip/chip.js';
export type { IgcComboComponentEventMap } from './components/combo/types.js';
export type { IgcDatePickerComponentEventMap } from './components/date-picker/date-picker.js';
export type { IgcDateRangePickerComponentEventMap } from './components/date-range-picker/date-range-picker.js';
export type { IgcDateTimeInputComponentEventMap } from './components/date-time-input/date-time-input.js';
export type { IgcDialogComponentEventMap } from './components/dialog/dialog.js';
export type { IgcDropdownComponentEventMap } from './components/dropdown/dropdown.js';
export type { IgcExpansionPanelComponentEventMap } from './components/expansion-panel/expansion-panel.js';
export type { IgcInputComponentEventMap } from './components/input/input-base.js';
export type { IgcInputComponentEventMap as IgcMaskInputComponentEventMap } from './components/input/input-base.js';
export type { IgcFileInputComponentEventMap } from './components/file-input/file-input.js';
export type { IgcRadioComponentEventMap } from './components/radio/radio.js';
export type { IgcRatingComponentEventMap } from './components/rating/rating.js';
export type { IgcSelectComponentEventMap } from './components/select/select.js';
export type { IgcSliderComponentEventMap } from './components/slider/slider.js';
export type { IgcRangeSliderComponentEventMap } from './components/slider/range-slider.js';
export type { IgcSnackbarComponentEventMap } from './components/snackbar/snackbar.js';
export type { IgcStepperComponentEventMap } from './components/stepper/stepper.common.js';
export type { IgcTabsComponentEventMap } from './components/tabs/tabs.js';
export type { IgcTextareaComponentEventMap } from './components/textarea/textarea.js';
export type { IgcTileComponentEventMap } from './components/tile-manager/tile.js';
export type { IgcTreeComponentEventMap } from './components/tree/tree.common.js';
export type { IgcTooltipComponentEventMap } from './components/tooltip/tooltip.js';

// Public types
export type * from './components/types.js';
export type { IgcTileChangeStateEventArgs } from './components/tile-manager/tile.js';
export type {
  CalendarActiveView,
  CalendarHeaderOrientation,
  CalendarSelection,
  DateRangeDescriptor,
  WeekDays,
} from './components/calendar/types.js';
export { DateRangeType } from './components/calendar/types.js';
export type { IgcCheckboxChangeEventArgs } from './components/checkbox/checkbox-base.js';
export { DatePart } from './components/date-time-input/date-util.js';
export type { DatePartDeltas } from './components/date-time-input/date-util.js';
export type {
  CustomDateRange,
  DateRangeValue,
} from './components/date-range-picker/date-range-picker.js';
export type { PopoverPlacement } from './components/popover/popover.js';
export type { IgcRadioChangeEventArgs } from './components/radio/radio.js';
export type { IgcRangeSliderValueEventArgs } from './components/slider/range-slider.js';
export type {
  IgcActiveStepChangingEventArgs,
  IgcActiveStepChangedEventArgs,
} from './components/stepper/stepper.common.js';
export type { IgcTreeSelectionEventArgs } from './components/tree/tree.common.js';
export type {
  ComboItemTemplate,
  ComboTemplateProps,
  FilteringOptions,
  GroupingDirection,
  IgcComboChangeEventArgs,
} from './components/combo/types.js';
export type { IconMeta } from './components/icon/registry/types.js';
export type * from './components/chat/types.js';<|MERGE_RESOLUTION|>--- conflicted
+++ resolved
@@ -88,8 +88,11 @@
 export {
   IgcCalendarResourceStringEN,
   type IgcCalendarResourceStrings,
-<<<<<<< HEAD
 } from './components/common/i18n/EN/calendar.resources.js';
+export {
+  IgcChatResourceStringEN,
+  type IgcChatResourceStrings,
+} from './components/common/i18n/EN/chat.resources.js';
 export {
   type ICalendarResourceStrings,
   type ICarouselResourceStrings,
@@ -108,13 +111,6 @@
   getCurrentI18n,
   getCurrentResourceStrings,
 } from 'igniteui-i18n-core';
-=======
-} from './components/common/i18n/calendar.resources.js';
-export {
-  IgcChatResourceStringEN,
-  type IgcChatResourceStrings,
-} from './components/common/i18n/chat.resources.js';
->>>>>>> a9ac4512
 
 // Event maps
 export type { IgcBannerComponentEventMap } from './components/banner/banner.js';
