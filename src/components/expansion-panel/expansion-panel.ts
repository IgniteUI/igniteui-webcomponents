import { LitElement, html } from 'lit';
import { property, query } from 'lit/decorators.js';
<<<<<<< HEAD
import { Ref, createRef, ref } from 'lit/directives/ref.js';
=======
import { AnimationPlayer } from '../../animations/player.js';
import { growVerIn, growVerOut } from '../../animations/presets/grow/index.js';
import { themes } from '../../theming/theming-decorator.js';
import { defineComponents } from '../common/definitions/defineComponents.js';
>>>>>>> e441505d
import { Constructor } from '../common/mixins/constructor.js';
import { EventEmitterMixin } from '../common/mixins/event-emitter.js';
import { createCounter } from '../common/util.js';
import IgcIconComponent from '../icon/icon.js';
import { styles } from './themes/light/expansion-panel.base.css.js';
import { styles as bootstrap } from './themes/light/expansion-panel.bootstrap.css.js';
import { styles as fluent } from './themes/light/expansion-panel.fluent.css.js';
import { styles as indigo } from './themes/light/expansion-panel.indigo.css.js';
<<<<<<< HEAD
import { createCounter } from '../common/util.js';

import { defineComponents } from '../common/definitions/defineComponents.js';
import IgcIconComponent from '../icon/icon.js';
import {
  AnimationPlayer,
  growVerIn,
  growVerOut,
} from '../../animations/index.js';
import {
  addKeybindings,
  altKey,
  arrowDown,
  arrowUp,
} from '../common/controllers/key-bindings.js';
=======
>>>>>>> e441505d

defineComponents(IgcIconComponent);

export interface IgcExpansionPanelComponentEventMap {
  igcOpening: CustomEvent<IgcExpansionPanelComponent>;
  igcOpened: CustomEvent<IgcExpansionPanelComponent>;
  igcClosing: CustomEvent<IgcExpansionPanelComponent>;
  igcClosed: CustomEvent<IgcExpansionPanelComponent>;
}

/**
 * The Expansion Panel Component provides a way to display information in a toggleable way -
 * compact summary view containing title and description and expanded detail view containing
 * additional content to the summary header.
 *
 * @element igc-expansion-panel
 *
 * @slot - renders the default content of the panel
 * @slot title - renders the title of the panel's header
 * @slot subtitle - renders the subtitle of the panel's header
 * @slot indicator - renders the expand/collapsed indicator
 *
 * @fires igcOpening - Emitted before opening the expansion panel.
 * @fires igcOpened - Emitted after the expansion panel is opened.
 * @fires igcClosing - Emitted before closing the expansion panel.
 * @fires igcClosed - Emitted after the expansion panel is closed.
 *
 * @csspart header - The container of the expansion indicator, title and subtitle.
 * @csspart title -  The title container.
 * @csspart subtitle - The subtitle container.
 * @csspart indicator - The indicator container.
 * @csspart content - The expansion panel's content wrapper.
 */
@themes({
  light: { bootstrap, fluent, indigo },
  dark: { bootstrap, fluent, indigo },
})
export default class IgcExpansionPanelComponent extends EventEmitterMixin<
  IgcExpansionPanelComponentEventMap,
  Constructor<LitElement>
>(LitElement) {
  public static readonly tagName = 'igc-expansion-panel';
  public static styles = styles;
  private static readonly increment = createCounter();
  private animationPlayer!: AnimationPlayer;

  /**
   * Indicates whether the contents of the control should be visible.
   * @attr
   */
  @property({ reflect: true, type: Boolean })
  public open = false;

  /**
   * Get/Set whether the expansion panel is disabled. Disabled panels are ignored for user interactions.
   * @attr
   */
  @property({ reflect: true, type: Boolean })
  public disabled = false;

  /**
   * The indicator position of the expansion panel.
   * @attr indicator-position
   */
  @property({ reflect: true, attribute: 'indicator-position' })
  public indicatorPosition: 'start' | 'end' | 'none' = 'start';

  @query('[part~="content"]', true)
  protected panelContent!: HTMLElement;

  private panelId!: string;

  private headerRef: Ref<HTMLDivElement> = createRef();

  constructor() {
    super();

    addKeybindings(this, {
      ref: this.headerRef,
      bindingDefaults: { preventDefault: true },
    })
      .setActivateHandler(this.toggleWithEvent)
      .set([altKey, arrowDown], this.openWithEvent)
      .set([altKey, arrowUp], this.closeWithEvent);
  }

  public override connectedCallback() {
    super.connectedCallback();
    this.panelId =
      this.getAttribute('id') ||
      `igc-expansion-panel-${IgcExpansionPanelComponent.increment()}`;
  }

  protected override firstUpdated() {
    this.animationPlayer = new AnimationPlayer(this.panelContent);
  }

  private handleClicked() {
    this.headerRef.value!.focus();
    this.toggleWithEvent();
  }

  private toggleWithEvent() {
    if (this.disabled) return;
    this.open ? this.closeWithEvent() : this.openWithEvent();
  }

  private async toggleAnimation(dir: 'open' | 'close') {
    const animation = dir === 'open' ? growVerIn : growVerOut;

    const [_, event] = await Promise.all([
      this.animationPlayer.stopAll(),
      this.animationPlayer.play(animation()),
    ]);

    return event.type === 'finish';
  }

  private async openWithEvent() {
    if (
      this.open ||
      !this.emitEvent('igcOpening', { cancelable: true, detail: this })
    ) {
      return;
    }

    this.open = true;

    if (await this.toggleAnimation('open')) {
      this.emitEvent('igcOpened', { detail: this });
    }
  }

  private async closeWithEvent() {
    if (
      !this.open ||
      !this.emitEvent('igcClosing', { cancelable: true, detail: this })
    ) {
      return;
    }

    this.open = false;

    if (await this.toggleAnimation('close')) {
      this.emitEvent('igcClosed', { detail: this });
    }
  }

  /** Toggles panel open state. */
  public toggle(): void {
    this.open ? this.hide() : this.show();
  }

  /** Hides the panel content. */
  public hide(): void {
    if (this.open) {
      this.toggleAnimation('close');
    }

    this.open = false;
  }

  /** Shows the panel content. */
  public show(): void {
    if (!this.open) {
      this.toggleAnimation('open');
    }

    this.open = true;
  }

  private indicatorTemplate() {
    return html`
      <div part="indicator" aria-hidden="true">
        <slot name="indicator">
          <igc-icon
            name=${this.open ? 'keyboard_arrow_up' : 'keyboard_arrow_down'}
            collection="internal"
          >
          </igc-icon>
        </slot>
      </div>
    `;
  }

  private headerTemplate() {
    return html`
      <div
        ${ref(this.headerRef)}
        part="header"
        id="${this.panelId!}-header"
        role="button"
        aria-expanded="${this.open}"
        aria-disabled="${this.disabled}"
        aria-controls="${this.panelId!}-content"
        tabindex=${this.disabled ? '-1' : '0'}
        @click=${this.handleClicked}
      >
        ${this.indicatorTemplate()}
        <div>
          <slot name="title" part="title"></slot>
          <slot name="subtitle" part="subtitle"></slot>
        </div>
      </div>
    `;
  }

  private contentTemplate() {
    return html`
      <div
        part="content"
        role="region"
        id="${this.panelId!}-content"
        aria-labelledby="${this.panelId!}-header"
        .inert=${!this.open}
        aria-hidden=${!this.open}
      >
        <slot></slot>
      </div>
    `;
  }

  protected override render() {
    return html`${this.headerTemplate()}${this.contentTemplate()}`;
  }
}

declare global {
  interface HTMLElementTagNameMap {
    'igc-expansion-panel': IgcExpansionPanelComponent;
  }
}<|MERGE_RESOLUTION|>--- conflicted
+++ resolved
@@ -1,13 +1,16 @@
 import { LitElement, html } from 'lit';
 import { property, query } from 'lit/decorators.js';
-<<<<<<< HEAD
 import { Ref, createRef, ref } from 'lit/directives/ref.js';
-=======
 import { AnimationPlayer } from '../../animations/player.js';
 import { growVerIn, growVerOut } from '../../animations/presets/grow/index.js';
 import { themes } from '../../theming/theming-decorator.js';
+import {
+  addKeybindings,
+  altKey,
+  arrowDown,
+  arrowUp,
+} from '../common/controllers/key-bindings.js';
 import { defineComponents } from '../common/definitions/defineComponents.js';
->>>>>>> e441505d
 import { Constructor } from '../common/mixins/constructor.js';
 import { EventEmitterMixin } from '../common/mixins/event-emitter.js';
 import { createCounter } from '../common/util.js';
@@ -16,24 +19,6 @@
 import { styles as bootstrap } from './themes/light/expansion-panel.bootstrap.css.js';
 import { styles as fluent } from './themes/light/expansion-panel.fluent.css.js';
 import { styles as indigo } from './themes/light/expansion-panel.indigo.css.js';
-<<<<<<< HEAD
-import { createCounter } from '../common/util.js';
-
-import { defineComponents } from '../common/definitions/defineComponents.js';
-import IgcIconComponent from '../icon/icon.js';
-import {
-  AnimationPlayer,
-  growVerIn,
-  growVerOut,
-} from '../../animations/index.js';
-import {
-  addKeybindings,
-  altKey,
-  arrowDown,
-  arrowUp,
-} from '../common/controllers/key-bindings.js';
-=======
->>>>>>> e441505d
 
 defineComponents(IgcIconComponent);
 
