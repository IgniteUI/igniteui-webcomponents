import { LitElement, html, nothing } from 'lit';
import { property } from 'lit/decorators.js';

import { styles } from './themes/light/chip.base.css.js';
import { styles as bootstrap } from './themes/light/chip.bootstrap.css.js';
import { styles as fluent } from './themes/light/chip.fluent.css.js';
import { styles as indigo } from './themes/light/chip.indigo.css.js';
import { styles as material } from './themes/light/chip.material.css.js';
import { themes } from '../../theming/theming-decorator.js';
import { blazorTwoWayBind } from '../common/decorators/blazorTwoWayBind.js';
import { registerComponent } from '../common/definitions/register.js';
import { Constructor } from '../common/mixins/constructor.js';
import { EventEmitterMixin } from '../common/mixins/event-emitter.js';
import { SizableMixin } from '../common/mixins/sizable.js';
import IgcIconComponent from '../icon/icon.js';
<<<<<<< HEAD
import { styles } from './themes/chip.base.css.js';
import { all } from './themes/themes.js';
=======
>>>>>>> 36e0bac5

export interface IgcChipEventMap {
  igcRemove: CustomEvent<boolean>;
  igcSelect: CustomEvent<boolean>;
}
/**
 * Chips help people enter information, make selections, filter content, or trigger actions.
 *
 * @element igc-chip
 *
 * @slot - Renders the chip data.
 * @slot prefix - Renders content before the data of the chip.
 * @slot suffix - Renders content after the data of the chip.
 *
 * @fires igcRemove - Emits an event when the chip component is removed. Returns the removed chip component.
 * @fires igcSelect - Emits event when the chip component is selected/deselected and any related animations and transitions also end.
 *
 * @csspart base - The base wrapper of the chip.
 * @csspart prefix - The prefix container of the chip.
 * @csspart suffix - The suffix container of the chip.
 */
@themes(all)
export default class IgcChipComponent extends SizableMixin(
  EventEmitterMixin<IgcChipEventMap, Constructor<LitElement>>(LitElement)
) {
  public static readonly tagName = 'igc-chip';
  public static styles = styles;

  public static register() {
    registerComponent(this, IgcIconComponent);
  }

  /**
   * Sets the disabled state for the chip.
   * @attr
   */
  @property({ type: Boolean, reflect: true })
  public disabled = false;

  /**
   * Defines if the chip is removable or not.
   * @attr
   */
  @property({ type: Boolean, reflect: true })
  public removable = false;

  /**
   * Defines if the chip is selectable or not.
   * @attr
   */
  @property({ type: Boolean, reflect: true })
  public selectable = false;

  /**
   * Defines if the chip is selected or not.
   * @attr
   */
  @property({ type: Boolean, reflect: true })
  @blazorTwoWayBind('igcSelect', 'detail')
  public selected = false;

  /**
   * A property that sets the color variant of the chip component.
   * @attr
   */
  @property({ reflect: true })
  public variant!: 'primary' | 'success' | 'danger' | 'warning' | 'info';

  constructor() {
    super();
    this.size = 'medium';
  }

  protected handleSelect() {
    if (this.selectable) {
      this.selected = !this.selected;
      this.emitEvent('igcSelect', { detail: this.selected });
    }
  }

  protected handleRemove(e: Event) {
    this.emitEvent('igcRemove');
    e.stopPropagation();
  }

  protected handleKeyup(e: KeyboardEvent) {
    if (/\s|enter/i.test(e.key)) {
      this.handleRemove(e);
    }
  }

  protected override render() {
    return html`
      <button
        part="base"
        .disabled="${this.disabled}"
        aria-selected="${this.selected ? 'true' : 'false'}"
        aria-disabled="${this.disabled ? 'true' : 'false'}"
        @click=${this.handleSelect}
      >
        <span part="prefix">
          ${this.selectable && this.selected
            ? html`<slot @slotchange=${this.slotChanges} name="select">
                <igc-icon
                  size=${this.size}
                  name="chip_select"
                  collection="internal"
                ></igc-icon>
              </slot>`
            : nothing}
          <slot name="start"></slot>
          <slot name="prefix"></slot>
        </span>
        <slot></slot>
        <span part="suffix">
          <slot name="end"></slot>
          <slot name="suffix"></slot>
          ${this.removable && !this.disabled
            ? html`<slot
                @slotchange=${this.slotChanges}
                @click=${this.handleRemove}
                @keyup=${this.handleKeyup}
                name="remove"
              >
                <igc-icon
                  size=${this.size}
                  name="chip_cancel"
                  collection="internal"
                  tabindex="0"
                  role="button"
                  aria-label="remove"
                ></igc-icon>
              </slot>`
            : nothing}
        </span>
      </button>
    `;
  }

  protected slotChanges() {
    this.requestUpdate();
  }
}

declare global {
  interface HTMLElementTagNameMap {
    'igc-chip': IgcChipComponent;
  }
}<|MERGE_RESOLUTION|>--- conflicted
+++ resolved
@@ -1,11 +1,8 @@
 import { LitElement, html, nothing } from 'lit';
 import { property } from 'lit/decorators.js';
 
-import { styles } from './themes/light/chip.base.css.js';
-import { styles as bootstrap } from './themes/light/chip.bootstrap.css.js';
-import { styles as fluent } from './themes/light/chip.fluent.css.js';
-import { styles as indigo } from './themes/light/chip.indigo.css.js';
-import { styles as material } from './themes/light/chip.material.css.js';
+import { styles } from './themes/chip.base.css.js';
+import { all } from './themes/themes.js';
 import { themes } from '../../theming/theming-decorator.js';
 import { blazorTwoWayBind } from '../common/decorators/blazorTwoWayBind.js';
 import { registerComponent } from '../common/definitions/register.js';
@@ -13,11 +10,6 @@
 import { EventEmitterMixin } from '../common/mixins/event-emitter.js';
 import { SizableMixin } from '../common/mixins/sizable.js';
 import IgcIconComponent from '../icon/icon.js';
-<<<<<<< HEAD
-import { styles } from './themes/chip.base.css.js';
-import { all } from './themes/themes.js';
-=======
->>>>>>> 36e0bac5
 
 export interface IgcChipEventMap {
   igcRemove: CustomEvent<boolean>;
