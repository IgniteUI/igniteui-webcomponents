/** READ BEFORE YOU MODIFY THIS FILE!
 *
 * Before you add/modify an icon reference, please think about the semantics of the icon you are adding/modifying.
 *
 * Icon aliases have sematic meaning depending on the context in which they are used.
 * For instance, if your component handles toggling between expanded and collapsed states,
 * you may want to use the already existing `expand` and `collapse` aliases that point to
 * the `expand_more` and `expand_less` icons in the material font set.
 *
 * It may so happen, however, that the design of your component requires you to use the `chevron_right` for the
 * expand icon and the `expand_more` for the collapse icon. In this case the `tree_expand` and `tree_collapse` aliases
 * would be appropriate.
 * This distinction is important when choosing which icon to use for your component as it will have an impact
 * when a user decides to rewire the `expand`/`collapse` icons to some other icons.
 *
 * Likewise, modifying existing references should be handled with caution as many component in the framework already
 * share icons that have equivalent semantic meaning. For example, the `Paginator`, `Grid Filtering Row`,
 * and `Tabs` components in Ignite UI for Angular all use the `prev` and `next` icons for navigating between pages
 * or lists of items. Changing the underlying target for those icons should be done in a way that suits all components.
 *
 * Keep in mind that icon aliases and their underlying names are shared between Ignite UI component frameworks
 * and changing an alias name here should be reflected in the other frameworks as well.
 *
 * To get acquainted with which component uses what icon, please make sure to read the
 * [docs](https://infragistics.com/products/ignite-ui-angular/Angular/components/icon-service#internal-usage).
 */
import type {
  IconMeta,
  IconReference,
  IconThemeKey,
} from './registry/types.js';

type Icon = { [key in IconThemeKey]?: IconMeta };

export const iconReferences: IconReference[] = [];
const makeIconRefs = (icons: Icon) => {
  return new Map(
    Object.entries(icons).map((icon) => {
      return icon as [theme: IconThemeKey, IconMeta];
    })
  );
};

const addIcon = (name: string, target: Icon) => {
  const icon = {
    alias: {
      name,
      collection: 'default',
    },
    target: makeIconRefs(target),
  };

  iconReferences.push(icon as IconReference);
};

addIcon('expand', {
  default: {
    name: 'keyboard_arrow_down',
    collection: 'internal',
  },
  indigo: {
    name: 'indigo_chevron_down',
    collection: 'internal',
  },
});
addIcon('collapse', {
  default: {
    name: 'keyboard_arrow_up',
    collection: 'internal',
  },
  indigo: {
    name: 'indigo_chevron_up',
    collection: 'internal',
  },
});
addIcon('arrow_prev', {
  default: {
    name: 'navigate_before',
    collection: 'internal',
  },
  fluent: {
    name: 'arrow_upward',
    collection: 'internal',
  },
  indigo: {
    name: 'indigo_chevron_left',
    collection: 'internal',
  },
});
addIcon('arrow_next', {
  default: {
    name: 'navigate_next',
    collection: 'internal',
  },
  fluent: {
    name: 'arrow_downward',
    collection: 'internal',
  },
  indigo: {
    name: 'indigo_chevron_right',
    collection: 'internal',
  },
});
addIcon('selected', {
  default: {
    name: 'chip_select',
    collection: 'internal',
  },
});
addIcon('remove', {
  default: {
    name: 'chip_cancel',
    collection: 'internal',
  },
});
addIcon('input_clear', {
  default: {
    name: 'clear',
    collection: 'internal',
  },
  indigo: {
    name: 'indigo_clear',
    collection: 'internal',
  },
});
addIcon('input_expand', {
  default: {
    name: 'arrow_drop_down',
    collection: 'internal',
  },
  material: {
    name: 'keyboard_arrow_down',
    collection: 'internal',
  },
  indigo: {
    name: 'indigo_chevron_down',
    collection: 'internal',
  },
});
addIcon('input_collapse', {
  default: {
    name: 'arrow_drop_up',
    collection: 'internal',
  },
  material: {
    name: 'keyboard_arrow_up',
    collection: 'internal',
  },
  indigo: {
    name: 'indigo_chevron_up',
    collection: 'internal',
  },
});
addIcon('chevron_right', {
  default: {
    name: 'keyboard_arrow_right',
    collection: 'internal',
  },
  indigo: {
    name: 'indigo_chevron_right',
    collection: 'internal',
  },
});
addIcon('chevron_left', {
  default: {
    name: 'navigate_before',
    collection: 'internal',
  },
  indigo: {
    name: 'indigo_chevron_left',
    collection: 'internal',
  },
});
addIcon('case_sensitive', {
  default: {
    name: 'case_sensitive',
    collection: 'internal',
  },
});
addIcon('today', {
  default: {
    name: 'calendar_today',
    collection: 'internal',
  },
});
addIcon('star_filled', {
  default: {
    name: 'star',
    collection: 'internal',
  },
});
addIcon('star_outlined', {
  default: {
    name: 'star_border',
    collection: 'internal',
  },
});
addIcon('prev', {
  default: {
    name: 'navigate_before',
    collection: 'internal',
  },
});
addIcon('next', {
  default: {
    name: 'navigate_next',
    collection: 'internal',
  },
});
addIcon('tree_expand', {
  default: {
    name: 'keyboard_arrow_right',
    collection: 'internal',
  },
  indigo: {
    name: 'indigo_chevron_right',
    collection: 'internal',
  },
});
addIcon('tree_collapse', {
  default: {
    name: 'keyboard_arrow_down',
    collection: 'internal',
  },
<<<<<<< HEAD
});
addIcon('validation_error', {
  default: {
    name: 'chip_cancel',
=======
  indigo: {
    name: 'indigo_chevron_down',
>>>>>>> 6659e391
    collection: 'internal',
  },
});<|MERGE_RESOLUTION|>--- conflicted
+++ resolved
@@ -222,15 +222,14 @@
     name: 'keyboard_arrow_down',
     collection: 'internal',
   },
-<<<<<<< HEAD
+  indigo: {
+    name: 'indigo_chevron_down',
+    collection: 'internal',
+  },
 });
 addIcon('validation_error', {
   default: {
     name: 'chip_cancel',
-=======
-  indigo: {
-    name: 'indigo_chevron_down',
->>>>>>> 6659e391
     collection: 'internal',
   },
 });