--- conflicted
+++ resolved
@@ -60,19 +60,8 @@
     })}`;
   };
 
-<<<<<<< HEAD
-  const attachmentContentTemplate = (attachments: any[]) => {
-    return html`${attachments.map((attachment) => {
-=======
-  const attachmentActionsTemplate = (message: any) => {
-    return html`${message.attachments.map(() => {
-      return html`<igc-button>?</igc-button>`;
-    })}`;
-  };
-
   const attachmentContentTemplate = (message: any) => {
     return html`${message.attachments.map((attachment: any) => {
->>>>>>> 62a88791
       return html`<p>
         This is a template rendered as content of ${attachment.name}
       </p>`;
