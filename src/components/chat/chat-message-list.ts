import { consume } from '@lit/context';
import { html, LitElement, nothing } from 'lit';
import { repeat } from 'lit/directives/repeat.js';
import { chatContext } from '../common/context.js';
import { registerComponent } from '../common/definitions/register.js';
import IgcChatMessageComponent from './chat-message.js';
import type { ChatState } from './chat-state.js';
import { styles } from './themes/message-list.base.css.js';
import { styles as shared } from './themes/shared/message-list.common.css.js';
import type { IgcMessage } from './types.js';

/**
 * A chat message list component that displays a list of chat messages grouped by date.
 *
 * @element igc-chat-message-list
 *
 * This component:
 * - Renders messages using the `<igc-chat-message>` component.
 * - Supports keyboard navigation between messages (Home, End, ArrowUp, ArrowDown).
 * - Manages focus highlighting on active messages.
 * - Automatically scrolls to the bottom when new messages arrive, unless auto-scroll is disabled.
 * - Displays a typing indicator if the chat state option `isComposing` is true.
 *
 * Accessibility:
 * - Uses ARIA roles and properties for grouping and active descendant management.
 * - Message items have role="option" for assistive technologies.
 *
 */
export default class IgcChatMessageListComponent extends LitElement {
  /** Tag name of the custom element. */
  public static readonly tagName = 'igc-chat-message-list';

  /** Styles applied to the component */
  public static override styles = [styles, shared];

  /**
   * Registers this component and its dependencies.
   * Used internally for component setup.
   */
  /* blazorSuppress */
  public static register() {
    registerComponent(IgcChatMessageListComponent, IgcChatMessageComponent);
  }

  /**
   * Consumed chat state context providing messages, options, and user data.
   * @private
   */
  @consume({ context: chatContext, subscribe: true })
  private _chatState?: ChatState;

  /**
   * Formats a date to a human-readable label.
   * Returns 'Today', 'Yesterday', or localized date string.
   * @param date - Date object to format
   * @returns formatted string
   * @private
   */
  private formatDate(date: Date): string {
    const today = new Date();
    const yesterday = new Date(today);
    yesterday.setDate(yesterday.getDate() - 1);

    if (date.toDateString() === today.toDateString()) {
      return 'Today';
    }

    if (date.toDateString() === yesterday.toDateString()) {
      return 'Yesterday';
    }

    return date.toLocaleDateString('en-US', {
      weekday: 'long',
      month: 'short',
      day: 'numeric',
    });
  }

  /**
   * Groups messages by their date labels.
   * @param messages - Array of messages to group
   * @returns Array of groups with date label and messages
   * @private
   */
  private groupMessagesByDate(
    messages: IgcMessage[]
  ): { date: string; messages: IgcMessage[] }[] {
    const grouped: { [key: string]: IgcMessage[] } = {};

    messages.forEach((message) => {
      const dateStr = this.formatDate(message.timestamp);
      if (!grouped[dateStr]) {
        grouped[dateStr] = [];
      }
      grouped[dateStr].push(message);
    });

    return Object.keys(grouped).map((date) => ({
      date,
      messages: grouped[date],
    }));
  }

  /**
   * Scrolls the container to the bottom, typically called after new messages are rendered.
   * @private
   */
  private scrollToBottom() {
    requestAnimationFrame(() => {
      const container = this.shadowRoot?.host as HTMLElement;
      if (container) {
        container.scrollTop = container.scrollHeight;
      }
    });
  }

  /**
   * Scrolls the view to a specific message by id.
   * @param messageId - The id of the message to scroll to
   * @private
   */
  private scrollToMessage(messageId: string) {
    const messageElement = this.shadowRoot?.querySelector(
      `#message-${messageId}`
    );
    messageElement?.scrollIntoView();
  }

  /**
   * Lifecycle: called when the component updates.
   * Scrolls to bottom unless auto-scroll is disabled.
   */
  protected override updated() {
    if (!this._chatState?.options?.disableAutoScroll) {
      this.scrollToBottom();
    }
  }

  /**
   * Lifecycle: called after first render.
   * Scrolls to bottom unless auto-scroll is disabled.
   */
  protected override firstUpdated() {
    if (this._chatState) {
      if (!this._chatState.options?.disableAutoScroll) {
        this.scrollToBottom();
      }
    }
  }

  /**
   * Renders the typing indicator template if composing.
   * @protected
   */
  protected *renderLoadingTemplate() {
    yield html`${this._chatState?.options?.templates?.composingIndicatorTemplate
      ? this._chatState.options.templates.composingIndicatorTemplate
<<<<<<< HEAD
      : this._chatState?.defaultComposingIndicatorTemplate}`;
=======
      : html`<div part="typing-indicator">
          <div part="typing-dot"></div>
          <div part="typing-dot"></div>
          <div part="typing-dot"></div>
          <div part="typing-dot"></div>
        </div>`}`;
>>>>>>> b5654096
  }

  /**
   * Main render method.
   * Groups messages by date and renders each message.
   * Shows the typing indicator if applicable.
   */
  protected override render() {
    const groupedMessages = this.groupMessagesByDate(
      this._chatState?.messages ?? []
    );

    return html`
      <div
        part="message-container"
        role="group"
        aria-label="Message list"
        tabindex="0"
      ></div>
        <div part="message-list">
          ${repeat(
            groupedMessages,
            (group) => group.date,
            (group) => html`
              ${repeat(
                group.messages,
                (message) => message.id,
                (message) => {
                  const messageId = `message-${message.id}`;
                  return html`
                    <igc-chat-message
                      id=${messageId}
                      role="option"
                      part="message-item"
                      .message=${message}
                    >
                    </igc-chat-message>
                  `;
                }
              )}
            `
          )}
          ${
            this._chatState?.options?.isComposing
              ? this.renderLoadingTemplate()
              : nothing
          }
        </div>
      </div>
    `;
  }
}

declare global {
  interface HTMLElementTagNameMap {
    'igc-chat-message-list': IgcChatMessageListComponent;
  }
}<|MERGE_RESOLUTION|>--- conflicted
+++ resolved
@@ -115,18 +115,6 @@
   }
 
   /**
-   * Scrolls the view to a specific message by id.
-   * @param messageId - The id of the message to scroll to
-   * @private
-   */
-  private scrollToMessage(messageId: string) {
-    const messageElement = this.shadowRoot?.querySelector(
-      `#message-${messageId}`
-    );
-    messageElement?.scrollIntoView();
-  }
-
-  /**
    * Lifecycle: called when the component updates.
    * Scrolls to bottom unless auto-scroll is disabled.
    */
@@ -155,16 +143,7 @@
   protected *renderLoadingTemplate() {
     yield html`${this._chatState?.options?.templates?.composingIndicatorTemplate
       ? this._chatState.options.templates.composingIndicatorTemplate
-<<<<<<< HEAD
       : this._chatState?.defaultComposingIndicatorTemplate}`;
-=======
-      : html`<div part="typing-indicator">
-          <div part="typing-dot"></div>
-          <div part="typing-dot"></div>
-          <div part="typing-dot"></div>
-          <div part="typing-dot"></div>
-        </div>`}`;
->>>>>>> b5654096
   }
 
   /**
