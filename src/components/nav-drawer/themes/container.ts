import { css } from 'lit';

import type { Themes } from '../../../theming/types.js';
// Dark Overrides
import { styles as bootstrapDark } from './dark/container/nav-drawer.bootstrap.css.js';
import { styles as fluentDark } from './dark/container/nav-drawer.fluent.css.js';
import { styles as indigoDark } from './dark/container/nav-drawer.indigo.css.js';
import { styles as materialDark } from './dark/container/nav-drawer.material.css.js';
// Light Overrides
import { styles as bootstrapLight } from './light/container/nav-drawer.bootstrap.css.js';
import { styles as fluentLight } from './light/container/nav-drawer.fluent.css.js';
import { styles as indigoLight } from './light/container/nav-drawer.indigo.css.js';
import { styles as materialLight } from './light/container/nav-drawer.material.css.js';
import { styles as shared } from './light/container/nav-drawer.shared.css.js';
// Shared Styles
import { styles as bootstrap } from './shared/container/nav-drawer.bootstrap.css.js';
import { styles as fluent } from './shared/container/nav-drawer.fluent.css.js';
<<<<<<< HEAD
import { styles as material } from './shared/container/nav-drawer.material.css.js';
import { Themes } from '../../../theming/types.js';
=======
import { styles as indigo } from './shared/container/nav-drawer.indigo.css.js';
>>>>>>> 5abf935b

const light = {
  shared: css`
    ${shared}
  `,
  bootstrap: css`
    ${bootstrap} ${bootstrapLight}
  `,
  material: css`
    ${material} ${materialLight}
  `,
  fluent: css`
    ${fluent} ${fluentLight}
  `,
  indigo: css`
    ${indigoLight}
  `,
};

const dark = {
  shared: css`
    ${shared}
  `,
  bootstrap: css`
    ${bootstrap} ${bootstrapDark}
  `,
  material: css`
    ${material} ${materialDark}
  `,
  fluent: css`
    ${fluent} ${fluentDark}
  `,
  indigo: css`
    ${indigoDark}
  `,
};

export const all: Themes = { light, dark };<|MERGE_RESOLUTION|>--- conflicted
+++ resolved
@@ -15,12 +15,8 @@
 // Shared Styles
 import { styles as bootstrap } from './shared/container/nav-drawer.bootstrap.css.js';
 import { styles as fluent } from './shared/container/nav-drawer.fluent.css.js';
-<<<<<<< HEAD
 import { styles as material } from './shared/container/nav-drawer.material.css.js';
-import { Themes } from '../../../theming/types.js';
-=======
 import { styles as indigo } from './shared/container/nav-drawer.indigo.css.js';
->>>>>>> 5abf935b
 
 const light = {
   shared: css`
