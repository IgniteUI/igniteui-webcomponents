import { elementUpdated, expect, fixture, html } from '@open-wc/testing';
import type { TemplateResult } from 'lit';
import { spy } from 'sinon';

<<<<<<< HEAD
import { defineComponents } from '../common/definitions/defineComponents.js';
import {
  FormAssociatedTestBed,
  checkValidationSlots,
  isFocused,
} from '../common/utils.spec.js';
import IgcRadioComponent from './radio.js';
=======
import { IgcRadioComponent, defineComponents } from '../../index.js';
import { first, last } from '../common/util.js';
import { FormAssociatedTestBed, isFocused } from '../common/utils.spec.js';
>>>>>>> d93f7c3a

describe('Radio Component', () => {
  before(() => {
    defineComponents(IgcRadioComponent);
  });

  const label = 'Apple';
  let radio: IgcRadioComponent;
  let input: HTMLInputElement;

  const DIFF_OPTIONS = {
    ignoreAttributes: [
      'id',
      'part',
      'aria-checked',
      'aria-disabled',
      'aria-labelledby',
      'tabindex',
      'type',
    ],
  };

  describe('', () => {
    beforeEach(async () => {
      radio = await fixture<IgcRadioComponent>(
        html`<igc-radio>${label}</igc-radio>`
      );
      input = radio.renderRoot.querySelector('input')!;
    });

    it('is initialized with the proper default values', async () => {
      expect(input.id).to.equal('radio-1');
      expect(radio.name).to.be.undefined;
      expect(input.name).to.equal('');
      expect(radio.value).to.be.undefined;
      expect(input.value).to.equal('on');
      expect(radio.checked).to.equal(false);
      expect(input.checked).to.equal(false);
      expect(radio.invalid).to.equal(false);
      expect(radio.disabled).to.equal(false);
      expect(input.disabled).to.equal(false);
      expect(radio.required).to.equal(false);
      expect(input.required).to.equal(false);
      expect(radio.labelPosition).to.equal('after');
    });

    it('renders a radio element successfully', async () => {
      await expect(radio).shadowDom.to.be.accessible();
    });

    it('sets label position properly', async () => {
      radio.labelPosition = 'before';
      await elementUpdated(radio);
      expect(radio).dom.to.equal(
        `<igc-radio label-position="before">${label}</igc-radio>`
      );

      radio.labelPosition = 'after';
      await elementUpdated(radio);
      expect(radio).dom.to.equal(
        `<igc-radio label-position="after">${label}</igc-radio>`
      );
    });

    it('sets invalid properly', async () => {
      radio.invalid = true;
      await elementUpdated(radio);
      expect(radio).dom.to.equal(
        `<igc-radio invalid label-position="after">${label}</igc-radio>`
      );

      radio.invalid = false;
      await elementUpdated(radio);
      expect(radio).dom.to.equal(
        `<igc-radio label-position="after">${label}</igc-radio>`
      );
    });

    it('sets the name property successfully', async () => {
      const name = 'fruit';

      radio.name = name;
      expect(radio.name).to.equal(name);

      await elementUpdated(radio);
      expect(input).dom.to.equal(`<input name="${name}"/>`, DIFF_OPTIONS);
    });

    it('sets the value property successfully', async () => {
      const value = 'apple';

      radio.value = value;
      expect(radio.value).to.equal(value);

      await elementUpdated(radio);
      expect(input).dom.to.equal(`<input value="${value}"/>`, DIFF_OPTIONS);
    });

    it('sets the checked property successfully', async () => {
      const DIFF_OPTIONS = {
        ignoreAttributes: [
          'id',
          'part',
          'aria-disabled',
          'aria-labelledby',
          'tabindex',
          'type',
        ],
      };

      radio.checked = true;
      expect(radio.checked).to.be.true;
      await elementUpdated(radio);
      expect(input).dom.to.equal(`<input aria-checked="true" />`, DIFF_OPTIONS);

      radio.checked = false;
      expect(radio.checked).to.be.false;
      await elementUpdated(radio);

      expect(input).dom.to.equal(
        `<input aria-checked="false" />`,
        DIFF_OPTIONS
      );
    });

    it('sets the disabled property successfully', async () => {
      const DIFF_OPTIONS = {
        ignoreAttributes: [
          'id',
          'part',
          'aria-checked',
          'aria-labelledby',
          'tabindex',
          'type',
        ],
      };

      radio.disabled = true;
      expect(radio.disabled).to.be.true;
      await elementUpdated(radio);
      expect(input).dom.to.equal(
        `<input disabled aria-disabled="true" />`,
        DIFF_OPTIONS
      );

      radio.disabled = false;
      expect(radio.disabled).to.be.false;
      await elementUpdated(radio);

      expect(input).dom.to.equal(
        `<input aria-disabled="false" />`,
        DIFF_OPTIONS
      );
    });

    it('sets the required property successfully', async () => {
      radio.required = true;
      expect(radio.required).to.be.true;
      await elementUpdated(radio);
      expect(input).dom.to.equal('<input required />', DIFF_OPTIONS);

      radio.required = false;
      expect(radio.required).to.be.false;
      await elementUpdated(radio);

      expect(input).dom.to.equal('<input />', DIFF_OPTIONS);
    });

    it('should have correct focus states between Light/Shadow DOM', () => {
      radio.focus();
      expect(isFocused(radio)).to.be.true;
      expect(isFocused(input)).to.be.true;

      radio.blur();
      expect(isFocused(radio)).to.be.false;
      expect(isFocused(input)).to.be.false;
    });

    it('should emit igcChange event when radio is checked', async () => {
      const eventSpy = spy(radio, 'emitEvent');
      radio.click();

      await elementUpdated(radio);
      expect(eventSpy).calledWithExactly('igcChange', {
        detail: {
          checked: true,
          value: undefined,
        },
      });
    });

    it('it should not emit igcChange event on already checked radio', async () => {
      const eventSpy = spy(radio, 'emitEvent');

      radio.click();
      await elementUpdated(radio);
      expect(eventSpy.getCalls()).lengthOf(1);

      radio.click();
      await elementUpdated(radio);
      expect(eventSpy.getCalls()).lengthOf(1);
    });

    it('should be able to use external elements as label', async () => {
      const labelId = 'my-label';
      const radio = await fixture<IgcRadioComponent>(
        html`<igc-radio aria-labelledby="${labelId}"></igc-radio>
          <span id="${labelId}">My Label</span>`
      );
      const input = radio.renderRoot.querySelector('input') as HTMLInputElement;

      expect(radio.getAttribute('aria-labelledby')).to.equal(labelId);
      expect(input.getAttribute('aria-labelledby')).to.equal(labelId);
    });
  });

  describe('Form integration', () => {
    const values = [1, 2, 3];
    let radios: IgcRadioComponent[] = [];
    const spec = new FormAssociatedTestBed<IgcRadioComponent>(
      html`${values.map(
        (e) => html`<igc-radio name="radio" value=${e}>${e}</igc-radio>`
      )}`
    );

    beforeEach(async () => {
      await spec.setup(IgcRadioComponent.tagName);
      radios = Array.from(
        spec.form.querySelectorAll(IgcRadioComponent.tagName)
      );
    });

    it('is form associated', async () => {
      for (const radio of radios) {
        expect(radio.form).to.eql(spec.form);
      }
    });

    it('is not associated on submit if not checked', async () => {
      expect(spec.submit()?.get(spec.element.name)).to.be.null;
    });

    it('is associated on submit with default value "on"', async () => {
      radios.forEach((r) => {
        r.value = '';
      });
      radios.at(0)!.checked = true;
      await elementUpdated(spec.element);

      expect(spec.submit()?.get(spec.element.name)).to.equal('on');
    });

    it('is associated on submit with default value "on" (setting `checked` first)', async () => {
      radios.at(0)!.checked = true;
      radios.forEach((r) => {
        r.value = '';
      });
      await elementUpdated(spec.element);

      expect(spec.submit()?.get(spec.element.name)).to.equal('on');
    });

    it('is associated on submit with passed value', async () => {
      radios.at(0)!.checked = true;
      await elementUpdated(spec.element);

      expect(spec.submit()?.get(spec.element.name)).to.equal(
        radios.at(0)!.value
      );
    });

    it('is correctly reset on form reset', async () => {
      spec.element.checked = true;
      await elementUpdated(spec.element);

      spec.reset();
      expect(spec.element.checked).to.be.false;
    });

    it('should reset to the new default value after setAttribute() call', () => {
      first(radios).toggleAttribute('checked', true);
      last(radios).toggleAttribute('checked', true);
      first(radios).checked = true;

      expect(last(radios).checked).to.be.false;

      spec.reset();
      expect(last(radios).checked).to.be.true;
      expect(first(radios).checked).to.be.false;

      expect(spec.submit()?.get(spec.element.name)).to.equal(
        last(radios).value
      );
    });

    it('reflects disabled ancestor state', async () => {
      spec.setAncestorDisabledState(true);
      for (const radio of radios) {
        expect(radio.disabled).to.be.true;
      }

      spec.setAncestorDisabledState(false);
      for (const radio of radios) {
        expect(radio.disabled).to.be.false;
      }
    });

    it('fulfils required constraint', async () => {
      spec.element.required = true;
      await elementUpdated(spec.element);
      spec.submitFails();

      for (const radio of radios) {
        expect(radio.invalid).to.be.true;
      }

      spec.element.checked = true;
      await elementUpdated(spec.element);
      spec.submitValidates();

      for (const radio of radios) {
        expect(radio.invalid).to.be.false;
      }
    });

    it('fulfils custom constraint', async () => {
      spec.element.setCustomValidity('invalid');
      spec.submitFails();

      for (const radio of radios) {
        expect(radio.invalid).to.be.true;
      }

      spec.element.setCustomValidity('');
      spec.submitValidates();

      for (const radio of radios) {
        expect(radio.invalid).to.be.false;
      }
    });
  });

  describe('issue-1122', () => {
    const spec = new FormAssociatedTestBed<IgcRadioComponent>(
      html`<igc-radio name="selection" value="1" required></igc-radio>`
    );

    beforeEach(async () => {
      await spec.setup(IgcRadioComponent.tagName);
    });

    it('synchronously validates component', async () => {
      // Invalid state
      expect(spec.form.checkValidity()).to.be.false;
      spec.submitFails();

      spec.reset();

      // Passes
      spec.element.click();
      expect(spec.form.checkValidity()).to.be.true;
      spec.submitValidates();
    });
  });

  describe('Validation message slots', () => {
    async function createFixture(template: TemplateResult) {
      radio = await fixture<IgcRadioComponent>(template);
    }

    it('renders value-missing slot', async () => {
      await createFixture(html`
        <igc-radio required>
          <div slot="value-missing"></div>
        </igc-radio>
      `);

      await checkValidationSlots(radio, 'valueMissing');
    });

    it('renders custom-error slot', async () => {
      await createFixture(html`
        <igc-radio>
          <div slot="custom-error"></div>
        </igc-radio>
      `);

      radio.setCustomValidity('invalid');
      await checkValidationSlots(radio, 'customError');
    });

    it('renders invalid slot', async () => {
      await createFixture(html`
        <igc-radio required>
          <div slot="invalid"></div>
        </igc-radio>
      `);

      await checkValidationSlots(radio, 'invalid');
    });
  });
});<|MERGE_RESOLUTION|>--- conflicted
+++ resolved
@@ -2,19 +2,14 @@
 import type { TemplateResult } from 'lit';
 import { spy } from 'sinon';
 
-<<<<<<< HEAD
 import { defineComponents } from '../common/definitions/defineComponents.js';
+import { first, last } from '../common/util.js';
 import {
   FormAssociatedTestBed,
   checkValidationSlots,
   isFocused,
 } from '../common/utils.spec.js';
 import IgcRadioComponent from './radio.js';
-=======
-import { IgcRadioComponent, defineComponents } from '../../index.js';
-import { first, last } from '../common/util.js';
-import { FormAssociatedTestBed, isFocused } from '../common/utils.spec.js';
->>>>>>> d93f7c3a
 
 describe('Radio Component', () => {
   before(() => {
