# IgniteUI Web Components Changelog

All notable changes to this project will be documented in this file.

The format is based on [Keep a Changelog](http://keepachangelog.com/)
and this project adheres to [Semantic Versioning](http://semver.org/).

## [Unreleased]

### Added

<<<<<<< HEAD
- Calendar: Active date can be set via an attribute
=======
- Drop Down component
>>>>>>> e51c8ce9

## [2.1.1] - 2022-03-15

### Added

- Control border radius and elevation from `--igc-radius-factor` and `--igc-elevation-factor`:

  Example:

  ```css
  /* Make all components square and remove all shadows */
  :root {
    --igc-radius-factor: 0;
    --igc-elevation-factor: 0;
  }
  ```

## [2.1.0] - 2022-03-15

### Added

- Linear Progress component
- Circular Progress component
- Chip component
- Snackbar component
- Toast component
- Rating component
- Component themes can be changed at runtime by calling the `configureTheme(theme: Theme)` function

## [2.0.0] - 2022-02-03

### Added

- Dark Themes
- Slider component
- Range Slider component
- Support `required` property in Radio component.

### Changed

- Fix checkbox/switch validity status
- Split Calendar component's `value: Date | Date[]` property into two properties - `value: Date` and `values: Date[]`
- Replaced Calendar component's `hasHeader` property & `has-header` attribute with `hideHeader` & `hide-header` respectively.
- Replaced Card component's `outlined` property with `elevated`.

### Removed

- Removed `igcOpening`, `igcOpened`, `igcClosing` and `igcClosed` events from Navigation drawer component.

## [1.0.0] - 2021-11-22

Initial release of Ignite UI Web Components

### Added

- Avatar component
- Badge component
- Button component
- Calendar component
- Card component
- Checkbox component
- Form component
- Icon component
- Icon button component
- Input component
- List component
- Navigation bar component
- Navigation drawer component
- Radio group component
- Radio component
- Ripple component
- Switch component

[2.1.1]: https://github.com/IgniteUI/igniteui-webcomponents/compare/2.1.0...2.1.1
[2.1.0]: https://github.com/IgniteUI/igniteui-webcomponents/compare/2.0.0...2.1.0
[2.0.0]: https://github.com/IgniteUI/igniteui-webcomponents/compare/1.0.0...2.0.0
[1.0.0]: https://github.com/IgniteUI/igniteui-webcomponents/releases/tag/1.0.0<|MERGE_RESOLUTION|>--- conflicted
+++ resolved
@@ -9,11 +9,8 @@
 
 ### Added
 
-<<<<<<< HEAD
+- Drop Down component
 - Calendar: Active date can be set via an attribute
-=======
-- Drop Down component
->>>>>>> e51c8ce9
 
 ## [2.1.1] - 2022-03-15
 
