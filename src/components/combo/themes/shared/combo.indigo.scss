--- conflicted
+++ resolved
@@ -15,14 +15,8 @@
         padding-inline: 0;
     }
 
-<<<<<<< HEAD
     ::part(helper-text) {
         @include type-style('caption');
-=======
-    [part='helper-text'] {
-        margin-top: rem(4px);
-    }
->>>>>>> d93f7c3a
 
         margin-block-start: rem(4px);
         grid-auto-rows: minmax(rem(15px), auto);
