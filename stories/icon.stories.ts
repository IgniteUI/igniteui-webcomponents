import { html } from 'lit-html';
import { ifDefined } from 'lit-html/directives/if-defined';
<<<<<<< HEAD
import { Story, Context } from './story';
=======
import { Context, Story } from './story';
>>>>>>> 5aace9c5
import '../igniteui-webcomponents.js';
import {
  registerIcon,
  registerIconFromText,
} from '../src/components/icon/icon.registry';
import { all } from '@igniteui/material-icons-extended';

const icons = all.map((icon) => icon.name);

// region default
const metadata = {
  title: 'Icon',
  component: 'igc-icon',
  argTypes: {
    name: {
      type: 'string',
      description: 'The name of the icon glyph to draw.',
      control: 'text',
      table: {
        defaultValue: {
          summary: '',
        },
      },
    },
    collection: {
      type: 'string',
      description:
        'The name of the registered collection for look up of icons.\nDefaults to `default`.',
      control: 'text',
      table: {
        defaultValue: {
          summary: 'default',
        },
      },
    },
    mirrored: {
      type: 'boolean',
      description: 'Whether to flip the icon. Useful for RTL layouts.',
      control: 'boolean',
      table: {
        defaultValue: {
          summary: false,
        },
      },
    },
    size: {
      type: '"small" | "medium" | "large"',
      description: 'Determines the size of the component.',
      options: ['small', 'medium', 'large'],
      control: {
        type: 'inline-radio',
      },
      table: {
        defaultValue: {
          summary: 'medium',
        },
      },
    },
  },
};
export default metadata;
interface ArgTypes {
  name: string;
  collection: string;
  mirrored: boolean;
  size: 'small' | 'medium' | 'large';
}
// endregion

<<<<<<< HEAD
=======
(metadata.argTypes.name as any).control = {
  type: 'select',
  options: icons,
};

>>>>>>> 5aace9c5
all.forEach((icon) => {
  registerIconFromText(icon.name, icon.value);
});

registerIconFromText(
  'biking',
  '<svg xmlns="http://www.w3.org/2000/svg" aria-hidden="true" focusable="false" data-prefix="fas" data-icon="biking" class="svg-inline--fa fa-biking fa-w-20" role="img" viewBox="0 0 640 512"><path fill="currentColor" d="M400 96a48 48 0 1 0-48-48 48 48 0 0 0 48 48zm-4 121a31.9 31.9 0 0 0 20 7h64a32 32 0 0 0 0-64h-52.78L356 103a31.94 31.94 0 0 0-40.81.68l-112 96a32 32 0 0 0 3.08 50.92L288 305.12V416a32 32 0 0 0 64 0V288a32 32 0 0 0-14.25-26.62l-41.36-27.57 58.25-49.92zm116 39a128 128 0 1 0 128 128 128 128 0 0 0-128-128zm0 192a64 64 0 1 1 64-64 64 64 0 0 1-64 64zM128 256a128 128 0 1 0 128 128 128 128 0 0 0-128-128zm0 192a64 64 0 1 1 64-64 64 64 0 0 1-64 64z"/></svg>'
);
icons.push('biking');
icons.push('search');
icons.sort();

const registerIconClick = () => {
  registerIcon(
    'search',
    'https://unpkg.com/material-design-icons@3.0.1/action/svg/production/ic_search_24px.svg',
    'material'
  );
};

const Template: Story<ArgTypes, Context> = (
  {
    name = 'biking',
    collection = 'default',
    size = 'medium',
    mirrored = false,
  }: ArgTypes,
  { globals: { direction } }: Context
) => {
  return html`
    <div style="display: flex;">
      <igc-icon
        .name=${name}
        .collection=${collection}
        .size=${size}
        .mirrored=${mirrored}
        dir=${ifDefined(direction)}
      >
      </igc-icon>

      <button @click=${registerIconClick}>Register Icon</button>
    </div>
  `;
};

export const Basic = Template.bind({});<|MERGE_RESOLUTION|>--- conflicted
+++ resolved
@@ -1,10 +1,6 @@
 import { html } from 'lit-html';
 import { ifDefined } from 'lit-html/directives/if-defined';
-<<<<<<< HEAD
-import { Story, Context } from './story';
-=======
 import { Context, Story } from './story';
->>>>>>> 5aace9c5
 import '../igniteui-webcomponents.js';
 import {
   registerIcon,
@@ -74,14 +70,11 @@
 }
 // endregion
 
-<<<<<<< HEAD
-=======
 (metadata.argTypes.name as any).control = {
   type: 'select',
   options: icons,
 };
 
->>>>>>> 5aace9c5
 all.forEach((icon) => {
   registerIconFromText(icon.name, icon.value);
 });
