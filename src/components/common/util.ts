export interface PartNameInfo {
  readonly [name: string]: string | boolean | number;
}

export const partNameMap = (partNameInfo: PartNameInfo) => {
  return Object.keys(partNameInfo)
    .filter((key) => partNameInfo[key])
    .join(' ');
};

export const asPercent = (part: number, whole: number) => (part / whole) * 100;

export const clamp = (number: number, min: number, max: number) =>
  Math.max(min, Math.min(number, max));

/**
 *
 * Returns an element's offset relative to its parent. Similar to element.offsetTop and element.offsetLeft, except the
 * parent doesn't have to be positioned relative or absolute.
 *
 * Work around for the following issues in Chromium based browsers:
 *
 * https://bugs.chromium.org/p/chromium/issues/detail?id=1330819
 * https://bugs.chromium.org/p/chromium/issues/detail?id=1334556
 *
 */
export function getOffset(element: HTMLElement, parent: HTMLElement) {
  const { top, left, bottom, right } = element.getBoundingClientRect();
  const {
    top: pTop,
    left: pLeft,
    bottom: pBottom,
    right: pRight,
  } = parent.getBoundingClientRect();

  return {
    top: Math.round(top - pTop),
    left: Math.round(left - pLeft),
    right: Math.round(right - pRight),
    bottom: Math.round(bottom - pBottom),
  };
}

export function createCounter() {
  let i = 0;
  return function () {
    i++;
    return i;
  };
}

export function isLTR(element: HTMLElement) {
  return getComputedStyle(element).getPropertyValue('direction') === 'ltr';
}

/**
 * Builds a string from format specifiers and replacement parameters.
 *
 * @example
 * ```typescript
 * format('{0} says "{1}".', 'John', 'Hello'); // 'John says "Hello".'
 * ```
 */
export function format(template: string, ...params: string[]): string {
  return template.replace(/{(\d+)}/g, function (match: string, index: number) {
    if (index >= params.length) {
      return match;
    }

    const value: string = params[index];
    if (typeof value !== 'number' && !value) {
      return '';
    }
    return value;
  });
}

/**
 * Parse the passed `value` as a number or return the `fallback` if it can't be done.
 *
 * @example
 * ```typescript
 * asNumber('5'); // 5
 * asNumber('3.14'); // 3.14
 * asNumber('five'); // 0
 * asNUmber('five', 5); // 5
 * ```
 */
export function asNumber(value: unknown, fallback = 0) {
  const parsed = parseFloat(value as string);
  return isNaN(parsed) ? fallback : parsed;
}

/**
 * Returns the value wrapped between the min and max bounds.
 *
 * If the value is greater than max, returns the min and vice-versa.
 * If the value is between the bounds, it is returned unchanged.
 *
 * @example
 * ```typescript
 * wrap(1, 4, 2); // 2
 * wrap(1, 4, 5); // 1
 * wrap(1, 4, -1); // 4
 * ```
 */
export function wrap(min: number, max: number, value: number) {
  if (value < min) {
    return max;
  } else if (value > max) {
    return min;
  }

  return value;
}

export function isDefined<T = unknown>(value: T) {
  return value !== undefined;
}

export function* iterNodes<T = Node>(
  root: Node,
  whatToShow?: keyof typeof NodeFilter,
  filter?: (node: T) => boolean
): Generator<T> {
  if (!isDefined(globalThis.document)) {
    return;
  }

  const iter = globalThis.document.createTreeWalker(
    root,
    NodeFilter[whatToShow ?? 'SHOW_ALL']
  );

  let node: T;

  while ((node = iter.nextNode() as T)) {
    if (filter) {
      if (filter(node)) {
        yield node;
      }
    } else {
      yield node;
    }
  }
}

export function getElementByIdFromRoot(root: HTMLElement, id: string) {
  return (root.getRootNode() as Document | ShadowRoot).getElementById(id);
}

export function isElement(node: unknown): node is Element {
  return node instanceof Node && node.nodeType === Node.ELEMENT_NODE;
}

<<<<<<< HEAD
export function getElementsFromEventPath(event: Event) {
  return event
    .composedPath()
    .filter((item) => isElement(item)) as HTMLElement[];
=======
export function getElementsFromEventPath<T extends Element>(event: Event) {
  return event.composedPath().filter((item) => isElement(item)) as T[];
}

export function findElementFromEventPath<T extends Element>(
  predicate: string | ((element: Element) => boolean),
  event: Event
) {
  const func =
    typeof predicate === 'string'
      ? (e: Element) => e.matches(predicate)
      : (e: Element) => predicate(e);

  return getElementsFromEventPath(event).find(func) as T | undefined;
>>>>>>> f3d03810
}

export function groupBy<T>(array: T[], key: keyof T | ((item: T) => any)) {
  const result: Record<string, T[]> = {};
  const _get = typeof key === 'function' ? key : (item: T) => item[key];

  for (const item of array) {
    const category = _get(item);
    const group = result[category];

    Array.isArray(group) ? group.push(item) : (result[category] = [item]);
  }

  return result;
}

export function first<T>(arr: T[]) {
  return arr.at(0) as T;
}

export function last<T>(arr: T[]) {
  return arr.at(-1) as T;
}

export function modulo(n: number, d: number) {
  return ((n % d) + d) % d;
}

/**
 * Creates an array of `n` elements from a given iterator.
 *
 */
export function take<T>(iterable: IterableIterator<T>, n: number) {
  const result: T[] = [];
  let i = 0;
  let current = iterable.next();

  while (i < n && !current.done) {
    result.push(current.value);
    current = iterable.next();
    i++;
  }

  return result;
}

/**
 * Splits an array into chunks of length `size` and returns a generator
 * yielding each chunk.
 * The last chunk may contain less than `size` elements.
 *
 * @example
 * ```typescript
 * const arr = [0,1,2,3,4,5,6,7,8,9];
 *
 * Array.from(chunk(arr, 2)) // [[0, 1], [2, 3], [4, 5], [6, 7], [8, 9]]
 * Array.from(chunk(arr, 3)) // [[0, 1, 2], [3, 4, 5], [6, 7, 8], [9]]
 * Array.from(chunk([], 3)) // []
 * Array.from(chunk(arr, -3)) // Error
 * ```
 */
export function* chunk<T>(arr: T[], size: number) {
  if (size < 1) {
    throw new Error('size must be an integer >= 1');
  }
  for (let i = 0; i < arr.length; i += size) {
    yield arr.slice(i, i + size);
  }
}<|MERGE_RESOLUTION|>--- conflicted
+++ resolved
@@ -153,12 +153,6 @@
   return node instanceof Node && node.nodeType === Node.ELEMENT_NODE;
 }
 
-<<<<<<< HEAD
-export function getElementsFromEventPath(event: Event) {
-  return event
-    .composedPath()
-    .filter((item) => isElement(item)) as HTMLElement[];
-=======
 export function getElementsFromEventPath<T extends Element>(event: Event) {
   return event.composedPath().filter((item) => isElement(item)) as T[];
 }
@@ -173,7 +167,6 @@
       : (e: Element) => predicate(e);
 
   return getElementsFromEventPath(event).find(func) as T | undefined;
->>>>>>> f3d03810
 }
 
 export function groupBy<T>(array: T[], key: keyof T | ((item: T) => any)) {
