import { LitElement, type TemplateResult, html, nothing } from 'lit';
import { property, query, queryAssignedElements } from 'lit/decorators.js';

import { themeSymbol, themes } from '../../theming/theming-decorator.js';
import type { Theme } from '../../theming/types.js';
import { alternateName } from '../common/decorators/alternateName.js';
import { blazorDeepImport } from '../common/decorators/blazorDeepImport.js';
import type { Constructor } from '../common/mixins/constructor.js';
import { EventEmitterMixin } from '../common/mixins/event-emitter.js';
import { FormAssociatedRequiredMixin } from '../common/mixins/form-associated-required.js';
import { createCounter, partNameMap } from '../common/util.js';
import IgcValidationContainerComponent from '../validation-container/validation-container.js';
import { styles } from './themes/input.base.css.js';
import { styles as shared } from './themes/shared/input.common.css.js';
import { all } from './themes/themes.js';

export interface IgcInputEventMap {
  /* alternateName: inputOcurred */
  igcInput: CustomEvent<string>;
  /* blazorSuppress */
  igcChange: CustomEvent<string>;
  igcFocus: CustomEvent<void>;
  igcBlur: CustomEvent<void>;
}

@themes(all, true)
@blazorDeepImport
export abstract class IgcInputBaseComponent extends FormAssociatedRequiredMixin(
  EventEmitterMixin<IgcInputEventMap, Constructor<LitElement>>(LitElement)
) {
  private declare readonly [themeSymbol]: Theme;

  protected static shadowRootOptions = {
    ...LitElement.shadowRootOptions,
    delegatesFocus: true,
  };

  public static styles = [styles, shared];
  private static readonly increment = createCounter();

  protected inputId = `input-${IgcInputBaseComponent.increment()}`;

  /* blazorSuppress */
  /** The value attribute of the control. */
  public abstract value: string | Date | null;

  @query('input')
  protected input!: HTMLInputElement;

  @queryAssignedElements({ slot: 'prefix' })
  protected prefixes!: Array<HTMLElement>;

  @queryAssignedElements({ slot: 'suffix' })
  protected suffixes!: Array<HTMLElement>;

  /**
   * Whether the control will have outlined appearance.
   * @attr
   */
  @property({ reflect: true, type: Boolean })
  public outlined = false;

  /**
   * Makes the control a readonly field.
   * @attr readonly
   */
  @property({ type: Boolean, reflect: true, attribute: 'readonly' })
  public readOnly = false;

  /**
   * The placeholder attribute of the control.
   * @attr
   */
  @property()
  public placeholder!: string;

  /**
   * The label for the control.
   * @attr
   */
  @property()
  public label!: string;

<<<<<<< HEAD
  constructor() {
    super();
    this.size = 'medium';
  }

=======
>>>>>>> cc9f7319
  protected override createRenderRoot() {
    const root = super.createRenderRoot();
    root.addEventListener('slotchange', () => this.requestUpdate());
    return root;
  }

  /** Sets focus on the control. */
  @alternateName('focusComponent')
  public override focus(options?: FocusOptions) {
    this.input.focus(options);
  }

  /** Removes focus from the control. */
  @alternateName('blurComponent')
  public override blur() {
    this.input.blur();
  }

  protected abstract renderInput(): TemplateResult;
<<<<<<< HEAD

  protected renderValidatorContainer(): TemplateResult {
    return IgcValidationContainerComponent.create(this);
  }
=======
>>>>>>> cc9f7319

  protected resolvePartNames(base: string) {
    return {
      [base]: true,
      prefixed: this.prefixes.length > 0,
      suffixed: this.suffixes.length > 0,
      filled: !!this.value,
    };
  }

  protected handleFocus() {
    this.emitEvent('igcFocus');
  }

  protected handleBlur() {
    this.emitEvent('igcBlur');
  }

  /** Sets the text selection range of the control */
  public setSelectionRange(
    start: number,
    end: number,
    direction: 'backward' | 'forward' | 'none' = 'none'
  ) {
    this.input.setSelectionRange(start, end, direction);
  }

  /** Replaces the selected text in the input. */
  public setRangeText(
    replacement: string,
    start: number,
    end: number,
    selectMode: 'select' | 'start' | 'end' | 'preserve' = 'preserve'
  ) {
    this.input.setRangeText(replacement, start, end, selectMode);
  }

  private renderPrefix() {
    return html`<div part="prefix">
      <slot name="prefix"></slot>
    </div>`;
  }

  private renderSuffix() {
    return html`<div part="suffix">
      <slot name="suffix"></slot>
    </div>`;
  }

  private renderLabel() {
    return this.label
      ? html`<label part="label" for=${this.inputId}> ${this.label} </label>`
      : nothing;
  }

  private renderMaterial() {
    return html`
      <div
        part=${partNameMap({
          ...this.resolvePartNames('container'),
          labelled: this.label,
        })}
      >
        <div part="start">${this.renderPrefix()}</div>
        ${this.renderInput()}
        <div part="notch">${this.renderLabel()}</div>
        <div part="filler"></div>
        <div part="end">${this.renderSuffix()}</div>
      </div>
      ${this.renderValidatorContainer()}
    `;
  }

  private renderStandard() {
    return html`${this.renderLabel()}
      <div part=${partNameMap(this.resolvePartNames('container'))}>
        ${this.renderPrefix()} ${this.renderInput()} ${this.renderSuffix()}
      </div>
      ${this.renderValidatorContainer()}`;
  }

  protected override render() {
    return html`
      ${this[themeSymbol] === 'material'
        ? this.renderMaterial()
        : this.renderStandard()}
    `;
  }
}<|MERGE_RESOLUTION|>--- conflicted
+++ resolved
@@ -81,14 +81,6 @@
   @property()
   public label!: string;
 
-<<<<<<< HEAD
-  constructor() {
-    super();
-    this.size = 'medium';
-  }
-
-=======
->>>>>>> cc9f7319
   protected override createRenderRoot() {
     const root = super.createRenderRoot();
     root.addEventListener('slotchange', () => this.requestUpdate());
@@ -108,13 +100,10 @@
   }
 
   protected abstract renderInput(): TemplateResult;
-<<<<<<< HEAD
 
   protected renderValidatorContainer(): TemplateResult {
     return IgcValidationContainerComponent.create(this);
   }
-=======
->>>>>>> cc9f7319
 
   protected resolvePartNames(base: string) {
     return {
