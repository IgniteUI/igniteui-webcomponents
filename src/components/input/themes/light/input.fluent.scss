@use 'sass:map';
@use '../../../../styles/common/component';
@use '../../../../styles/utilities' as *;
@use '../../../../styles/themes/schemas' as *;

$schema: map.get($light-fluent-schema, 'input-group');
$theme: digest-schema($schema);
$resting-border-width: rem(1px);
$focused-border-width: rem(2px);
$resting-height: calc(var(--size) - #{($resting-border-width * 2)});
$focused-height: calc(var(--size) - #{($focused-border-width * 2)});

:host([size='large']) {
    --component-size: var(--ig-size, var(--ig-size-large));
}

:host([size='medium']) {
    --component-size: var(--ig-size, var(--ig-size-medium));
}

:host([size='small']) {
    --component-size: var(--ig-size, var(--ig-size-small));
}

:host {
    --size: #{sizable(rem(32px), rem(40px), rem(48px))};

    @include css-vars-from-theme($theme, 'ig-input');

    [part='prefix'],
    [part='suffix'] {
        font-size: rem(14px);
        cursor: default;

        ::slotted(*) {
            color: inherit;
        }
    }

    [name='prefix']::slotted(*),
    [name='suffix']::slotted(*) {
        display: inline-flex;
        align-items: center;
        width: max-content;
        height: 100%;
        padding-inline: pad-inline(8px, 12px, 16px);
    }

    [part='prefix'] {
        color: var-get($theme, 'input-prefix-color');
        background: var-get($theme, 'input-prefix-background');
        grid-area: 1 / 1;
    }

    [part='suffix'] {
        color: var-get($theme, 'input-suffix-color');
        background: var-get($theme, 'input-suffix-background');
        grid-area: 1 / 3;
    }

    [part='label'] {
        font-size: rem(14px);
        font-weight: 600;
        color: var-get($theme, 'idle-secondary-color');
    }

    [part^='container'] {
        @include border-radius(2px);

        border: #{$resting-border-width} solid var-get($theme, 'border-color');
        transition: none;
        cursor: text;
        grid-template-columns: auto 1fr auto;
        overflow: hidden;
        height: var(--size);
    }

    [part~='input'] {
        color: var-get($theme, 'idle-text-color');
        height: $resting-height;
        background: initial;
        font-size: rem(14px);
        padding: rem(8px);
        max-height: 100%;
        border: none;
        grid-area: 1 / 2;
    }

    [part='helper-text'] {
        padding: 0;
        margin-top: rem(5px);
        color: var-get($theme, 'helper-text-color');
    }
}

:host(:hover) {
    [part^='container'] {
        border-color: var-get($theme, 'hover-border-color');
    }
}

[part~='filled'] {
    [part='prefix'] {
        color: var-get($theme, 'input-prefix-color--filled');
        background: var-get($theme, 'input-prefix-background--filled');
    }

    [part='suffix'] {
        color: var-get($theme, 'input-suffix-color--filled');
        background: var-get($theme, 'input-suffix-background--filled');
    }
}

:host(:focus-within) {
    [part='label'] {
        color: color(gray, 800);
    }

    [part^='container'] {
        border-color: var-get($theme, 'focused-border-color');
        border-width: #{$focused-border-width};
    }

    [part~='input'] {
        height: $focused-height;
    }

    [part='prefix'] {
        color: var-get($theme, 'input-prefix-color--focused');
        background: var-get($theme, 'input-prefix-background--focused');
        margin-inline-start: rem(-1px);
    }

    [part='suffix'] {
        color: var-get($theme, 'input-suffix-color--focused');
        background: var-get($theme, 'input-suffix-background--focused');
        margin-inline-end: rem(-1px);
    }

    [name='prefix']::slotted(*),
    [name='suffix']::slotted(*) {
        padding-block: pad-block(6px, 8px, 10px);
    }
}

:host([required]) {
    [part='label']::after {
        color: var-get($theme, 'error-secondary-color');
    }
}

:host([invalid]) {
    [part^='container'] {
        border-color: var-get($theme, 'error-secondary-color');
    }

<<<<<<< HEAD
:host([disabled][outlined][invalid]),
:host(:disabled[outlined][invalid]) {
    [part^='container'] {
        border-color: color(gray, 100);
    }
}

:host([disabled]),
:host(:disabled) {
    pointer-events: none;

=======
    [part='helper-text'] {
        color: var-get($theme, 'error-secondary-color');
    }
}

:host(:disabled),
:host([disabled]) {
>>>>>>> 6041ce8a
    [part^='container'] {
        border-color: var-get($theme, 'disabled-border-color');
    }

    [part^='container'],
    [part='prefix'],
    [part='suffix'] {
        background: var-get($theme, 'border-disabled-background');
    }

    [part='prefix'],
    [part='suffix'],
    [part='label'],
    [part='label']::after,
    [part='helper-text'],
    [part~='input'],
    [part~='input']::placeholder {
        color: var-get($theme, 'disabled-text-color');
    }
}<|MERGE_RESOLUTION|>--- conflicted
+++ resolved
@@ -154,19 +154,6 @@
         border-color: var-get($theme, 'error-secondary-color');
     }
 
-<<<<<<< HEAD
-:host([disabled][outlined][invalid]),
-:host(:disabled[outlined][invalid]) {
-    [part^='container'] {
-        border-color: color(gray, 100);
-    }
-}
-
-:host([disabled]),
-:host(:disabled) {
-    pointer-events: none;
-
-=======
     [part='helper-text'] {
         color: var-get($theme, 'error-secondary-color');
     }
@@ -174,7 +161,6 @@
 
 :host(:disabled),
 :host([disabled]) {
->>>>>>> 6041ce8a
     [part^='container'] {
         border-color: var-get($theme, 'disabled-border-color');
     }
