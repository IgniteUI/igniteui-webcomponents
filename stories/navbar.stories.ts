--- conflicted
+++ resolved
@@ -2,11 +2,7 @@
 import { ifDefined } from 'lit-html/directives/if-defined';
 import '../igniteui-webcomponents.js';
 import { registerIcon } from '../src/components/icon/icon.registry.js';
-<<<<<<< HEAD
-import { Story, Context } from './story';
-=======
 import { Context, Story } from './story';
->>>>>>> 5aace9c5
 
 // region default
 export default {
@@ -25,10 +21,7 @@
 interface ArgTypes {
   content: string;
 }
-<<<<<<< HEAD
-=======
 //end region
->>>>>>> 5aace9c5
 
 registerIcon(
   'home',
