--- conflicted
+++ resolved
@@ -28,12 +28,8 @@
   @property({ type: Boolean, reflect: true })
   disabled = false;
 
-<<<<<<< HEAD
   /** The checked state of the control. */
-  @property({ type: Boolean, reflect: true })
-=======
   @property({ type: Boolean })
->>>>>>> 4ca71dd2
   checked = false;
 
   /** Makes the control a required field. */
