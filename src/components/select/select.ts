import { type TemplateResult, html } from 'lit';
import {
  property,
  query,
  queryAssignedElements,
  state,
} from 'lit/decorators.js';
import { ifDefined } from 'lit/directives/if-defined.js';

import { themeSymbol, themes } from '../../theming/theming-decorator.js';
import type { Theme } from '../../theming/types.js';
import {
  addKeybindings,
  altKey,
  arrowDown,
  arrowLeft,
  arrowRight,
  arrowUp,
  endKey,
  enterKey,
  escapeKey,
  homeKey,
  spaceBar,
  tabKey,
} from '../common/controllers/key-bindings.js';
import { addRootClickHandler } from '../common/controllers/root-click.js';
import { addRootScrollHandler } from '../common/controllers/root-scroll.js';
import { alternateName } from '../common/decorators/alternateName.js';
import { blazorAdditionalDependencies } from '../common/decorators/blazorAdditionalDependencies.js';
import { blazorSuppress } from '../common/decorators/blazorSuppress.js';
import { watch } from '../common/decorators/watch.js';
import { registerComponent } from '../common/definitions/register.js';
import {
  IgcBaseComboBoxLikeComponent,
  getActiveItems,
  getItems,
  getNextActiveItem,
  getPreviousActiveItem,
  setInitialSelectionState,
} from '../common/mixins/combo-box.js';
import type { AbstractConstructor } from '../common/mixins/constructor.js';
import { EventEmitterMixin } from '../common/mixins/event-emitter.js';
import { FormAssociatedRequiredMixin } from '../common/mixins/form-associated-required.js';
import { findElementFromEventPath, partNameMap } from '../common/util.js';
import { type Validator, requiredValidator } from '../common/validators.js';
import IgcIconComponent from '../icon/icon.js';
import IgcInputComponent from '../input/input.js';
import IgcPopoverComponent, { type IgcPlacement } from '../popover/popover.js';
import IgcValidationContainerComponent from '../validation-container/validation-container.js';
import IgcSelectGroupComponent from './select-group.js';
import IgcSelectHeaderComponent from './select-header.js';
import IgcSelectItemComponent from './select-item.js';
import { styles } from './themes/select.base.css.js';
import { styles as shared } from './themes/shared/select.common.css.js';
import { all } from './themes/themes.js';

export interface IgcSelectEventMap {
  igcChange: CustomEvent<IgcSelectItemComponent>;
  igcBlur: CustomEvent<void>;
  igcFocus: CustomEvent<void>;
  igcOpening: CustomEvent<void>;
  igcOpened: CustomEvent<void>;
  igcClosing: CustomEvent<void>;
  igcClosed: CustomEvent<void>;
}

/**
 * Represents a control that provides a menu of options.
 *
 * @element igc-select
 *
 * @slot - Renders the list of select items.
 * @slot prefix - Renders content before the input.
 * @slot suffix - Renders content after input.
 * @slot header - Renders a container before the list of options.
 * @slot footer - Renders a container after the list of options.
 * @slot helper-text - Renders content below the input.
 * @slot toggle-icon - Renders content inside the suffix container.
 * @slot toggle-icon-expanded - Renders content for the toggle icon when the component is in open state.
 * @slot value-missing - Renders content when the required validation fails.
 * @slot custom-error - Renders content when setCustomValidity(message) is set.
 * @slot invalid - Renders content when the component is in invalid state (validity.valid = false).
 *
 * @fires igcFocus - Emitted when the select gains focus.
 * @fires igcBlur - Emitted when the select loses focus.
 * @fires igcChange - Emitted when the control's checked state changes.
 * @fires igcOpening - Emitted just before the list of options is opened.
 * @fires igcOpened - Emitted after the list of options is opened.
 * @fires igcClosing - Emitter just before the list of options is closed.
 * @fires igcClosed - Emitted after the list of options is closed.
 *
 * @csspart list - The list wrapping container for the items of the igc-select.
 * @csspart input - The encapsulated igc-input of the igc-select.
 * @csspart label - The encapsulated text label of the igc-select.
 * @csspart prefix - The prefix wrapper of the input of the igc-select.
 * @csspart suffix - The suffix wrapper of the input of the igc-select.
 * @csspart toggle-icon - The toggle icon wrapper of the igc-select.
 * @csspart helper-text - The helper text wrapper of the igc-select.
 */
@themes(all, true)
@blazorAdditionalDependencies(
  'IgcIconComponent, IgcInputComponent, IgcSelectGroupComponent, IgcSelectHeaderComponent, IgcSelectItemComponent'
)
export default class IgcSelectComponent extends FormAssociatedRequiredMixin(
  EventEmitterMixin<
    IgcSelectEventMap,
    AbstractConstructor<IgcBaseComboBoxLikeComponent>
  >(IgcBaseComboBoxLikeComponent)
) {
  public static readonly tagName = 'igc-select';
  public static styles = [styles, shared];

  /* blazorSuppress */
  public static register() {
    registerComponent(
      IgcSelectComponent,
      IgcIconComponent,
      IgcInputComponent,
      IgcPopoverComponent,
      IgcSelectGroupComponent,
      IgcSelectHeaderComponent,
      IgcSelectItemComponent
    );
  }

  private declare readonly [themeSymbol]: Theme;
  private _value!: string;
  private _searchTerm = '';
  private _lastKeyTime = 0;

  private _rootClickController = addRootClickHandler(this, {
    hideCallback: this.handleClosing,
  });

  private _rootScrollController = addRootScrollHandler(this, {
    hideCallback: this.handleClosing,
  });

  private get isMaterialTheme() {
    return this[themeSymbol] === 'material';
  }

  private get _activeItems() {
    return Array.from(
      getActiveItems<IgcSelectItemComponent>(
        this,
        IgcSelectItemComponent.tagName
      )
    );
  }

  @state()
  protected _selectedItem: IgcSelectItemComponent | null = null;

  @state()
  protected _activeItem!: IgcSelectItemComponent;

  protected override validators: Validator<this>[] = [requiredValidator];

  @query(IgcInputComponent.tagName, true)
  protected input!: IgcInputComponent;

  @queryAssignedElements({ slot: 'suffix' })
  protected inputSuffix!: Array<HTMLElement>;

  @queryAssignedElements({ slot: 'prefix' })
  protected inputPrefix!: Array<HTMLElement>;

  @queryAssignedElements({ slot: 'toggle-icon-expanded' })
  protected _expandedIconSlot!: Array<HTMLElement>;

  protected get hasExpandedIcon() {
    return this._expandedIconSlot.length > 0;
  }

  protected get hasPrefixes() {
    return this.inputPrefix.length > 0;
  }

  protected get hasSuffixes() {
    return this.inputSuffix.length > 0;
  }

  /**
   * The value attribute of the control.
   * @attr
   */
  @property()
  public get value(): string {
    return this._value;
  }

  /* @tsTwoWayProperty(true, "igcChange", "detail.value", false) */
  public set value(value: string) {
    this._updateValue(value);
    const item = this.getItem(this._value);
    item ? this.setSelectedItem(item) : this.clearSelectedItem();
  }

  /**
   * The outlined attribute of the control.
   * @attr
   */
  @property({ reflect: true, type: Boolean })
  public outlined = false;

  /**
   * The autofocus attribute of the control.
   * @attr
   */
  @property({ type: Boolean })
  public override autofocus!: boolean;

  /**
   * The distance of the select dropdown from its input.
   * @attr
   */
  @property({ type: Number })
  public distance = 0;

  /**
   * The label attribute of the control.
   * @attr
   */
  @property()
  public label!: string;

  /**
   * The placeholder attribute of the control.
   * @attr
   */
  @property()
  public placeholder!: string;

  /** The preferred placement of the select dropdown around its input.
   * @type {'top' | 'top-start' | 'top-end' | 'bottom' | 'bottom-start' | 'bottom-end' | 'right' | 'right-start' | 'right-end' | 'left' | 'left-start' | 'left-end'}
   * @attr
   */
  @property()
  public placement: IgcPlacement = 'bottom-start';

  /**
   * Determines the behavior of the component during scrolling of the parent container.
   * @attr scroll-strategy
   */
  @property({ attribute: 'scroll-strategy' })
  public scrollStrategy: 'scroll' | 'block' | 'close' = 'scroll';

  /** Returns the items of the igc-select component. */
  public get items() {
    return Array.from(
      getItems<IgcSelectItemComponent>(this, IgcSelectItemComponent.tagName)
    );
  }

  /** Returns the groups of the igc-select component. */
  public get groups() {
    return Array.from(
      getItems<IgcSelectGroupComponent>(this, IgcSelectGroupComponent.tagName)
    );
  }

  /** Returns the selected item from the dropdown or null.  */
  public get selectedItem() {
    return this._selectedItem;
  }

  @watch('scrollStrategy', { waitUntilFirstUpdate: true })
  protected scrollStrategyChanged() {
    this._rootScrollController.update({ resetListeners: true });
  }

  @watch('open', { waitUntilFirstUpdate: true })
  protected openChange() {
    this._rootClickController.update();
    this._rootScrollController.update();
  }

  constructor() {
    super();

    addKeybindings(this, {
      skip: () => this.disabled,
      bindingDefaults: { preventDefault: true, triggers: ['keydownRepeat'] },
    })
      .set([altKey, arrowDown], this.altArrowDown)
      .set([altKey, arrowUp], this.altArrowUp)
      .set(arrowDown, this.onArrowDown)
      .set(arrowUp, this.onArrowUp)
      .set(arrowLeft, this.onArrowUp)
      .set(arrowRight, this.onArrowDown)
      .set(tabKey, this.onTabKey, { preventDefault: false })
      .set(escapeKey, this.onEscapeKey)
      .set(homeKey, this.onHomeKey)
      .set(endKey, this.onEndKey)
      .set(spaceBar, this.onSpaceBarKey)
      .set(enterKey, this.onEnterKey);

    this.addEventListener('keydown', this.handleSearch);
    this.addEventListener('focusin', this.handleFocusIn);
    this.addEventListener('focusout', this.handleFocusOut);
  }

  protected override createRenderRoot() {
    const root = super.createRenderRoot();
    root.addEventListener('slotchange', () => this.requestUpdate());
    return root;
  }

  protected override async firstUpdated() {
    await this.updateComplete;
    const selected = setInitialSelectionState(this.items);

    if (this.value && !selected) {
      this._selectItem(this.getItem(this.value), false);
    }

    if (selected && selected.value !== this.value) {
      this._defaultValue = selected.value;
      this._selectItem(selected, false);
    }

    if (this.autofocus) {
      this.focus();
    }

    this.updateValidity();
  }

  private handleFocusIn({ relatedTarget }: FocusEvent) {
    this._dirty = true;

    if (this.contains(relatedTarget as Node) || this.open) {
      return;
    }

    this.emitEvent('igcFocus');
  }

  private handleFocusOut({ relatedTarget }: FocusEvent) {
    if (this.contains(relatedTarget as Node)) {
      return;
    }

    this.checkValidity();
    this.emitEvent('igcBlur');
  }

  private handleClick(event: MouseEvent) {
    const item = findElementFromEventPath<IgcSelectItemComponent>(
      IgcSelectItemComponent.tagName,
      event
    );
    if (item && this._activeItems.includes(item)) {
      this._selectItem(item);
    }
  }

  private handleChange(item: IgcSelectItemComponent) {
    return this.emitEvent('igcChange', { detail: item });
  }

  private handleSearch(event: KeyboardEvent) {
    if (!/^.$/u.test(event.key)) {
      return;
    }

    event.preventDefault();
    const now = Date.now();

    if (now - this._lastKeyTime > 500) {
      this._searchTerm = '';
    }

    this._lastKeyTime = now;
    this._searchTerm += event.key.toLocaleLowerCase();

    const item = this._activeItems.find((item) =>
      item.textContent?.trim().toLocaleLowerCase().startsWith(this._searchTerm)
    );

    if (item) {
      this.open ? this.activateItem(item) : this._selectItem(item);
      this._activeItem.focus();
    }
  }

  protected override handleAnchorClick(): void {
    super.handleAnchorClick();
    this.focusItemOnOpen();
  }

  private onEnterKey() {
    this.open && this._activeItem
      ? this._selectItem(this._activeItem)
      : this.handleAnchorClick();
  }

  private onSpaceBarKey() {
    if (!this.open) {
      this.handleAnchorClick();
    }
  }

  private onArrowDown() {
    const item = getNextActiveItem(this.items, this._activeItem);
    this.open ? this._navigateToActiveItem(item) : this._selectItem(item);
  }

  private onArrowUp() {
    const item = getPreviousActiveItem(this.items, this._activeItem);
    this.open ? this._navigateToActiveItem(item) : this._selectItem(item);
  }

  private altArrowDown() {
    if (!this.open) {
      this._show(true);
      this.focusItemOnOpen();
    }
  }

  private async altArrowUp() {
    if (this.open && (await this._hide(true))) {
      this.input.focus();
    }
  }

  protected async onEscapeKey() {
    if (await this._hide(true)) {
      this.input.focus();
    }
  }

  private onTabKey(event: KeyboardEvent) {
    if (this.open) {
      event.preventDefault();
      this._selectItem(this._activeItem);
      this._hide(true);
    }
  }

  protected onHomeKey() {
    const item = this._activeItems.at(0);
    this.open ? this._navigateToActiveItem(item) : this._selectItem(item);
  }

  protected onEndKey() {
    const item = this._activeItems.at(-1);
    this.open ? this._navigateToActiveItem(item) : this._selectItem(item);
  }

<<<<<<< HEAD
=======
  protected handleClosing() {
    this._hide(true);
  }

>>>>>>> 6a2402da
  private activateItem(item: IgcSelectItemComponent) {
    if (this._activeItem) {
      this._activeItem.active = false;
    }

    this._activeItem = item;
    this._activeItem.active = true;
  }

  private setSelectedItem(item: IgcSelectItemComponent) {
    if (this._selectedItem) {
      this._selectedItem.selected = false;
    }

    this._selectedItem = item;
    this._selectedItem.selected = true;

    return this._selectedItem;
  }

  private _selectItem(item?: IgcSelectItemComponent, emit = true) {
    if (!item) {
      this.clearSelectedItem();
      this._updateValue();
      return null;
    }

    const items = this.items;
    const [previous, current] = [
      items.indexOf(this._selectedItem!),
      items.indexOf(item),
    ];

    if (previous === current) {
      return this._selectedItem;
    }

    const newItem = this.setSelectedItem(item);
    this.activateItem(newItem);
    this._updateValue(newItem.value);

    if (emit) this.handleChange(newItem);
    if (emit && this.open) this.input.focus();
    if (emit && !this.keepOpenOnSelect) this._hide(true);

    return this._selectedItem;
  }

  private _navigateToActiveItem(item?: IgcSelectItemComponent) {
    if (item) {
      this.activateItem(item);
      this._activeItem.focus({ preventScroll: true });
      item.scrollIntoView({ behavior: 'auto', block: 'nearest' });
    }
  }

  private _updateValue(value?: string) {
    this._value = value as string;
    this.setFormValue(this._value ? this._value : null);
    this.updateValidity();
    this.setInvalidState();
  }

  private clearSelectedItem() {
    if (this._selectedItem) {
      this._selectedItem.selected = false;
    }
    this._selectedItem = null;
  }

  private async focusItemOnOpen() {
    await this.updateComplete;
    (this._selectedItem || this._activeItem)?.focus();
  }

  protected getItem(value: string) {
    return this.items.find((item) => item.value === value);
  }

  private _stopPropagation(e: Event) {
    e.stopPropagation();
  }

  /** Sets focus on the component. */
  @alternateName('focusComponent')
  public override focus(options?: FocusOptions) {
    this.input.focus(options);
  }

  /** Removes focus from the component. */
  @alternateName('blurComponent')
  public override blur() {
    this.input.blur();
    super.blur();
  }

  /** Checks the validity of the control and moves the focus to it if it is not valid. */
  public override reportValidity() {
    const valid = super.reportValidity();
    if (!valid) this.input.focus();
    return valid;
  }

  /** Navigates to the item with the specified value. If it exists, returns the found item, otherwise - null. */
  public navigateTo(value: string): IgcSelectItemComponent | null;
  /** Navigates to the item at the specified index. If it exists, returns the found item, otherwise - null. */
  public navigateTo(index: number): IgcSelectItemComponent | null;
  /** Navigates to the specified item. If it exists, returns the found item, otherwise - null. */
  @blazorSuppress()
  public navigateTo(value: string | number): IgcSelectItemComponent | null {
    const item =
      typeof value === 'string' ? this.getItem(value) : this.items[value];

    if (item) {
      this._navigateToActiveItem(item);
    }

    return item ?? null;
  }

  /** Selects the item with the specified value. If it exists, returns the found item, otherwise - null. */
  public select(value: string): IgcSelectItemComponent | null;
  /** Selects the item at the specified index. If it exists, returns the found item, otherwise - null. */
  public select(index: number): IgcSelectItemComponent | null;
  /** Selects the specified item. If it exists, returns the found item, otherwise - null. */
  @blazorSuppress()
  public select(value: string | number): IgcSelectItemComponent | null {
    const item =
      typeof value === 'string' ? this.getItem(value) : this.items[value];
    return item ? this._selectItem(item, false) : null;
  }

  /**  Resets the current value and selection of the component. */
  public clearSelection() {
    this._updateValue();
    this.clearSelectedItem();
  }

  protected renderInputSlots() {
    const prefixName = this.hasPrefixes ? 'prefix' : '';
    const suffixName = this.hasSuffixes ? 'suffix' : '';

    return html`
      <span slot=${prefixName}>
        <slot name="prefix"></slot>
      </span>

      <span slot=${suffixName}>
        <slot name="suffix"></slot>
      </span>
    `;
  }

  protected renderToggleIcon() {
    const parts = partNameMap({ 'toggle-icon': true, filled: this.value! });
    const iconHidden = this.open && this.hasExpandedIcon;
    const iconExpandedHidden = !(this.hasExpandedIcon && this.open);

    const openIcon = this.isMaterialTheme
      ? 'keyboard_arrow_up'
      : 'arrow_drop_up';
    const closeIcon = this.isMaterialTheme
      ? 'keyboard_arrow_down'
      : 'arrow_drop_down';

    return html`
      <span slot="suffix" part=${parts} aria-hidden="true">
        <slot name="toggle-icon" ?hidden=${iconHidden}>
          <igc-icon
            name=${this.open ? openIcon : closeIcon}
            collection="internal"
          ></igc-icon>
        </slot>
        <slot name="toggle-icon-expanded" ?hidden=${iconExpandedHidden}></slot>
      </span>
    `;
  }

<<<<<<< HEAD
  protected renderHelperText(): TemplateResult {
    return IgcValidationContainerComponent.create(this, {
      id: 'select-helper-text',
      slot: 'anchor',
      hasHelperText: true,
    });
=======
  protected renderHelperText() {
    return html`
      <div
        id="helper-text"
        part="helper-text"
        slot="anchor"
        ?hidden=${!this.hasHelperText}
      >
        <slot name="helper-text"></slot>
      </div>
    `;
>>>>>>> 6a2402da
  }

  protected renderInputAnchor() {
    const value = this.selectedItem?.textContent?.trim();

    return html`
      <igc-input
        id="input"
        slot="anchor"
        role="combobox"
        readonly
        aria-controls="dropdown"
        aria-describedby="select-helper-text"
        aria-expanded=${this.open ? 'true' : 'false'}
        exportparts="container: input, input: native-input, label, prefix, suffix"
        tabIndex=${this.disabled ? -1 : 0}
        value=${ifDefined(value)}
        placeholder=${ifDefined(this.placeholder)}
        label=${ifDefined(this.label)}
        .disabled=${this.disabled}
        .required=${this.required}
        .invalid=${this.invalid}
        .outlined=${this.outlined}
        @click=${this.handleAnchorClick}
        @igcFocus=${this._stopPropagation}
        @igcBlur=${this._stopPropagation}
      >
        ${this.renderInputSlots()} ${this.renderToggleIcon()}
      </igc-input>

      ${this.renderHelperText()}
    `;
  }

  protected renderDropdown() {
    return html`<div part="base" .inert=${!this.open}>
      <div
        id="dropdown"
        role="listbox"
        part="list"
        aria-labelledby="input"
        @click=${this.handleClick}
      >
        <slot name="header"></slot>
        <slot></slot>
        <slot name="footer"></slot>
      </div>
    </div>`;
  }

  protected override render() {
    return html`<igc-popover
      ?open=${this.open}
      flip
      shift
      same-width
      .offset=${this.distance}
      .placement=${this.placement}
      >${this.renderInputAnchor()} ${this.renderDropdown()}
    </igc-popover>`;
  }
}

declare global {
  interface HTMLElementTagNameMap {
    'igc-select': IgcSelectComponent;
  }
}<|MERGE_RESOLUTION|>--- conflicted
+++ resolved
@@ -449,13 +449,10 @@
     this.open ? this._navigateToActiveItem(item) : this._selectItem(item);
   }
 
-<<<<<<< HEAD
-=======
   protected handleClosing() {
     this._hide(true);
   }
 
->>>>>>> 6a2402da
   private activateItem(item: IgcSelectItemComponent) {
     if (this._activeItem) {
       this._activeItem.active = false;
@@ -634,26 +631,12 @@
     `;
   }
 
-<<<<<<< HEAD
   protected renderHelperText(): TemplateResult {
     return IgcValidationContainerComponent.create(this, {
       id: 'select-helper-text',
       slot: 'anchor',
       hasHelperText: true,
     });
-=======
-  protected renderHelperText() {
-    return html`
-      <div
-        id="helper-text"
-        part="helper-text"
-        slot="anchor"
-        ?hidden=${!this.hasHelperText}
-      >
-        <slot name="helper-text"></slot>
-      </div>
-    `;
->>>>>>> 6a2402da
   }
 
   protected renderInputAnchor() {
