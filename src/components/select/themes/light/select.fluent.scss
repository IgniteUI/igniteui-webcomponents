--- conflicted
+++ resolved
@@ -10,16 +10,10 @@
 $input-theme: digest-schema($input-schema);
 $theme: digest-schema($schema);
 $focused-border-width: rem(2px);
-<<<<<<< HEAD
-$focused-height: calc(var-get($input-theme, 'size') - #{($focused-border-width * 2)});
-=======
->>>>>>> 97396578
 
 :host {
     @include css-vars-from-theme($input-theme, 'ig-input');
     @include css-vars-from-theme($theme, 'ig-select');
-<<<<<<< HEAD
-=======
     @include css-vars-from-theme($dropdown-theme, 'ig-drop-down');
 }
 
@@ -27,7 +21,6 @@
     background: var-get($dropdown-theme, 'background-color');
     border-radius: var-get($dropdown-theme, 'border-radius');
     box-shadow: var(--ig-elevation-4);
->>>>>>> 97396578
 }
 
 [part='helper-text'] {
