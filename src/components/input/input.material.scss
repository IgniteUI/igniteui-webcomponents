--- conflicted
+++ resolved
@@ -3,7 +3,6 @@
 @use '../../styles/common/component';
 @use '../../styles/utilities' as *;
 
-<<<<<<< HEAD
 $idle-color: color(gray, 600) !default;
 $idle-hover-color: color(gray, 800) !default;
 $hover-background: color(gray, 200) !default;
@@ -13,16 +12,6 @@
 $idle-border-width: rem(1px) !default;
 $active-border-width: rem(2px) !default;
 $fs: rem(16px) !default;
-
-=======
-$idle-color: color(gray, 600);
-$idle-hover-color: color(gray, 800);
-$active-color: color(primary, 500);
-$error-color: color(error, 500);
-$idle-border-width: rem(1px);
-$active-border-width: rem(2px);
-$fs: rem(16px);
->>>>>>> 811c8097
 $input-height: (
     large: rem(56px),
     medium: rem(48px),
