import { html, LitElement, nothing } from 'lit';
import {
  eventOptions,
  property,
  query,
  queryAssignedElements,
  state,
} from 'lit/decorators.js';
import { themes } from '../../theming/theming-decorator.js';
<<<<<<< HEAD
import { styles } from './themes/tabs.base.css.js';
import { all } from './themes/tabs-themes.js';
import { EventEmitterMixin } from '../common/mixins/event-emitter.js';
import { Constructor } from '../common/mixins/constructor.js';
import { createCounter, getOffset, isLTR } from '../common/util.js';
=======
import { blazorAdditionalDependencies } from '../common/decorators/blazorAdditionalDependencies.js';
import { watch } from '../common/decorators/watch.js';
import { Constructor } from '../common/mixins/constructor.js';
import { EventEmitterMixin } from '../common/mixins/event-emitter.js';
import { createCounter, getOffset, isLTR } from '../common/util.js';
import { styles } from './themes/light/tabs.base.css.js';
import { styles as material } from './themes/light/tabs.material.css.js';
import { styles as bootstrap } from './themes/light/tabs.bootstrap.css.js';
import { styles as fluent } from './themes/light/tabs.fluent.css.js';
import { styles as indigo } from './themes/light/tabs.indigo.css.js';
>>>>>>> 1d18e3af
import {
  getAttributesForTags,
  getNodesForTags,
  observerConfig,
} from './utils.js';

import IgcIconButtonComponent from '../button/icon-button.js';
import { registerComponent } from '../common/definitions/register.js';
import IgcTabPanelComponent from './tab-panel.js';
import IgcTabComponent from './tab.js';

export interface IgcTabsEventMap {
  igcChange: CustomEvent<IgcTabComponent>;
}

/**
 * Represents tabs component
 *
 * @element igc-tabs
 *
 * @fires igcChange - Emitted when the selected tab changes.
 *
 * @slot - Renders the tab header.
 * @slot panel - Renders the tab content.
 *
 * @csspart headers - The wrapper of the tabs including the headers content and the scroll buttons.
 * @csspart headers-content - The container for the tab headers.
 * @csspart headers-wrapper - The wrapper for the tab headers and the selected indicator.
 * @csspart headers-scroll - The container for the headers.
 * @csspart selected-indicator - The selected indicator.
 * @csspart start-scroll-button - The start scroll button displayed when the tabs overflow.
 * @csspart end-scroll-button - The end scroll button displayed when the tabs overflow.
 * @csspart content - The container for the tabs content.
 */
@themes(all, true)
@blazorAdditionalDependencies('IgcTabComponent, IgcTabPanelComponent')
export default class IgcTabsComponent extends EventEmitterMixin<
  IgcTabsEventMap,
  Constructor<LitElement>
>(LitElement) {
  public static readonly tagName = 'igc-tabs';
  public static styles = styles;

  public static register() {
    registerComponent(
      this,
      IgcTabComponent,
      IgcTabPanelComponent,
      IgcIconButtonComponent
    );
  }

  private static readonly increment = createCounter();

  @queryAssignedElements({ selector: 'igc-tab' })
  protected tabs!: Array<IgcTabComponent>;

  @queryAssignedElements({ slot: 'panel' })
  protected panels!: Array<IgcTabPanelComponent>;

  @query('[part="headers-wrapper"]', true)
  protected wrapper!: HTMLElement;

  @query('[part="headers-content"]', true)
  protected container!: HTMLElement;

  @query('[part="selected-indicator"]', true)
  protected selectedIndicator!: HTMLElement;

  @state()
  protected showScrollButtons = false;

  @state()
  protected disableStartScrollButton = true;

  @state()
  protected disableEndScrollButton = false;

  @state()
  protected activeTab?: IgcTabComponent;

  protected resizeObserver!: ResizeObserver;
  protected mutationObserver!: MutationObserver;

  protected get enabledTabs() {
    return this.tabs.filter((tab) => !tab.disabled);
  }

  /** Returns the currently selected tab. */
  public get selected(): string {
    return this.activeTab?.panel ?? '';
  }

  /**
   * Sets the alignment for the tab headers
   * @attr
   */
  @property({ reflect: true })
  public alignment: 'start' | 'end' | 'center' | 'justify' = 'start';

  /**
   * Determines the tab activation. When set to auto,
   * the tab is instantly selected while navigating with the Left/Right Arrows, Home or End keys
   * and the corresponding panel is displayed.
   * When set to manual, the tab is only focused. The selection happens after pressing Space or Enter.
   * @attr
   */
  @property()
  public activation: 'auto' | 'manual' = 'auto';

  @watch('alignment', { waitUntilFirstUpdate: true })
  protected alignIndicator() {
    const styles: Partial<CSSStyleDeclaration> = {
      visibility: this.activeTab ? 'visible' : 'hidden',
      transitionDuration: '0.3s',
    };

    if (this.activeTab) {
      Object.assign(styles, {
        width: `${this.activeTab!.offsetWidth}px`,
        transform: `translate(${
          isLTR(this)
            ? getOffset(this.activeTab!, this.wrapper).left
            : getOffset(this.activeTab!, this.wrapper).right
        }px)`,
      });
    }

    Object.assign(this.selectedIndicator.style, styles);
  }

  protected override async firstUpdated() {
    this.showScrollButtons =
      this.container.scrollWidth > this.container.clientWidth;

    await this.updateComplete;

    this.syncAttributes();
    this.setupObserver();
    this.setSelectedTab(
      this.tabs.filter((tab) => tab.selected).at(-1) ?? this.enabledTabs.at(0)
    );
    this.updateSelectedTab();
  }

  public override disconnectedCallback() {
    this.resizeObserver?.disconnect();
    this.mutationObserver?.disconnect();
    super.disconnectedCallback();
  }

  protected updateButtonsOnResize() {
    // Hide the buttons in the resize observer callback and synchronously update the DOM
    // in order to get the actual size
    this.showScrollButtons = false;
    this.performUpdate();

    this.showScrollButtons =
      this.container.scrollWidth > this.container.clientWidth;

    this.updateScrollButtons();
  }

  protected updateScrollButtons() {
    const { scrollLeft, offsetWidth } = this.container,
      { scrollWidth } = this.wrapper;

    this.disableEndScrollButton =
      scrollWidth <= Math.abs(scrollLeft) + offsetWidth;
    this.disableStartScrollButton = scrollLeft === 0;
  }

  protected setupObserver() {
    this.resizeObserver = new ResizeObserver(() => {
      this.updateButtonsOnResize();
      this.alignIndicator();
    });

    [this.container, this.wrapper, ...this.tabs].forEach((element) =>
      this.resizeObserver.observe(element)
    );

    this.mutationObserver = new MutationObserver(async (records, observer) => {
      // Stop observing while handling changes
      observer.disconnect();

      const attributes = getAttributesForTags<IgcTabComponent>(
        records,
        'igc-tab'
      ).filter((e) => e.closest(this.tagName)?.isSameNode(this));

      const changed = getNodesForTags<IgcTabComponent>(
        records,
        this,
        'igc-tab'
      );

      if (attributes.length > 0) {
        this.activeTab = attributes.find((tab) => tab.selected);
      }

      if (changed) {
        changed.addedNodes.forEach((tab) => {
          this.resizeObserver.observe(tab);
          if (tab.selected) {
            this.activeTab = tab;
          }
        });
        changed.removedNodes.forEach((tab) => {
          this.resizeObserver.unobserve(tab);
          if (tab.selected || this.activeTab === tab) {
            this.activeTab = undefined;
          }
        });

        this.syncAttributes();
      }

      this.updateSelectedTab();
      this.activeTab?.scrollIntoView({ block: 'nearest' });
      this.alignIndicator();

      // Watch for changes again
      await this.updateComplete;
      observer.observe(this, observerConfig);
    });

    this.mutationObserver.observe(this, observerConfig);
  }

  protected updateSelectedTab() {
    this.tabs.forEach((tab) => (tab.selected = tab === this.activeTab));
    this.panels.forEach((panel) => {
      panel.hidden = panel.id !== this.activeTab?.panel;
    });
  }

  protected syncAttributes() {
    const prefix = this.id ? `${this.id}-` : '';
    this.tabs.forEach((tab, index) => {
      if (!tab.panel) {
        tab.panel =
          this.panels.at(index)?.id ??
          `${prefix}tab-${IgcTabsComponent.increment()}`;
      }
      this.panels
        .find((panel) => panel.id === tab.panel)
        ?.setAttribute('aria-labelledby', tab.id);
    });
  }

  private setSelectedTab(tab?: IgcTabComponent) {
    if (!tab || tab === this.activeTab) {
      return;
    }

    if (this.activeTab) {
      this.activeTab.selected = false;
    }

    this.activeTab = tab;
    this.activeTab.selected = true;
  }

  protected scrollByTabOffset(direction: 'start' | 'end') {
    const { scrollLeft, offsetWidth } = this.container;
    const LTR = isLTR(this),
      next = direction === 'end';

    const pivot = Math.abs(next ? offsetWidth + scrollLeft : scrollLeft);

    let amount = this.tabs
      .map((tab) => ({
        start: LTR
          ? getOffset(tab, this.wrapper).left
          : Math.abs(getOffset(tab, this.wrapper).right),
        width: tab.offsetWidth,
      }))
      .filter((offset) =>
        next ? offset.start + offset.width > pivot : offset.start < pivot
      )
      .at(next ? 0 : -1)!.width;

    amount *= next ? 1 : -1;
    this.container.scrollBy({ left: LTR ? amount : -amount });
  }

  protected handleClick(event: MouseEvent) {
    const target = event.target as HTMLElement;
    const tab = target.closest('igc-tab');

    if (!(tab && this.contains(tab)) || tab.disabled) {
      return;
    }

    tab.focus();
    this.setSelectedTab(tab);
    this.emitEvent('igcChange', { detail: this.activeTab });
  }

  protected handleKeyDown = (event: KeyboardEvent) => {
    const { key } = event;
    const enabledTabs = this.enabledTabs;
    const ltr = isLTR(this);

    let index = enabledTabs.indexOf(
      document.activeElement?.closest('igc-tab') as IgcTabComponent
    );

    switch (key) {
      case 'ArrowLeft':
        index = ltr
          ? (enabledTabs.length + index - 1) % enabledTabs.length
          : (index + 1) % enabledTabs.length;
        break;
      case 'ArrowRight':
        index = ltr
          ? (index + 1) % enabledTabs.length
          : (enabledTabs.length + index - 1) % enabledTabs.length;
        break;
      case 'Home':
        index = 0;
        break;
      case 'End':
        index = enabledTabs.length - 1;
        break;
      case 'Enter':
      case ' ':
        this.setSelectedTab(enabledTabs[index]);
        break;
      default:
        return;
    }

    enabledTabs[index].focus({ preventScroll: true });

    if (this.activation === 'auto') {
      this.setSelectedTab(enabledTabs[index]);
      this.emitEvent('igcChange', { detail: this.activeTab });
    } else {
      enabledTabs[index].scrollIntoView({ block: 'nearest' });
    }

    event.preventDefault();
  };

  @eventOptions({ passive: true })
  protected handleScroll() {
    this.updateScrollButtons();
  }

  /** Selects the specified tab and displays the corresponding panel.  */
  public select(name: string) {
    this.setSelectedTab(this.tabs.find((el) => el.panel === name));
  }

  protected renderScrollButton(direction: 'start' | 'end') {
    const start = direction === 'start';

    return this.showScrollButtons
      ? html`<igc-icon-button
          tabindex="-1"
          aria-hidden="true"
          size="large"
          variant="flat"
          collection="internal"
          part="${direction}-scroll-button"
          name="navigate_${start ? 'before' : 'next'}"
          .disabled=${start
            ? this.disableStartScrollButton
            : this.disableEndScrollButton}
          @click=${() => this.scrollByTabOffset(direction)}
        ></igc-icon-button>`
      : nothing;
  }

  protected override render() {
    return html`
      <div part="headers">
        ${this.renderScrollButton('start')}
        <div part="headers-content" @scroll=${this.handleScroll}>
          <div part="headers-wrapper">
            <div
              part="headers-scroll"
              role="tablist"
              @click=${this.handleClick}
              @keydown=${this.handleKeyDown}
            >
              <slot></slot>
            </div>
            <div part="selected-indicator"></div>
          </div>
        </div>
        ${this.renderScrollButton('end')}
      </div>
      <div part="content">
        <slot name="panel"></slot>
      </div>
    `;
  }
}

declare global {
  interface HTMLElementTagNameMap {
    'igc-tabs': IgcTabsComponent;
  }
}<|MERGE_RESOLUTION|>--- conflicted
+++ resolved
@@ -7,24 +7,13 @@
   state,
 } from 'lit/decorators.js';
 import { themes } from '../../theming/theming-decorator.js';
-<<<<<<< HEAD
-import { styles } from './themes/tabs.base.css.js';
-import { all } from './themes/tabs-themes.js';
-import { EventEmitterMixin } from '../common/mixins/event-emitter.js';
-import { Constructor } from '../common/mixins/constructor.js';
-import { createCounter, getOffset, isLTR } from '../common/util.js';
-=======
 import { blazorAdditionalDependencies } from '../common/decorators/blazorAdditionalDependencies.js';
 import { watch } from '../common/decorators/watch.js';
 import { Constructor } from '../common/mixins/constructor.js';
 import { EventEmitterMixin } from '../common/mixins/event-emitter.js';
 import { createCounter, getOffset, isLTR } from '../common/util.js';
-import { styles } from './themes/light/tabs.base.css.js';
-import { styles as material } from './themes/light/tabs.material.css.js';
-import { styles as bootstrap } from './themes/light/tabs.bootstrap.css.js';
-import { styles as fluent } from './themes/light/tabs.fluent.css.js';
-import { styles as indigo } from './themes/light/tabs.indigo.css.js';
->>>>>>> 1d18e3af
+import { styles } from './themes/tabs.base.css.js';
+import { all } from './themes/tabs-themes.js';
 import {
   getAttributesForTags,
   getNodesForTags,
