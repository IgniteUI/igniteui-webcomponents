import { html } from 'lit';
import {
  Context,
  disableStoryControls,
  formControls,
  formSubmitHandler,
} from './story.js';
import { ifDefined } from 'lit/directives/if-defined.js';
import { ComboItemTemplate } from '../src/index.js';
import { registerIconFromText } from '../src/components/icon/icon.registry';
import { defineComponents, IgcComboComponent } from '../src/index.js';
import { Meta, StoryObj } from '@storybook/web-components';

defineComponents(IgcComboComponent);

interface City {
  id: string;
  name: string;
  zip: string;
  country: string;
}

// region default
const metadata: Meta<IgcComboComponent> = {
  title: 'Combo',
  component: 'igc-combo',
  parameters: { docs: { description: {} } },
  argTypes: {
    outlined: {
      type: 'boolean',
      description: 'The outlined attribute of the control.',
      control: 'boolean',
      defaultValue: false,
    },
    singleSelect: {
      type: 'boolean',
      description:
        'Enables single selection mode and moves item filtering to the main input.',
      control: 'boolean',
      defaultValue: false,
    },
    autofocus: {
      type: 'boolean',
      description: 'The autofocus attribute of the control.',
      control: 'boolean',
    },
    autofocusList: {
      type: 'boolean',
      description: 'Focuses the list of options when the menu opens.',
      control: 'boolean',
      defaultValue: false,
    },
    label: {
      type: 'string',
      description: 'The label attribute of the control.',
      control: 'text',
    },
    placeholder: {
      type: 'string',
      description: 'The placeholder attribute of the control.',
      control: 'text',
    },
    placeholderSearch: {
      type: 'string',
      description: 'The placeholder attribute of the search input.',
      control: 'text',
      defaultValue: 'Search',
    },
    dir: {
      type: '"ltr" | "rtl" | "auto"',
      description: 'The direction attribute of the control.',
      options: ['ltr', 'rtl', 'auto'],
      control: { type: 'inline-radio' },
      defaultValue: 'auto',
    },
    open: {
      type: 'boolean',
      description: 'Sets the open state of the component.',
      control: 'boolean',
      defaultValue: false,
    },
    flip: { type: 'boolean', control: 'boolean', defaultValue: true },
    groupSorting: {
      type: '"asc" | "desc"',
      description:
        'Sorts the items in each group by ascending or descending order.',
      options: ['asc', 'desc'],
      control: { type: 'inline-radio' },
      defaultValue: 'asc',
    },
    caseSensitiveIcon: {
      type: 'boolean',
      description:
        'Enables the case sensitive search icon in the filtering input.',
      control: 'boolean',
      defaultValue: false,
    },
    disableFiltering: {
      type: 'boolean',
      description: 'Disables the filtering of the list of options.',
      control: 'boolean',
      defaultValue: false,
    },
<<<<<<< HEAD
    positionStrategy: {
      type: '"absolute" | "fixed"',
      description: "Sets the component's positioning strategy.",
      options: ['absolute', 'fixed'],
      control: { type: 'inline-radio' },
      defaultValue: 'fixed',
    },
    sameWidth: {
      type: 'boolean',
      description:
        "Whether the dropdown's width should be the same as the target's one.",
      control: 'boolean',
      defaultValue: true,
    },
    name: {
      type: 'string',
      description: 'The name attribute of the control.',
      control: 'text',
    },
    required: {
      type: 'boolean',
      description: 'Makes the control a required field in form context.',
      control: 'boolean',
      defaultValue: false,
    },
    disabled: {
      type: 'boolean',
      description: 'The disabled state of the component',
      control: 'boolean',
      defaultValue: false,
    },
    invalid: {
      type: 'boolean',
      description: 'Control the validity of the control.',
      control: 'boolean',
      defaultValue: false,
    },
=======
>>>>>>> 69e239f9
  },
  args: {
    outlined: false,
    singleSelect: false,
    autofocusList: false,
    placeholderSearch: 'Search',
    dir: 'auto',
    open: false,
    flip: true,
    groupSorting: 'asc',
    caseSensitiveIcon: false,
    disableFiltering: false,
<<<<<<< HEAD
    positionStrategy: 'fixed',
    sameWidth: true,
    required: false,
    disabled: false,
    invalid: false,
=======
>>>>>>> 69e239f9
  },
};

export default metadata;

interface IgcComboArgs {
  /** The outlined attribute of the control. */
  outlined: boolean;
  /** Enables single selection mode and moves item filtering to the main input. */
  singleSelect: boolean;
  /** The autofocus attribute of the control. */
  autofocus: boolean;
  /** Focuses the list of options when the menu opens. */
  autofocusList: boolean;
  /** The label attribute of the control. */
  label: string;
  /** The placeholder attribute of the control. */
  placeholder: string;
  /** The placeholder attribute of the search input. */
  placeholderSearch: string;
  /** The direction attribute of the control. */
  dir: 'ltr' | 'rtl' | 'auto';
  /** Sets the open state of the component. */
  open: boolean;
  flip: boolean;
  /** Sorts the items in each group by ascending or descending order. */
  groupSorting: 'asc' | 'desc';
  /** Enables the case sensitive search icon in the filtering input. */
  caseSensitiveIcon: boolean;
  /** Disables the filtering of the list of options. */
  disableFiltering: boolean;
<<<<<<< HEAD
  /** Sets the component's positioning strategy. */
  positionStrategy: 'absolute' | 'fixed';
  /** Whether the dropdown's width should be the same as the target's one. */
  sameWidth: boolean;
  /** The name attribute of the control. */
  name: string;
  /** Makes the control a required field in form context. */
  required: boolean;
  /** The disabled state of the component */
  disabled: boolean;
  /** Control the validity of the control. */
  invalid: boolean;
=======
>>>>>>> 69e239f9
}
type Story = StoryObj<IgcComboArgs>;

// endregion

Object.assign(metadata.parameters!, {
  actions: {
    handles: [
      'igcFocus',
      'igcBlur',
      'igcOpening',
      'igcOpened',
      'igcClosing',
      'igcClosed',
      'igcChange',
    ],
  },
});

const itemTemplate: ComboItemTemplate<City> = ({ item }) => {
  return html`
    <div>
      <span><b>${item?.name ?? item}</b> [${item?.zip}]</span>
    </div>
  `;
};

const groupHeaderTemplate: ComboItemTemplate<City> = ({ item }) => {
  return html`<div>Country of ${item?.country ?? item}</div>`;
};

const cities: City[] = [
  {
    id: 'BG01',
    name: 'Sofia',
    country: 'Bulgaria',
    zip: '1000',
  },
  {
    id: 'BG02',
    name: 'Plovdiv',
    country: 'Bulgaria',
    zip: '4000',
  },
  {
    id: 'BG03',
    name: 'Varna',
    country: 'Bulgaria',
    zip: '9000',
  },
  {
    id: 'US01',
    name: 'New York',
    country: 'United States',
    zip: '10001',
  },
  {
    id: 'US02',
    name: 'Boston',
    country: 'United States',
    zip: '02108',
  },
  {
    id: 'US03',
    name: 'San Francisco',
    country: 'United States',
    zip: '94103',
  },
  {
    id: 'JP01',
    name: 'Tokyo',
    country: 'Japan',
    zip: '163-8001',
  },
  {
    id: 'JP02',
    name: 'Yokohama',
    country: 'Japan',
    zip: '781-0240',
  },
  {
    id: 'JP03',
    name: 'Osaka',
    country: 'Japan',
    zip: '552-0021',
  },
];

// const mandzhasgrozde = [0, 'Sofia', 4, 'Varna', 'varna', false, { a: 1, b: 2 }, -1, true, null, undefined, NaN, 0];

registerIconFromText(
  'location',
  '<svg xmlns="http://www.w3.org/2000/svg" height="24px" viewBox="0 0 24 24"><path d="M0 0h24v24H0z" fill="none"/><path d="M12 2C8.13 2 5 5.13 5 9c0 5.25 7 13 7 13s7-7.75 7-13c0-3.87-3.13-7-7-7zm0 9.5c-1.38 0-2.5-1.12-2.5-2.5s1.12-2.5 2.5-2.5 2.5 1.12 2.5 2.5-1.12 2.5-2.5 2.5z"/></svg>'
);

const Template = (
  {
    name,
    disableFiltering,
    caseSensitiveIcon,
    label = 'Location(s)',
    placeholder = 'Cities of interest',
    placeholderSearch = 'Search',
    open = false,
    disabled = false,
    outlined = false,
    invalid = false,
    required = false,
    autofocus = false,
    singleSelect = false,
    autofocusList,
    groupSorting = 'asc',
    positionStrategy = 'absolute',
    sameWidth = false,
  }: IgcComboComponent<City>,
  { globals: { direction } }: Context
) => html`
  <igc-combo
    .data=${cities}
    .dir=${direction}
    .itemTemplate=${itemTemplate}
    .groupHeaderTemplate=${groupHeaderTemplate}
    label=${ifDefined(label)}
    name=${ifDefined(name)}
    placeholder=${ifDefined(placeholder)}
    placeholder-search=${ifDefined(placeholderSearch)}
    dir=${ifDefined(direction)}
    value-key="id"
    display-key="name"
    value='["BG01", "BG02"]'
    group-key="country"
    group-sorting=${ifDefined(groupSorting)}
    position-strategy=${positionStrategy}
    ?same-width=${sameWidth}
    ?case-sensitive-icon=${caseSensitiveIcon}
    ?disable-filtering=${disableFiltering}
    ?open=${open}
    ?autofocus=${autofocus}
    ?autofocus-list=${autofocusList}
    ?outlined=${outlined}
    ?required=${required}
    ?disabled=${disabled}
    ?invalid=${invalid}
    ?single-select=${singleSelect}
  >
    <igc-icon slot="prefix" name="location"></igc-icon>
    <span slot="helper-text">Sample helper text.</span>
  </igc-combo>
`;

export const Basic: Story = Template.bind({});

export const Form: Story = {
  argTypes: disableStoryControls(metadata),
  render: () => {
    const primitive = [1, 2, 3, 4, 5, 'one', 'two', 'three', 'four', 'five'];
    return html`
      <form @submit=${formSubmitHandler}>
        <fieldset>
          <igc-combo
            label="Default"
            name="combo"
            .data=${cities}
            value-key="id"
            display-key="name"
          ></igc-combo>
          <igc-combo
            label="Initial value"
            .data=${cities}
            name="combo-initial"
            value='["BG01", "BG02"]'
            value-key="id"
            display-key="name"
          ></igc-combo>
          <igc-combo
            label="No value key"
            .data=${cities}
            name="combo-not-key"
            display-key="name"
          ></igc-combo>
          <igc-combo
            .data=${cities}
            single-select
            label="Single selection"
            name="combo-single"
            display-key="name"
            value-key="id"
          ></igc-combo>
        </fieldset>
        <fieldset>
          <igc-combo
            name="combo-primitive"
            .value=${[1, 'one']}
            .data=${primitive}
            label="Primitives binding"
          ></igc-combo>
        </fieldset>
        <fieldset disabled="disabled">
          <igc-combo
            label="Disabled"
            name="combo-disabled"
            .data=${cities}
            value-key="id"
            display-key="name"
          ></igc-combo>
        </fieldset>
        <fieldset>
          <igc-combo
            label="Required"
            name="combo-required"
            .data=${cities}
            value-key="id"
            display-key="name"
            required
          ></igc-combo>
        </fieldset>

        ${formControls()}
      </form>
    `;
  },
};<|MERGE_RESOLUTION|>--- conflicted
+++ resolved
@@ -101,21 +101,6 @@
       control: 'boolean',
       defaultValue: false,
     },
-<<<<<<< HEAD
-    positionStrategy: {
-      type: '"absolute" | "fixed"',
-      description: "Sets the component's positioning strategy.",
-      options: ['absolute', 'fixed'],
-      control: { type: 'inline-radio' },
-      defaultValue: 'fixed',
-    },
-    sameWidth: {
-      type: 'boolean',
-      description:
-        "Whether the dropdown's width should be the same as the target's one.",
-      control: 'boolean',
-      defaultValue: true,
-    },
     name: {
       type: 'string',
       description: 'The name attribute of the control.',
@@ -139,8 +124,6 @@
       control: 'boolean',
       defaultValue: false,
     },
-=======
->>>>>>> 69e239f9
   },
   args: {
     outlined: false,
@@ -153,14 +136,9 @@
     groupSorting: 'asc',
     caseSensitiveIcon: false,
     disableFiltering: false,
-<<<<<<< HEAD
-    positionStrategy: 'fixed',
-    sameWidth: true,
     required: false,
     disabled: false,
     invalid: false,
-=======
->>>>>>> 69e239f9
   },
 };
 
@@ -192,11 +170,6 @@
   caseSensitiveIcon: boolean;
   /** Disables the filtering of the list of options. */
   disableFiltering: boolean;
-<<<<<<< HEAD
-  /** Sets the component's positioning strategy. */
-  positionStrategy: 'absolute' | 'fixed';
-  /** Whether the dropdown's width should be the same as the target's one. */
-  sameWidth: boolean;
   /** The name attribute of the control. */
   name: string;
   /** Makes the control a required field in form context. */
@@ -205,8 +178,6 @@
   disabled: boolean;
   /** Control the validity of the control. */
   invalid: boolean;
-=======
->>>>>>> 69e239f9
 }
 type Story = StoryObj<IgcComboArgs>;
 
