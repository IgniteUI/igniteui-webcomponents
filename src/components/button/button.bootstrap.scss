@use '../../styles/utilities' as utils;

@mixin theme() {
<<<<<<< HEAD
  igc-button[size="large"]::part(base),
  igc-link-button[size="large"]::part(base) {
	 border-radius: calc(var(--igc-border-radius) * 1);
   --size: #{utils.rem(48px)};
  }

  igc-button[size="medium"]::part(base),
  igc-link-button[size="medium"]::part(base) {
	 border-radius: calc(var(--igc-border-radius) * 1);
   --size: #{utils.rem(40px)};
  }

  igc-button[size="small"]::part(base),
  igc-link-button[size="small"]::part(base) {
	 border-radius: calc(var(--igc-border-radius) * 1);
   --size: #{utils.rem(32px)};
  }

  igc-button[variant="flat"][disabled]::part(base),
  igc-link-button[variant="flat"][disabled]::part(base) {
      background: transparent;
      color: #{utils.color(primary, 100)};
  }

  igc-button[variant="fab"][disabled]::part(base),
  igc-button[variant="raised"][disabled]::part(base),
  igc-link-button[variant="fab"][disabled]::part(base),
  igc-link-button[variant="raised"][disabled]::part(base) {
      background: #{utils.color(primary, 100)};
      color: #{utils.color(primary, 300)};
  }

  igc-button[variant="outlined"][disabled]::part(base),
  igc-link-button[variant="outlined"][disabled]::part(base) {
      color: #{utils.color(primary, 100)};
      box-shadow: 0 0 0 1px utils.color(primary, 100);
      background: transparent;
  }

  igc-button[variant="flat"]:not([disabled])::part(base),
  igc-link-button[variant="flat"]:not([disabled])::part(base) {
      color: #{utils.color(primary, 500)};

      &:hover {
          color: #{utils.color(primary, 800)};
      }

      &:focus,
      &:active {
          color: #{utils.color(primary, 600)};
      }

      &:hover::before {
          background: transparent;
      }

      &:focus::before,
      &:active::before {
          background: #{utils.color(gray, 100)};
          opacity: 1;
      }
  }

  igc-button[variant="raised"]:not([disabled])::part(base),
  igc-link-button[variant="raised"]:not([disabled])::part(base) {
      color: #{utils.contrast-color(primary, 600)};

      &:hover {
          color: #{utils.contrast-color(primary, 600)};
      }

      &:focus,
      &:active {
          color: #{utils.contrast-color(primary, 600)};
          box-shadow: 0 0 0 utils.rem(3px) utils.color(primary, 200);
      }

      &::before {
          background: #{utils.color(primary, 500)};
          opacity: 1;
      }

      &:hover::before,
      &:focus::before,
      &:active::before {
          background: #{utils.color(primary, 600)};
          opacity: 1;
      }
  }

  igc-button[variant="outlined"]:not([disabled])::part(base),
  igc-link-button[variant="outlined"]:not([disabled])::part(base) {
      color: #{utils.color(primary, 500)};
      transition: color .15s ease-out;
      box-shadow: 0 0 0 1px utils.color(primary, 500);
      overflow: visible;

      &::after {
          position: absolute;
          content: '';
          width: 100%;
          height: 100%;
          border-radius: var(--igc-border-radius);
          transition: box-shadow .15s ease-out;
      }

      &:hover {
          color: #{utils.contrast-color(primary, 600)};
      }

      &:focus,
      &:active {
          color: #{utils.contrast-color(primary, 600)};
      }

      &:hover::before {
          background: #{utils.color(primary, 500)};
          opacity: 1;
      }

      &:focus::before,
      &:active::before {
          background: #{utils.color(primary, 500)};
          opacity: 1;
      }

      &:focus::after,
      &:active::after {
          box-shadow: 0 0 0 utils.rem(3px) utils.color(primary, 200);
      }
  }

  igc-button[variant="fab"]:not([disabled])::part(base),
  igc-link-button[variant="fab"]:not([disabled])::part(base) {
			border-radius: calc(var(--igc-border-radius) * 4);

      color: #{utils.contrast-color(primary, 600)};

      &:hover {
          color: #{utils.contrast-color(primary, 600)};
      }

      &:focus,
      &:active {
          color: #{utils.contrast-color(primary, 600)};
          box-shadow: 0 0 0 utils.rem(3px) utils.color(primary, 200);
      }

      &::before {
          background: #{utils.color(primary, 500)};
          opacity: 1;
      }

      &:hover::before,
      &:focus::before,
      &:active::before {
          background: #{utils.color(primary, 600)};
          opacity: 1;
      }
  }

  igc-button[variant="raised"]::part(base),
  igc-button[variant="fab"]::part(base),
  igc-link-button[variant="raised"]::part(base),
  igc-link-button[variant="fab"]::part(base) {
      box-shadow: var(--igc-elevation-0);
  }
=======
    igc-button[size='large']::part(base),
    igc-link-button[size='large']::part(base) {
        --size: #{utils.rem(48px)};
    }

    igc-button[size='medium']::part(base),
    igc-link-button[size='medium']::part(base) {
        --size: #{utils.rem(40px)};
    }

    igc-button[size='small']::part(base),
    igc-link-button[size='small']::part(base) {
        --size: #{utils.rem(32px)};
    }

    igc-button[variant='flat'][disabled]::part(base),
    igc-link-button[variant='flat'][disabled]::part(base) {
        background: transparent;
        color: #{utils.color(primary, 100)};
    }

    igc-button[variant='fab'][disabled]::part(base),
    igc-button[variant='raised'][disabled]::part(base),
    igc-link-button[variant='fab'][disabled]::part(base),
    igc-link-button[variant='raised'][disabled]::part(base) {
        background: #{utils.color(primary, 100)};
        color: #{utils.color(primary, 300)};
    }

    igc-button[variant='outlined'][disabled]::part(base),
    igc-link-button[variant='outlined'][disabled]::part(base) {
        color: #{utils.color(primary, 100)};
        box-shadow: 0 0 0 1px utils.color(primary, 100);
        background: transparent;
    }

    igc-button[variant='flat']:not([disabled])::part(base),
    igc-link-button[variant='flat']:not([disabled])::part(base) {
        color: #{utils.color(primary, 500)};

        &:hover {
            color: #{utils.color(primary, 800)};
        }

        &:focus,
        &:active {
            color: #{utils.color(primary, 600)};
        }

        &:hover::before {
            background: transparent;
        }

        &:focus::before,
        &:active::before {
            background: #{utils.color(gray, 100)};
            opacity: 1;
        }
    }

    igc-button[variant='raised']:not([disabled])::part(base),
    igc-link-button[variant='raised']:not([disabled])::part(base) {
        color: #{utils.contrast-color(primary, 600)};

        &:hover {
            color: #{utils.contrast-color(primary, 600)};
        }

        &:focus,
        &:active {
            color: #{utils.contrast-color(primary, 600)};
            box-shadow: 0 0 0 utils.rem(3px) utils.color(primary, 200);
        }

        &::before {
            background: #{utils.color(primary, 500)};
            opacity: 1;
        }

        &:hover::before,
        &:focus::before,
        &:active::before {
            background: #{utils.color(primary, 600)};
            opacity: 1;
        }
    }

    igc-button[variant='outlined']:not([disabled])::part(base),
    igc-link-button[variant='outlined']:not([disabled])::part(base) {
        color: #{utils.color(primary, 500)};
        transition: color .15s ease-out;
        box-shadow: 0 0 0 1px utils.color(primary, 500);
        overflow: visible;

        &::after {
            position: absolute;
            content: '';
            width: 100%;
            height: 100%;
            border-radius: calc(var(--igc-border-radius) * 2);
            transition: box-shadow .15s ease-out;
        }

        &:hover {
            color: #{utils.contrast-color(primary, 600)};
        }

        &:focus,
        &:active {
            color: #{utils.contrast-color(primary, 600)};
        }

        &:hover::before {
            background: #{utils.color(primary, 500)};
            opacity: 1;
        }

        &:focus::before,
        &:active::before {
            background: #{utils.color(primary, 500)};
            opacity: 1;
        }

        &:focus::after,
        &:active::after {
            box-shadow: 0 0 0 utils.rem(3px) utils.color(primary, 200);
        }
    }

    igc-button[variant='fab'][size='large']::part(base),
    igc-link-button[variant='fab'][size='large']::part(base) {
        border-radius: calc(var(--igc-border-radius) * 8);
    }

    igc-button[variant='fab'][size='medium']::part(base),
    igc-link-button[variant='fab'][size='medium']::part(base) {
        border-radius: calc(var(--igc-border-radius) * 6);
    }

    igc-button[variant='fab'][size='small']::part(base),
    igc-link-button[variant='fab'][size='small']::part(base) {
        border-radius: calc(var(--igc-border-radius) * 4);
    }

    igc-button[variant='fab']:not([disabled])::part(base),
    igc-link-button[variant='fab']:not([disabled])::part(base) {
        color: #{utils.contrast-color(primary, 600)};

        &:hover {
            color: #{utils.contrast-color(primary, 600)};
        }

        &:focus,
        &:active {
            color: #{utils.contrast-color(primary, 600)};
            box-shadow: 0 0 0 utils.rem(3px) utils.color(primary, 200);
        }

        &::before {
            background: #{utils.color(primary, 500)};
            opacity: 1;
        }

        &:hover::before,
        &:focus::before,
        &:active::before {
            background: #{utils.color(primary, 600)};
            opacity: 1;
        }
    }

    igc-button[variant='raised']::part(base),
    igc-button[variant='fab']::part(base),
    igc-link-button[variant='raised']::part(base),
    igc-link-button[variant='fab']::part(base) {
        box-shadow: var(--igc-elevation-0);
    }
>>>>>>> 8267743f
}<|MERGE_RESOLUTION|>--- conflicted
+++ resolved
@@ -1,188 +1,22 @@
 @use '../../styles/utilities' as utils;
 
 @mixin theme() {
-<<<<<<< HEAD
-  igc-button[size="large"]::part(base),
-  igc-link-button[size="large"]::part(base) {
-	 border-radius: calc(var(--igc-border-radius) * 1);
-   --size: #{utils.rem(48px)};
-  }
-
-  igc-button[size="medium"]::part(base),
-  igc-link-button[size="medium"]::part(base) {
-	 border-radius: calc(var(--igc-border-radius) * 1);
-   --size: #{utils.rem(40px)};
-  }
-
-  igc-button[size="small"]::part(base),
-  igc-link-button[size="small"]::part(base) {
-	 border-radius: calc(var(--igc-border-radius) * 1);
-   --size: #{utils.rem(32px)};
-  }
-
-  igc-button[variant="flat"][disabled]::part(base),
-  igc-link-button[variant="flat"][disabled]::part(base) {
-      background: transparent;
-      color: #{utils.color(primary, 100)};
-  }
-
-  igc-button[variant="fab"][disabled]::part(base),
-  igc-button[variant="raised"][disabled]::part(base),
-  igc-link-button[variant="fab"][disabled]::part(base),
-  igc-link-button[variant="raised"][disabled]::part(base) {
-      background: #{utils.color(primary, 100)};
-      color: #{utils.color(primary, 300)};
-  }
-
-  igc-button[variant="outlined"][disabled]::part(base),
-  igc-link-button[variant="outlined"][disabled]::part(base) {
-      color: #{utils.color(primary, 100)};
-      box-shadow: 0 0 0 1px utils.color(primary, 100);
-      background: transparent;
-  }
-
-  igc-button[variant="flat"]:not([disabled])::part(base),
-  igc-link-button[variant="flat"]:not([disabled])::part(base) {
-      color: #{utils.color(primary, 500)};
-
-      &:hover {
-          color: #{utils.color(primary, 800)};
-      }
-
-      &:focus,
-      &:active {
-          color: #{utils.color(primary, 600)};
-      }
-
-      &:hover::before {
-          background: transparent;
-      }
-
-      &:focus::before,
-      &:active::before {
-          background: #{utils.color(gray, 100)};
-          opacity: 1;
-      }
-  }
-
-  igc-button[variant="raised"]:not([disabled])::part(base),
-  igc-link-button[variant="raised"]:not([disabled])::part(base) {
-      color: #{utils.contrast-color(primary, 600)};
-
-      &:hover {
-          color: #{utils.contrast-color(primary, 600)};
-      }
-
-      &:focus,
-      &:active {
-          color: #{utils.contrast-color(primary, 600)};
-          box-shadow: 0 0 0 utils.rem(3px) utils.color(primary, 200);
-      }
-
-      &::before {
-          background: #{utils.color(primary, 500)};
-          opacity: 1;
-      }
-
-      &:hover::before,
-      &:focus::before,
-      &:active::before {
-          background: #{utils.color(primary, 600)};
-          opacity: 1;
-      }
-  }
-
-  igc-button[variant="outlined"]:not([disabled])::part(base),
-  igc-link-button[variant="outlined"]:not([disabled])::part(base) {
-      color: #{utils.color(primary, 500)};
-      transition: color .15s ease-out;
-      box-shadow: 0 0 0 1px utils.color(primary, 500);
-      overflow: visible;
-
-      &::after {
-          position: absolute;
-          content: '';
-          width: 100%;
-          height: 100%;
-          border-radius: var(--igc-border-radius);
-          transition: box-shadow .15s ease-out;
-      }
-
-      &:hover {
-          color: #{utils.contrast-color(primary, 600)};
-      }
-
-      &:focus,
-      &:active {
-          color: #{utils.contrast-color(primary, 600)};
-      }
-
-      &:hover::before {
-          background: #{utils.color(primary, 500)};
-          opacity: 1;
-      }
-
-      &:focus::before,
-      &:active::before {
-          background: #{utils.color(primary, 500)};
-          opacity: 1;
-      }
-
-      &:focus::after,
-      &:active::after {
-          box-shadow: 0 0 0 utils.rem(3px) utils.color(primary, 200);
-      }
-  }
-
-  igc-button[variant="fab"]:not([disabled])::part(base),
-  igc-link-button[variant="fab"]:not([disabled])::part(base) {
-			border-radius: calc(var(--igc-border-radius) * 4);
-
-      color: #{utils.contrast-color(primary, 600)};
-
-      &:hover {
-          color: #{utils.contrast-color(primary, 600)};
-      }
-
-      &:focus,
-      &:active {
-          color: #{utils.contrast-color(primary, 600)};
-          box-shadow: 0 0 0 utils.rem(3px) utils.color(primary, 200);
-      }
-
-      &::before {
-          background: #{utils.color(primary, 500)};
-          opacity: 1;
-      }
-
-      &:hover::before,
-      &:focus::before,
-      &:active::before {
-          background: #{utils.color(primary, 600)};
-          opacity: 1;
-      }
-  }
-
-  igc-button[variant="raised"]::part(base),
-  igc-button[variant="fab"]::part(base),
-  igc-link-button[variant="raised"]::part(base),
-  igc-link-button[variant="fab"]::part(base) {
-      box-shadow: var(--igc-elevation-0);
-  }
-=======
     igc-button[size='large']::part(base),
     igc-link-button[size='large']::part(base) {
-        --size: #{utils.rem(48px)};
+			border-radius: calc(var(--igc-border-radius) * 1);
+			--size: #{utils.rem(48px)};
     }
 
     igc-button[size='medium']::part(base),
     igc-link-button[size='medium']::part(base) {
-        --size: #{utils.rem(40px)};
+			border-radius: calc(var(--igc-border-radius) * 1);
+			--size: #{utils.rem(40px)};
     }
 
     igc-button[size='small']::part(base),
     igc-link-button[size='small']::part(base) {
-        --size: #{utils.rem(32px)};
+			border-radius: calc(var(--igc-border-radius) * 1);
+			--size: #{utils.rem(32px)};
     }
 
     igc-button[variant='flat'][disabled]::part(base),
@@ -299,47 +133,34 @@
         }
     }
 
-    igc-button[variant='fab'][size='large']::part(base),
-    igc-link-button[variant='fab'][size='large']::part(base) {
-        border-radius: calc(var(--igc-border-radius) * 8);
-    }
+  igc-button[variant="fab"]:not([disabled])::part(base),
+  igc-link-button[variant="fab"]:not([disabled])::part(base) {
+			border-radius: calc(var(--igc-border-radius) * 4);
 
-    igc-button[variant='fab'][size='medium']::part(base),
-    igc-link-button[variant='fab'][size='medium']::part(base) {
-        border-radius: calc(var(--igc-border-radius) * 6);
-    }
+      color: #{utils.contrast-color(primary, 600)};
 
-    igc-button[variant='fab'][size='small']::part(base),
-    igc-link-button[variant='fab'][size='small']::part(base) {
-        border-radius: calc(var(--igc-border-radius) * 4);
-    }
+      &:hover {
+          color: #{utils.contrast-color(primary, 600)};
+      }
 
-    igc-button[variant='fab']:not([disabled])::part(base),
-    igc-link-button[variant='fab']:not([disabled])::part(base) {
-        color: #{utils.contrast-color(primary, 600)};
+      &:focus,
+      &:active {
+          color: #{utils.contrast-color(primary, 600)};
+          box-shadow: 0 0 0 utils.rem(3px) utils.color(primary, 200);
+      }
 
-        &:hover {
-            color: #{utils.contrast-color(primary, 600)};
-        }
+      &::before {
+          background: #{utils.color(primary, 500)};
+          opacity: 1;
+      }
 
-        &:focus,
-        &:active {
-            color: #{utils.contrast-color(primary, 600)};
-            box-shadow: 0 0 0 utils.rem(3px) utils.color(primary, 200);
-        }
-
-        &::before {
-            background: #{utils.color(primary, 500)};
-            opacity: 1;
-        }
-
-        &:hover::before,
-        &:focus::before,
-        &:active::before {
-            background: #{utils.color(primary, 600)};
-            opacity: 1;
-        }
-    }
+      &:hover::before,
+      &:focus::before,
+      &:active::before {
+          background: #{utils.color(primary, 600)};
+          opacity: 1;
+      }
+  }
 
     igc-button[variant='raised']::part(base),
     igc-button[variant='fab']::part(base),
@@ -347,5 +168,4 @@
     igc-link-button[variant='fab']::part(base) {
         box-shadow: var(--igc-elevation-0);
     }
->>>>>>> 8267743f
 }