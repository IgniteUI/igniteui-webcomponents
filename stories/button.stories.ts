--- conflicted
+++ resolved
@@ -23,14 +23,9 @@
       defaultValue: false,
     },
     variant: {
-<<<<<<< HEAD
       type: '"flat" | "contained" | "outlined" | "fab"',
+      description: 'Sets the variant of the button.',
       options: ['flat', 'contained', 'outlined', 'fab'],
-=======
-      type: '"flat" | "raised" | "outlined" | "fab"',
-      description: 'Sets the variant of the button.',
-      options: ['flat', 'raised', 'outlined', 'fab'],
->>>>>>> f26a3702
       control: {
         type: 'inline-radio',
       },
