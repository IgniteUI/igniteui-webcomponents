--- conflicted
+++ resolved
@@ -70,10 +70,7 @@
 
   protected override render() {
     return html`
-<<<<<<< HEAD
-=======
       <div part="overlay" @click=${this.hide}></div>
->>>>>>> ed42713c
       <div part="base">
         <div part="main">
           <slot></slot>
