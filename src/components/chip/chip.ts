import { LitElement, html, nothing } from 'lit';
import { property } from 'lit/decorators.js';
<<<<<<< HEAD
import { createRef, Ref, ref } from 'lit/directives/ref.js';
=======

import { styles } from './themes/light/chip.base.css.js';
import { styles as bootstrap } from './themes/light/chip.bootstrap.css.js';
import { styles as fluent } from './themes/light/chip.fluent.css.js';
import { styles as indigo } from './themes/light/chip.indigo.css.js';
import { styles as material } from './themes/light/chip.material.css.js';
>>>>>>> 2688ed88
import { themes } from '../../theming/theming-decorator.js';
import { addKeybindings } from '../common/controllers/key-bindings.js';
import { blazorTwoWayBind } from '../common/decorators/blazorTwoWayBind.js';
import { registerComponent } from '../common/definitions/register.js';
import { Constructor } from '../common/mixins/constructor.js';
import { EventEmitterMixin } from '../common/mixins/event-emitter.js';
import { SizableMixin } from '../common/mixins/sizable.js';
import IgcIconComponent from '../icon/icon.js';
<<<<<<< HEAD
import { styles } from './themes/light/chip.base.css.js';
import { styles as bootstrap } from './themes/light/chip.bootstrap.css.js';
import { styles as fluent } from './themes/light/chip.fluent.css.js';
import { styles as indigo } from './themes/light/chip.indigo.css.js';
import { styles as material } from './themes/light/chip.material.css.js';
=======
>>>>>>> 2688ed88

export interface IgcChipEventMap {
  igcRemove: CustomEvent<boolean>;
  igcSelect: CustomEvent<boolean>;
}
/**
 * Chips help people enter information, make selections, filter content, or trigger actions.
 *
 * @element igc-chip
 *
 * @slot - Renders the chip data.
 * @slot prefix - Renders content before the data of the chip.
 * @slot suffix - Renders content after the data of the chip.
 *
 * @fires igcRemove - Emits an event when the chip component is removed. Returns the removed chip component.
 * @fires igcSelect - Emits event when the chip component is selected/deselected and any related animations and transitions also end.
 *
 * @csspart base - The base wrapper of the chip.
 * @csspart prefix - The prefix container of the chip.
 * @csspart suffix - The suffix container of the chip.
 */
@themes({
  light: { material, bootstrap, fluent, indigo },
  dark: { material, bootstrap, fluent, indigo },
})
export default class IgcChipComponent extends SizableMixin(
  EventEmitterMixin<IgcChipEventMap, Constructor<LitElement>>(LitElement)
) {
  public static readonly tagName = 'igc-chip';
  public static styles = styles;

  public static register() {
    registerComponent(this, IgcIconComponent);
  }

  private _removePartRef: Ref<HTMLSlotElement> = createRef();

  /**
   * Sets the disabled state for the chip.
   * @attr
   */
  @property({ type: Boolean, reflect: true })
  public disabled = false;

  /**
   * Defines if the chip is removable or not.
   * @attr
   */
  @property({ type: Boolean, reflect: true })
  public removable = false;

  /**
   * Defines if the chip is selectable or not.
   * @attr
   */
  @property({ type: Boolean, reflect: true })
  public selectable = false;

  /**
   * Defines if the chip is selected or not.
   * @attr
   */
  @property({ type: Boolean, reflect: true })
  @blazorTwoWayBind('igcSelect', 'detail')
  public selected = false;

  /**
   * A property that sets the color variant of the chip component.
   * @attr
   */
  @property({ reflect: true })
  public variant!: 'primary' | 'success' | 'danger' | 'warning' | 'info';

  constructor() {
    super();
    this.size = 'medium';

    addKeybindings(this, {
      ref: this._removePartRef,
      bindingDefaults: { triggers: ['keyup'] },
    }).setActivateHandler(this.handleRemove);
  }

  protected handleSelect() {
    if (this.selectable) {
      this.selected = !this.selected;
      this.emitEvent('igcSelect', { detail: this.selected });
    }
  }

  protected handleRemove(e: Event) {
    this.emitEvent('igcRemove');
    e.stopPropagation();
  }

  protected override render() {
    return html`
      <button
        part="base"
        .disabled="${this.disabled}"
        aria-selected="${this.selected ? 'true' : 'false'}"
        aria-disabled="${this.disabled ? 'true' : 'false'}"
        @click=${this.handleSelect}
      >
        <span part="prefix">
          ${this.selectable && this.selected
            ? html`<slot @slotchange=${this.slotChanges} name="select">
                <igc-icon
                  size=${this.size}
                  name="chip_select"
                  collection="internal"
                ></igc-icon>
              </slot>`
            : nothing}
          <slot name="start"></slot>
          <slot name="prefix"></slot>
        </span>
        <slot></slot>
        <span part="suffix">
          <slot name="end"></slot>
          <slot name="suffix"></slot>
          ${this.removable && !this.disabled
            ? html`<slot
                ${ref(this._removePartRef)}
                @slotchange=${this.slotChanges}
                @click=${this.handleRemove}
                name="remove"
              >
                <igc-icon
                  size=${this.size}
                  name="chip_cancel"
                  collection="internal"
                  tabindex="0"
                  role="button"
                  aria-label="remove"
                ></igc-icon>
              </slot>`
            : nothing}
        </span>
      </button>
    `;
  }

  protected slotChanges() {
    this.requestUpdate();
  }
}

declare global {
  interface HTMLElementTagNameMap {
    'igc-chip': IgcChipComponent;
  }
}<|MERGE_RESOLUTION|>--- conflicted
+++ resolved
@@ -1,15 +1,12 @@
 import { LitElement, html, nothing } from 'lit';
 import { property } from 'lit/decorators.js';
-<<<<<<< HEAD
-import { createRef, Ref, ref } from 'lit/directives/ref.js';
-=======
+import { Ref, createRef, ref } from 'lit/directives/ref.js';
 
 import { styles } from './themes/light/chip.base.css.js';
 import { styles as bootstrap } from './themes/light/chip.bootstrap.css.js';
 import { styles as fluent } from './themes/light/chip.fluent.css.js';
 import { styles as indigo } from './themes/light/chip.indigo.css.js';
 import { styles as material } from './themes/light/chip.material.css.js';
->>>>>>> 2688ed88
 import { themes } from '../../theming/theming-decorator.js';
 import { addKeybindings } from '../common/controllers/key-bindings.js';
 import { blazorTwoWayBind } from '../common/decorators/blazorTwoWayBind.js';
@@ -18,14 +15,6 @@
 import { EventEmitterMixin } from '../common/mixins/event-emitter.js';
 import { SizableMixin } from '../common/mixins/sizable.js';
 import IgcIconComponent from '../icon/icon.js';
-<<<<<<< HEAD
-import { styles } from './themes/light/chip.base.css.js';
-import { styles as bootstrap } from './themes/light/chip.bootstrap.css.js';
-import { styles as fluent } from './themes/light/chip.fluent.css.js';
-import { styles as indigo } from './themes/light/chip.indigo.css.js';
-import { styles as material } from './themes/light/chip.material.css.js';
-=======
->>>>>>> 2688ed88
 
 export interface IgcChipEventMap {
   igcRemove: CustomEvent<boolean>;
