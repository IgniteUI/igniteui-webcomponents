// Components

export { default as IgcAvatarComponent } from './components/avatar/avatar';
export { default as IgcBadgeComponent } from './components/badge/badge';
export { default as IgcButtonComponent } from './components/button/button';
export { IgcButtonBaseComponent } from './components/button/button-base';
export { default as IgcIconButtonComponent } from './components/button/icon-button';
export { default as IgcCalendarComponent } from './components/calendar/calendar';
export { IgcCalendarBaseComponent } from './components/calendar/common/calendar-base';
export {
  DateRangeDescriptor,
  DateRangeType,
} from './components/calendar/common/calendar.model';
export { default as IgcCardComponent } from './components/card/card';
export { default as IgcCardActionsComponent } from './components/card/card.actions';
export { default as IgcCardContentComponent } from './components/card/card.content';
export { default as IgcCardHeaderComponent } from './components/card/card.header';
export { default as IgcCardMediaComponent } from './components/card/card.media';
export { default as IgcCheckboxComponent } from './components/checkbox/checkbox';
export { IgcCheckboxBaseComponent } from './components/checkbox/checkbox-base';
export { default as IgcSwitchComponent } from './components/checkbox/switch';
export { defineAllComponents } from './components/common/definitions/defineAllComponents';
export { defineComponents } from './components/common/definitions/defineComponents';
export { IgcCalendarResourceStrings } from './components/common/i18n/calendar.resources';
export { SizableMixin } from './components/common/mixins/sizable';
export { default as IgcFormComponent } from './components/form/form';
export { default as IgcIconComponent } from './components/icon/icon';
// utility stuff
export {
  registerIcon,
  registerIconFromText,
} from './components/icon/icon.registry';
export { default as IgcInputComponent } from './components/input/input';
export { IgcInputBaseComponent } from './components/input/input-base';
export { default as IgcListComponent } from './components/list/list';
export { default as IgcListHeaderComponent } from './components/list/list-header';
export { default as IgcListItemComponent } from './components/list/list-item';
export { default as IgcNavDrawerComponent } from './components/nav-drawer/nav-drawer';
export { default as IgcNavDrawerHeaderItemComponent } from './components/nav-drawer/nav-drawer-header-item';
export { default as IgcNavDrawerItemComponent } from './components/nav-drawer/nav-drawer-item';
export { default as IgcNavbarComponent } from './components/navbar/navbar';
export { default as IgcRadioGroupComponent } from './components/radio-group/radio-group';
<<<<<<< HEAD
export { default as IgcRatingComponent } from './components/rating/rating';
export { default as IgcRatingSymbolComponent } from './components/rating/rating-symbol';
=======
export { default as IgcRadioComponent } from './components/radio/radio';
>>>>>>> 042477f7
export { default as IgcRippleComponent } from './components/ripple/ripple';
export {
  default as IgcRangeSliderComponent,
  IgcRangeSliderValue,
} from './components/slider/range-slider';
export { default as IgcSliderComponent } from './components/slider/slider';
export { IgcSliderBaseComponent } from './components/slider/slider-base';
export { default as IgcSliderLabelComponent } from './components/slider/slider-label';
export { configureTheme } from './theming/config';<|MERGE_RESOLUTION|>--- conflicted
+++ resolved
@@ -40,12 +40,9 @@
 export { default as IgcNavDrawerItemComponent } from './components/nav-drawer/nav-drawer-item';
 export { default as IgcNavbarComponent } from './components/navbar/navbar';
 export { default as IgcRadioGroupComponent } from './components/radio-group/radio-group';
-<<<<<<< HEAD
+export { default as IgcRadioComponent } from './components/radio/radio';
 export { default as IgcRatingComponent } from './components/rating/rating';
 export { default as IgcRatingSymbolComponent } from './components/rating/rating-symbol';
-=======
-export { default as IgcRadioComponent } from './components/radio/radio';
->>>>>>> 042477f7
 export { default as IgcRippleComponent } from './components/ripple/ripple';
 export {
   default as IgcRangeSliderComponent,
