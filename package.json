{
  "name": "igniteui-webcomponents",
  "version": "0.0.0",
  "description": "Ignite UI Web Components",
  "author": "Infragistics",
  "license": "SEE LICENSE IN LICENSE",
  "exports": {
    ".": "./src/index.js",
    "./types": "./src/types.js",
    "./extras": "./src/extras/index.js"
  },
  "type": "module",
  "repository": {
    "type": "git",
    "url": "git+https://github.com/IgniteUI/igniteui-webcomponents"
  },
  "bugs": {
    "url": "https://github.com/IgniteUI/igniteui-webcomponents/issues"
  },
  "scripts": {
    "start": "npm run storybook",
    "build:publish": "npm run cem && node scripts/build.mjs",
    "cem": "cem analyze --config cem.config.mjs",
    "cem:watch": "cem analyze --config cem.config.mjs --watch",
    "build:styles": "node scripts/build-styles.mjs",
    "build:meta": "node scripts/build-stories.mjs",
    "watch-meta": "node scripts/stories-watcher.js ",
    "watch-scss": "node scripts/styles-watcher.mjs",
    "check-imports": "madge --circular --warning --no-spinner --ts-config ./tsconfig.json --extensions ts src/index.ts",
    "check-types": "tsc -p scripts/tsconfig-ci.json",
    "check": "npm run check-imports && npm run check-types",
    "clean": "npm run clean:dist && npm run clean:styles && npm run clean:docs",
    "clean:dist": "rimraf ./dist",
    "clean:styles": "rimraf --glob \"src/**/*.css.ts\"",
    "clean:docs": "rimraf ./docs",
    "lint": "npm run lint:biome && npm run lint:lit-analyzer && npm run lint:prettier && npm run lint:styles",
    "lint:biome": "biome lint",
    "lint:lit-analyzer": "lit-analyzer",
    "lint:prettier": "prettier \"**/*.ts\" --check --experimental-cli --ignore-path .gitignore",
    "lint:styles": "stylelint \"src/**/*.scss\"",
    "format": "biome check --fix && prettier \"**/*.ts\" --write --ignore-path .gitignore",
    "release": "node scripts/gen-changelog.mjs",
    "test": "npm run build:styles && wtr --coverage",
    "test:watch": "npm run build:styles && concurrently -k -r \"npm:watch-scss\" \"wtr --watch\"",
    "storybook": "npm run build:styles && concurrently -k -r \"npm run cem:watch\" \"npm:watch-scss\" \"npm:watch-meta\" \"storybook dev -p 8000\"",
    "storybook:build": "npm run build:styles && storybook build -o ./storybook-static",
    "build:typedoc:export": "node scripts/build-typedoc.js export",
    "build:typedoc:import": "node scripts/build-typedoc.js import",
    "build:typedoc:watch": "node scripts/build-typedoc.js watch",
    "build:typedoc:serve": "node scripts/build-typedoc.js serve && concurrently -k -r \"npm:build:typedoc:watch\"",
    "build:typedoc:ja": "set NODE_ENV=production && node scripts/build-typedoc.js buildJA",
    "build:typedoc:en": "set NODE_ENV=production && node scripts/build-typedoc.js buildEN",
    "prepare": "husky"
  },
  "dependencies": {
    "@floating-ui/dom": "^1.7.4",
    "@lit-labs/virtualizer": "^2.1.1",
    "@lit/context": "^1.1.6",
    "lit": "^3.3.1"
  },
  "devDependencies": {
    "@biomejs/biome": "~2.2.3",
    "@custom-elements-manifest/analyzer": "^0.10.5",
    "@igniteui/material-icons-extended": "^3.1.0",
    "@open-wc/testing": "^4.0.0",
    "@storybook/addon-a11y": "^9.1.5",
    "@storybook/addon-docs": "^9.1.5",
    "@storybook/addon-links": "^9.1.5",
    "@storybook/web-components-vite": "^9.1.5",
    "@types/mocha": "^10.0.10",
    "@web/dev-server-esbuild": "^1.0.4",
    "@web/test-runner": "^0.20.2",
    "@web/test-runner-playwright": "^0.11.1",
    "autoprefixer": "^10.4.21",
    "browser-sync": "^3.0.4",
    "cem-plugin-expanded-types": "^1.4.0",
    "concurrently": "^9.2.1",
    "custom-element-jet-brains-integration": "^1.7.0",
    "custom-element-vs-code-integration": "^1.5.0",
    "dompurify": "^3.2.6",
    "globby": "^14.1.0",
    "husky": "^9.1.7",
    "ig-typedoc-theme": "^6.2.3",
    "igniteui-theming": "^19.3.0",
<<<<<<< HEAD
    "keep-a-changelog": "^2.6.2",
    "lint-staged": "^16.1.5",
=======
    "keep-a-changelog": "^2.7.0",
    "lint-staged": "^16.1.6",
>>>>>>> e591c954
    "lit-analyzer": "^2.0.3",
    "madge": "^8.0.0",
    "node-watch": "^0.7.4",
    "playwright": "^1.55.0",
    "postcss": "^8.5.6",
    "prettier": "^3.6.2",
    "rimraf": "^6.0.1",
    "sass-embedded": "~1.78.0",
    "sinon": "^21.0.0",
    "storybook": "^9.1.5",
    "stylelint": "^16.24.0",
    "stylelint-config-standard-scss": "^15.0.1",
    "stylelint-prettier": "^5.0.3",
    "stylelint-scss": "^6.12.1",
    "ts-lit-plugin": "^2.0.2",
    "tslib": "^2.8.1",
    "typedoc": "~0.27.9",
    "typedoc-plugin-localization": "^3.0.6",
    "typescript": "^5.8.3",
    "vite": "^7.1.5"
  },
  "peerDependencies": {
    "@google/genai": "^1.3.0",
    "@supabase/supabase-js": "^2.49.4",
    "dompurify": "^3.2.6",
    "marked": "^12.0.0",
    "marked-shiki": "^1.2.0",
    "shiki": "^3.0.0"
  },
  "browserslist": [
    "defaults"
  ],
  "lint-staged": {
    "*.{js,ts,cjs,mjs,jsx,tsx}": [
      "biome check --fix --no-errors-on-unmatched",
      "prettier --write"
    ]
  },
  "madge": {
    "detectiveOptions": {
      "ts": {
        "skipTypeImports": true
      }
    }
  },
  "customElements": "custom-elements.json",
  "overrides": {
    "storybook": "$storybook"
  }
}<|MERGE_RESOLUTION|>--- conflicted
+++ resolved
@@ -82,13 +82,8 @@
     "husky": "^9.1.7",
     "ig-typedoc-theme": "^6.2.3",
     "igniteui-theming": "^19.3.0",
-<<<<<<< HEAD
-    "keep-a-changelog": "^2.6.2",
-    "lint-staged": "^16.1.5",
-=======
     "keep-a-changelog": "^2.7.0",
     "lint-staged": "^16.1.6",
->>>>>>> e591c954
     "lit-analyzer": "^2.0.3",
     "madge": "^8.0.0",
     "node-watch": "^0.7.4",
