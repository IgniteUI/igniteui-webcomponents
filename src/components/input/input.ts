import { html } from 'lit';
import { property } from 'lit/decorators.js';
import { ifDefined } from 'lit/directives/if-defined.js';
import { live } from 'lit/directives/live.js';

import { watch } from '../common/decorators/watch.js';
import { registerComponent } from '../common/definitions/register.js';
import { partNameMap } from '../common/util.js';
<<<<<<< HEAD
import {
  type Validator,
  emailValidator,
  maxLengthValidator,
  maxValidator,
  minLengthValidator,
  minValidator,
  patternValidator,
  requiredValidator,
  stepValidator,
  urlValidator,
} from '../common/validators.js';
import IgcValidationContainerComponent from '../validation-container/validation-container.js';
=======
>>>>>>> 00744814
import { IgcInputBaseComponent } from './input-base.js';
import { numberValidators, stringValidators } from './validators.js';

/**
 * @element igc-input
 *
 * @slot prefix - Renders content before the input.
 * @slot suffix - Renders content after input.
 * @slot helper-text - Renders content below the input.
 * @slot value-missing - Renders content when the required validation fails.
 * @slot type-mismatch - Renders content when the a type url/email input pattern validation fails.
 * @slot pattern-mismatch - Renders content when the pattern validation fails.
 * @slot too-long - Renders content when the maxlength validation fails.
 * @slot too-short - Renders content when the minlength validation fails.
 * @slot range-overflow - Renders content when the max validation fails.
 * @slot range-underflow - Renders content when the min validation fails.
 * @slot step-mismatch - Renders content when the step validation fails.
 * @slot custom-error - Renders content when setCustomValidity(message) is set.
 * @slot invalid - Renders content when the component is in invalid state (validity.valid = false).
 *
 * @fires igcInput - Emitted when the control input receives user input.
 * @fires igcChange - Emitted when the control's checked state changes.
 * @fires igcFocus - Emitted when the control gains focus.
 * @fires igcBlur - Emitted when the control loses focus.
 *
 * @csspart container - The main wrapper that holds all main input elements.
 * @csspart input - The native input element.
 * @csspart label - The native label element.
 * @csspart prefix - The prefix wrapper.
 * @csspart suffix - The suffix wrapper.
 * @csspart helper-text - The helper text wrapper.
 */
export default class IgcInputComponent extends IgcInputBaseComponent {
  public static readonly tagName = 'igc-input';

  /* blazorSuppress */
  public static register() {
    registerComponent(IgcInputComponent, IgcValidationContainerComponent);
  }

  private get isStringType() {
    return this.type !== 'number';
  }

<<<<<<< HEAD
  protected override validators: Validator<this>[] = [
    requiredValidator,
    {
      ...minLengthValidator,
      isValid: () =>
        this.isStringType ? minLengthValidator.isValid(this) : true,
    },
    {
      ...maxLengthValidator,
      isValid: () =>
        this.isStringType ? maxLengthValidator.isValid(this) : true,
    },
    {
      ...minValidator,
      isValid: () => (this.isStringType ? true : minValidator.isValid(this)),
    },
    {
      ...maxValidator,
      isValid: () => (this.isStringType ? true : maxValidator.isValid(this)),
    },
    {
      ...stepValidator,
      isValid: () => (this.isStringType ? true : stepValidator.isValid(this)),
    },
    {
      ...patternValidator,
      isValid: () =>
        this.isStringType ? patternValidator.isValid(this) : true,
    },
    {
      key: 'typeMismatch',
      isValid: () => {
        switch (this.type) {
          case 'email':
            return emailValidator.isValid(this);
          case 'url':
            return urlValidator.isValid(this);
          default:
            return true;
        }
      },
      message: () =>
        (this.type === 'email'
          ? emailValidator.message
          : urlValidator.message) as string,
    },
  ];
=======
  protected override get __validators() {
    return this.isStringType ? stringValidators : numberValidators;
  }
>>>>>>> 00744814

  protected _value = '';

  /* @tsTwoWayProperty(true, "igcChange", "detail", false) */
  /**
   * The value of the control.
   * @attr
   */
  @property()
  public set value(value: string) {
    this._value = value ?? '';
    this.setFormValue(value ? value : null);
    this.updateValidity();
    this.setInvalidState();
  }

  public get value() {
    return this._value;
  }

  /* alternateName: displayType */
  /**
   * The type attribute of the control.
   * @attr
   */
  @property({ reflect: true })
  public type:
    | 'email'
    | 'number'
    | 'password'
    | 'search'
    | 'tel'
    | 'text'
    | 'url' = 'text';

  /**
   * The input mode attribute of the control.
   * See [relevant MDN article](https://developer.mozilla.org/en-US/docs/Web/HTML/Global_attributes/inputmode)
   * @attr inputmode
   */
  @property({ attribute: 'inputmode' })
  public override inputMode!: string;

  /**
   * The pattern attribute of the control.
   * @attr
   */
  @property()
  public pattern!: string;

  /**
   * The minimum string length required by the control.
   * @attr minlength
   */
  @property({ type: Number, attribute: 'minlength' })
  public minLength!: number;

  /**
   * The maximum string length of the control.
   * @attr maxlength
   */
  @property({ type: Number, attribute: 'maxlength' })
  public maxLength!: number;

  /**
   * The min attribute of the control.
   * @attr
   */
  @property()
  public min!: number | string;

  /**
   * The max attribute of the control.
   * @attr
   */
  @property()
  public max!: number | string;

  /**
   * The step attribute of the control.
   * @attr
   */
  @property({ type: Number })
  public step!: number;

  /**
   * The autofocus attribute of the control.
   * @attr
   */
  @property({ type: Boolean })
  public override autofocus!: boolean;

  /**
   * The autocomplete attribute of the control.
   * @attr
   */
  @property()
  public autocomplete!: string;

  /**
   * Enables validation rules to be evaluated without restricting user input. This applies to the `maxLength` property for
   * string-type inputs or allows spin buttons to exceed the predefined `min/max` limits for number-type inputs.
   *
   * @attr validate-only
   */
  @property({ type: Boolean, reflect: true, attribute: 'validate-only' })
  public validateOnly = false;

  /**
   * @internal
   */
  @property({ type: Number })
  public override tabIndex = 0;

  @watch('min', { waitUntilFirstUpdate: true })
  @watch('max', { waitUntilFirstUpdate: true })
  @watch('minLength', { waitUntilFirstUpdate: true })
  @watch('maxLength', { waitUntilFirstUpdate: true })
  @watch('pattern', { waitUntilFirstUpdate: true })
  @watch('step', { waitUntilFirstUpdate: true })
  protected constraintsChanged() {
    this.updateValidity();
  }

  /** @hidden */
  public override connectedCallback() {
    super.connectedCallback();
    this.setFormValue(this._value ? this._value : null);
    this.updateValidity();
  }

  /* blazorSuppress */
  /** Replaces the selected text in the input. */
  public override setRangeText(
    replacement: string,
    start: number,
    end: number,
    selectMode: 'select' | 'start' | 'end' | 'preserve' = 'preserve'
  ) {
    super.setRangeText(replacement, start, end, selectMode);
    this.value = this.input.value;
  }

  /** Selects all text within the input. */
  public select() {
    return this.input.select();
  }

  /** Increments the numeric value of the input by one or more steps. */
  public stepUp(n?: number) {
    this.input.stepUp(n);
    this.value = this.input.value;
  }

  /** Decrements the numeric value of the input by one or more steps. */
  public stepDown(n?: number) {
    this.input.stepDown(n);
    this.value = this.input.value;
  }

  private handleInput() {
    this.value = this.input.value;
    this.emitEvent('igcInput', { detail: this.value });
  }

  private handleChange() {
    this.value = this.input.value;
    this.emitEvent('igcChange', { detail: this.value });
  }

  protected override handleFocus(): void {
    this._dirty = true;
    super.handleFocus();
  }

  protected override handleBlur(): void {
    this.checkValidity();
    super.handleBlur();
  }

  protected renderInput() {
    return html`
      <input
        id=${this.inputId}
        part=${partNameMap(this.resolvePartNames('input'))}
        name=${ifDefined(this.name)}
        type=${ifDefined(this.type)}
        pattern=${ifDefined(this.pattern)}
        placeholder=${ifDefined(this.placeholder)}
        .value=${live(this.value)}
        ?readonly=${this.readOnly}
        ?disabled=${this.disabled}
        ?required=${this.required}
        ?autofocus=${this.autofocus}
        tabindex=${this.tabIndex}
        autocomplete=${ifDefined(this.autocomplete as any)}
        inputmode=${ifDefined(this.inputMode)}
        min=${ifDefined(this.validateOnly ? undefined : this.min)}
        max=${ifDefined(this.validateOnly ? undefined : this.max)}
        minlength=${ifDefined(this.minLength)}
        maxlength=${ifDefined(this.validateOnly ? undefined : this.maxLength)}
        step=${ifDefined(this.step)}
        aria-invalid=${this.invalid ? 'true' : 'false'}
        @change=${this.handleChange}
        @input=${this.handleInput}
        @focus=${this.handleFocus}
        @blur=${this.handleBlur}
      />
    `;
  }
}

declare global {
  interface HTMLElementTagNameMap {
    'igc-input': IgcInputComponent;
  }
}<|MERGE_RESOLUTION|>--- conflicted
+++ resolved
@@ -6,22 +6,7 @@
 import { watch } from '../common/decorators/watch.js';
 import { registerComponent } from '../common/definitions/register.js';
 import { partNameMap } from '../common/util.js';
-<<<<<<< HEAD
-import {
-  type Validator,
-  emailValidator,
-  maxLengthValidator,
-  maxValidator,
-  minLengthValidator,
-  minValidator,
-  patternValidator,
-  requiredValidator,
-  stepValidator,
-  urlValidator,
-} from '../common/validators.js';
 import IgcValidationContainerComponent from '../validation-container/validation-container.js';
-=======
->>>>>>> 00744814
 import { IgcInputBaseComponent } from './input-base.js';
 import { numberValidators, stringValidators } from './validators.js';
 
@@ -66,59 +51,9 @@
     return this.type !== 'number';
   }
 
-<<<<<<< HEAD
-  protected override validators: Validator<this>[] = [
-    requiredValidator,
-    {
-      ...minLengthValidator,
-      isValid: () =>
-        this.isStringType ? minLengthValidator.isValid(this) : true,
-    },
-    {
-      ...maxLengthValidator,
-      isValid: () =>
-        this.isStringType ? maxLengthValidator.isValid(this) : true,
-    },
-    {
-      ...minValidator,
-      isValid: () => (this.isStringType ? true : minValidator.isValid(this)),
-    },
-    {
-      ...maxValidator,
-      isValid: () => (this.isStringType ? true : maxValidator.isValid(this)),
-    },
-    {
-      ...stepValidator,
-      isValid: () => (this.isStringType ? true : stepValidator.isValid(this)),
-    },
-    {
-      ...patternValidator,
-      isValid: () =>
-        this.isStringType ? patternValidator.isValid(this) : true,
-    },
-    {
-      key: 'typeMismatch',
-      isValid: () => {
-        switch (this.type) {
-          case 'email':
-            return emailValidator.isValid(this);
-          case 'url':
-            return urlValidator.isValid(this);
-          default:
-            return true;
-        }
-      },
-      message: () =>
-        (this.type === 'email'
-          ? emailValidator.message
-          : urlValidator.message) as string,
-    },
-  ];
-=======
   protected override get __validators() {
     return this.isStringType ? stringValidators : numberValidators;
   }
->>>>>>> 00744814
 
   protected _value = '';
 
