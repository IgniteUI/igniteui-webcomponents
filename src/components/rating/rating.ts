--- conflicted
+++ resolved
@@ -1,5 +1,4 @@
 import { html, LitElement, nothing } from 'lit';
-<<<<<<< HEAD
 import {
   property,
   query,
@@ -7,26 +6,10 @@
   queryAssignedNodes,
   state,
 } from 'lit/decorators.js';
-=======
-import { property, query, queryAssignedNodes, state } from 'lit/decorators.js';
 import { guard } from 'lit/directives/guard.js';
->>>>>>> 62c14969
 import { ifDefined } from 'lit/directives/if-defined.js';
 import { styleMap } from 'lit/directives/style-map.js';
 import { themes } from '../../theming/theming-decorator.js';
-import { watch } from '../common/decorators/watch.js';
-import { Constructor } from '../common/mixins/constructor.js';
-import { EventEmitterMixin } from '../common/mixins/event-emitter.js';
-import { SizableMixin } from '../common/mixins/sizable.js';
-import { clamp, format, isLTR } from '../common/util.js';
-import { styles } from './rating.base.css.js';
-import { styles as bootstrap } from './rating.bootstrap.css.js';
-import { styles as fluent } from './rating.fluent.css.js';
-import { styles as indigo } from './rating.indigo.css.js';
-
-import { registerComponent } from '../common/definitions/register.js';
-import { FormAssociatedMixin } from '../common/mixins/form-associated.js';
-<<<<<<< HEAD
 import {
   addKeybindings,
   arrowDown,
@@ -36,12 +19,19 @@
   endKey,
   homeKey,
 } from '../common/controllers/key-bindings.js';
-
-defineComponents(IgcRatingSymbolComponent, IgcIconComponent);
-=======
+import { watch } from '../common/decorators/watch.js';
+import { registerComponent } from '../common/definitions/register.js';
+import { Constructor } from '../common/mixins/constructor.js';
+import { EventEmitterMixin } from '../common/mixins/event-emitter.js';
+import { FormAssociatedMixin } from '../common/mixins/form-associated.js';
+import { SizableMixin } from '../common/mixins/sizable.js';
+import { clamp, format, isLTR } from '../common/util.js';
 import IgcIconComponent from '../icon/icon.js';
 import IgcRatingSymbolComponent from './rating-symbol.js';
->>>>>>> 62c14969
+import { styles } from './rating.base.css.js';
+import { styles as bootstrap } from './rating.bootstrap.css.js';
+import { styles as fluent } from './rating.fluent.css.js';
+import { styles as indigo } from './rating.indigo.css.js';
 
 export interface IgcRatingEventMap {
   igcChange: CustomEvent<number>;
@@ -83,19 +73,15 @@
   public static readonly tagName = 'igc-rating';
   public static styles = [styles];
 
-<<<<<<< HEAD
+  public static register() {
+    registerComponent(this, IgcIconComponent, IgcRatingSymbolComponent);
+  }
+
   @queryAssignedElements({
     selector: IgcRatingSymbolComponent.tagName,
     slot: 'symbol',
   })
   protected ratingSymbols!: Array<IgcRatingSymbolComponent>;
-=======
-  public static register() {
-    registerComponent(this, IgcIconComponent, IgcRatingSymbolComponent);
-  }
-
-  protected ratingSymbols: Array<IgcRatingSymbolComponent> = [];
->>>>>>> 62c14969
 
   @query('[part="symbols"]', true)
   protected container!: HTMLElement;
