@use '../../../../styles/utilities' as *;
@use 'sass:map';
@use '../../../../styles/common/component';
@use '../../../../styles/utilities' as *;
@use '../../../../styles/themes/schemas' as *;

$schema: map.get($light-bootstrap-schema, 'input-group');
$theme: digest-schema($schema);

:host([size='large']) {
    --component-size: var(--ig-size, var(--ig-size-large));
}

:host([size='medium']) {
    --component-size: var(--ig-size, var(--ig-size-medium));
}

:host([size='small']) {
    --component-size: var(--ig-size, var(--ig-size-small));
}

:host {
    --size: #{sizable(rem(31px), rem(38px), rem(48px))};
    --font: #{sizable(rem(14px), rem(16px), rem(20px))};
    --input-font: #{sizable(rem(16px), rem(16px), rem(20px))};

    @include css-vars-from-theme($theme, 'ig-input');
}

[part~='container'] {
    @include border-radius(rem(4px));

    border-style: none;
    grid-template-columns: auto 1fr auto;
    height: var(--size);

    &::after {
        display: none;
    }
}

[part~='input'] {
    @include border-radius(rem(4px));

    height: var(--size);
    font-size: var(--input-font);
    padding-inline: pad-inline(8px, 12px, 16px);
    padding-block: pad-block(4px, 6px, 8px);
    color: var-get($theme, 'idle-text-color');
    background: transparent;
    box-shadow: none;
    z-index: 1;
    border: 1px solid var-get($theme, 'border-color');
    transition: box-shadow .15s ease-out, border .15s ease-out;
    grid-area: 1 / 2;
    background-clip: padding-box;
}

[part*='input prefixed'] {
    border-start-start-radius: 0;
    border-end-start-radius: 0;
}

[part*='input suffixed'] {
    border-start-end-radius: 0;
    border-end-end-radius: 0;
}

[part*='input prefixed suffixed'] {
    border-radius: 0;
}

[part~='label'] {
    line-height: rem(24px);
    margin-bottom: rem(4px);
    color: var-get($theme, 'idle-secondary-color');

    &:empty {
        display: none;
    }
}

[name='prefix']::slotted(*),
[name='suffix']::slotted(*) {
    display: inline-flex;
    align-items: center;
    width: max-content;
    height: 100%;
    padding-inline: pad-inline(8px, 12px, 16px);
}

[part='prefix'],
[part='suffix'] {
    position: relative;
    border-radius: none;
    min-width: auto;
    transition: box-shadow .15s ease-out, border .15s ease-out;
    font-size: var(--font);

    ::slotted(*) {
        color: inherit;
    }
}

[part='prefix'] {
    color: var-get($theme, 'input-prefix-color');
    background: var-get($theme, 'input-prefix-background');
    grid-area: 1 / 1;
    border: {
        style: solid;
        color: var-get($theme, 'border-color');;
        inline: {
            start-width: 1px;
            end-width: 0;
        };
        block: {
            start-width: 1px;
            end-width: 1px;
        };
        start: {
            start-radius: rem(4px);
        };
        end: {
            start-radius: rem(4px);
        };
    }
}

[part='suffix'] {
    color: var-get($theme, 'input-suffix-color');
    background: var-get($theme, 'input-suffix-background');
    grid-area: 1 / 3;
    border: {
        style: solid;
        color: var-get($theme, 'border-color');
        inline: {
            start-width: 0;
            end-width: 1px;
        };
        block: {
            start-width: 1px;
            end-width: 1px;
        };
        start: {
            end-radius: rem(4px);
        };
        end: {
            end-radius: rem(4px);
        };
    }
}

[part='helper-text'] {
    @include type-style('body-2');

    margin-top: rem(4px);
    color: var-get($theme, 'helper-text-color');
}

:host(:focus-within) {
    [part='prefix'] {
        color: var-get($theme, 'input-prefix-color--focused');
        background: var-get($theme, 'input-prefix-background--focused');
    }

    [part='suffix'] {
        color: var-get($theme, 'input-suffix-color--focused');
        background: var-get($theme, 'input-suffix-background--focused');
    }

    [part~='input'] {
        color: var-get($theme, 'input-prefix-color--focused');
        border-color: var-get($theme, 'focused-border-color');
        box-shadow: 0 0 0 rem(4px) var-get($theme, 'focused-secondary-color');
    }
}

[part~='filled'] {
    [part='prefix'],
    [part='suffix'] {
        color: var-get($theme, 'input-prefix-color--filled');
        background: var-get($theme, 'input-prefix-background--filled');
    }

    [part~='input'] {
        color: var-get($theme, 'input-prefix-color--filled');
    }
}

:host([invalid]) {
    [part='helper-text'] {
        color: var-get($theme, 'error-secondary-color');
    }
}

[part~='prefixed'] [part='prefix'],
[part~='suffixed'] [part='suffix'] {
    ::slotted(*) {
        color: inherit;
    }
}

:host(:not([disabled])[invalid]),
:host(:not([disabled])[invalid]:focus-within) {
    [part~='input'] {
        border-color: var-get($theme, 'error-secondary-color');
        box-shadow: 0 0 0 rem(4px) var-get($theme, 'error-shadow-color');
    }
}

<<<<<<< HEAD
:host([disabled]),
:host(:disabled),
:host([readonly]) {
=======
:host(:disabled),
:host([disabled]) {
>>>>>>> 6041ce8a
    [part='prefix'],
    [part='suffix'],
    [part~='input'] {
        color: var-get($theme, 'disabled-text-color');
        background: var-get($theme, 'border-disabled-background');
        border-block-color: var-get($theme, 'disabled-border-color');
    }

    [part='prefix'] {
        border-inline-start-color: var-get($theme, 'disabled-border-color');
    }

    [part='suffix'] {
        border-inline-end-color: var-get($theme, 'disabled-border-color');
    }

    [part~='input'] {
        border-color: var-get($theme, 'disabled-border-color');
    }

<<<<<<< HEAD
:host([disabled]),
:host(:disabled) {
    [part='label'],
=======
>>>>>>> 6041ce8a
    [part='helper-text'],
    [part='label'] {
        color: var-get($theme, 'disabled-text-color')
    }

    [part~='input']::placeholder {
        color: var-get($theme, 'disabled-placeholder-color');
    }
}<|MERGE_RESOLUTION|>--- conflicted
+++ resolved
@@ -208,14 +208,8 @@
     }
 }
 
-<<<<<<< HEAD
-:host([disabled]),
-:host(:disabled),
-:host([readonly]) {
-=======
 :host(:disabled),
 :host([disabled]) {
->>>>>>> 6041ce8a
     [part='prefix'],
     [part='suffix'],
     [part~='input'] {
@@ -236,12 +230,6 @@
         border-color: var-get($theme, 'disabled-border-color');
     }
 
-<<<<<<< HEAD
-:host([disabled]),
-:host(:disabled) {
-    [part='label'],
-=======
->>>>>>> 6041ce8a
     [part='helper-text'],
     [part='label'] {
         color: var-get($theme, 'disabled-text-color')
