import { LitElement, html, nothing } from 'lit';
import { property, query, queryAssignedNodes, state } from 'lit/decorators.js';
import { guard } from 'lit/directives/guard.js';
import { ifDefined } from 'lit/directives/if-defined.js';
import { styleMap } from 'lit/directives/style-map.js';
<<<<<<< HEAD
import { themes } from '../../theming/theming-decorator.js';
import { watch } from '../common/decorators/watch.js';
import { Constructor } from '../common/mixins/constructor.js';
import { EventEmitterMixin } from '../common/mixins/event-emitter.js';
import { SizableMixin } from '../common/mixins/sizable.js';
import { clamp, format, isLTR } from '../common/util.js';
import { styles } from './themes/rating.base.css.js';
import { all } from './themes/themes.js';

=======

import IgcRatingSymbolComponent from './rating-symbol.js';
import { styles } from './rating.base.css.js';
import { styles as bootstrap } from './rating.bootstrap.css.js';
import { styles as fluent } from './rating.fluent.css.js';
import { styles as indigo } from './rating.indigo.css.js';
import { themes } from '../../theming/theming-decorator.js';
import { watch } from '../common/decorators/watch.js';
>>>>>>> 36e0bac5
import { registerComponent } from '../common/definitions/register.js';
import { Constructor } from '../common/mixins/constructor.js';
import { EventEmitterMixin } from '../common/mixins/event-emitter.js';
import { FormAssociatedMixin } from '../common/mixins/form-associated.js';
import { SizableMixin } from '../common/mixins/sizable.js';
import { clamp, format, isLTR } from '../common/util.js';
import IgcIconComponent from '../icon/icon.js';

export interface IgcRatingEventMap {
  igcChange: CustomEvent<number>;
  igcHover: CustomEvent<number>;
}

/**
 * Rating provides insight regarding others' opinions and experiences,
 * and can allow the user to submit a rating of their own
 *
 * @element igc-rating
 *
 * @fires igcChange - Emitted when the value of the control changes.
 * @fires igcHover - Emitted when hover is enabled and the user mouses over a symbol of the rating.
 *
 * @csspart base - The main wrapper which holds all of the rating elements.
 * @csspart label - The label part.
 * @csspart value-label - The value label part.
 * @csspart symbols - A wrapper for all rating symbols.
 * @csspart symbol - The part of the encapsulated default symbol.
 * @csspart full - The part of the encapsulated full symbols.
 * @csspart empty - The part of the encapsulated empty symbols.
 *
 * @cssproperty --symbol-size - The size of the symbols.
 * @cssproperty --symbol-full-color - The color of the filled symbol.
 * @cssproperty --symbol-empty-color - The color of the empty symbol.
 * @cssproperty --symbol-full-filter - The filter(s) used for the filled symbol.
 * @cssproperty --symbol-empty-filter - The filter(s) used for the empty symbol.
 */
@themes(all, true)
export default class IgcRatingComponent extends FormAssociatedMixin(
  SizableMixin(
    EventEmitterMixin<IgcRatingEventMap, Constructor<LitElement>>(LitElement)
  )
) {
  public static readonly tagName = 'igc-rating';
  public static styles = [styles];

  public static register() {
    registerComponent(this, IgcIconComponent, IgcRatingSymbolComponent);
  }

  protected ratingSymbols: Array<IgcRatingSymbolComponent> = [];

  @query('[part="symbols"]', true)
  protected container!: HTMLElement;

  @queryAssignedNodes({ slot: 'value-label', flatten: true })
  protected valueLabel!: Array<Node>;

  @state()
  protected hoverValue = -1;

  @state()
  protected hoverState = false;

  protected get isInteractive() {
    return !(this.readonly || this.disabled);
  }

  protected get hasProjectedSymbols() {
    return this.ratingSymbols.length > 0;
  }

  protected get valueText() {
    // Skip IEEE 754 representation for screen readers
    const value = this.round(this.value);
    return this.valueFormat
      ? format(this.valueFormat, `${value}`, `${this.max}`)
      : `${value} of ${this.max}`;
  }

  /**
   * The maximum value for the rating.
   *
   * If there are projected symbols, the maximum value will be resolved
   * based on the number of symbols.
   * @attr
   */
  @property({ type: Number })
  public max = 5;

  /**
   * The minimum value change allowed.
   *
   * Valid values are in the interval between 0 and 1 inclusive.
   * @attr
   */
  @property({ type: Number })
  public step = 1;

  /**
   * The label of the control.
   * @attr
   */
  @property()
  public label!: string;

  /**
   * A format string which sets aria-valuetext. Instances of '{0}' will be replaced
   * with the current value of the control and instances of '{1}' with the maximum value for the control.
   *
   * Important for screen-readers and useful for localization.
   * @attr value-format
   */
  @property({ attribute: 'value-format' })
  public valueFormat!: string;

  /**
   * The current value of the component
   * @attr
   */
  @property({ type: Number })
  public value = 0;

  /**
   * Sets hover preview behavior for the component
   * @attr hover-preview
   */
  @property({ type: Boolean, reflect: true, attribute: 'hover-preview' })
  public hoverPreview = false;

  /**
   * Makes the control a readonly field.
   * @attr readonly
   */
  @property({ type: Boolean, reflect: true, attribute: 'readonly' })
  public readOnly = false;

  /**
   * Sets the readonly state of the component
   * @prop
   *
   * @deprecated - since v4.4.0
   * Use the `readOnly` property instead.
   */
  @property({ attribute: false })
  public get readonly() {
    return this.readOnly;
  }

  public set readonly(value: boolean) {
    this.readOnly = value;
  }

  /**
   * Toggles single selection visual mode.
   * @attr
   */
  @property({ type: Boolean })
  public single = false;

  @watch('max')
  protected handleMaxChange() {
    this.hasProjectedSymbols
      ? (this.max = this.ratingSymbols.length)
      : (this.max = Math.max(0, this.max));
    if (this.max < this.value) {
      this.value = this.max;
    }
  }

  @watch('value')
  protected handleValueChange() {
    this.value = clamp(isNaN(this.value) ? 0 : this.value, 0, this.max);
    this.setFormValue(`${this.value}`, `${this.value}`);
    this.updateValidity();
    this.setInvalidState();
  }

  @watch('step')
  protected handlePrecisionChange() {
    this.step = !this.single ? clamp(this.step, 0.001, 1) : 1;
  }

  @watch('single')
  protected handleSelectionChange() {
    if (this.single) {
      this.step = 1;
      this.value = Math.ceil(this.value);
    }
  }

  constructor() {
    super();
    this.addEventListener('keydown', this.handleKeyDown);
  }

  protected handleClick({ clientX }: MouseEvent) {
    if (!this.isInteractive) {
      return;
    }

    const value = this.calcNewValue(clientX);
    this.value === value ? (this.value = 0) : (this.value = value);
    this.emitEvent('igcChange', { detail: this.value });
  }

  protected handleMouseMove({ clientX }: MouseEvent) {
    if (!this.isInteractive) {
      return;
    }

    const value = this.calcNewValue(clientX);

    if (this.hoverValue !== value) {
      // Since mousemove spams a lot, only emit on a value change
      this.hoverValue = value;
      this.emitEvent('igcHover', { detail: this.hoverValue });
    }
  }

  protected handleMouseEnter() {
    if (this.isInteractive) {
      this.hoverState = true;
    }
  }

  protected handleMouseLeave() {
    if (this.isInteractive) {
      this.hoverState = false;
    }
  }

  protected handleKeyDown({ key }: KeyboardEvent) {
    if (!this.isInteractive) {
      return;
    }

    let result = this.value;
    const ltr = isLTR(this);

    switch (key) {
      case 'ArrowUp':
      case 'ArrowRight':
        result += ltr ? this.step : -this.step;
        break;
      case 'ArrowDown':
      case 'ArrowLeft':
        result -= ltr ? this.step : -this.step;
        break;
      case 'Home':
        result = this.step;
        break;
      case 'End':
        result = this.max;
        break;
      default:
        return;
    }

    // Verify new value is in bounds and emit
    this.value = clamp(result, 0, this.max);

    if (result === this.value) {
      this.emitEvent('igcChange', { detail: this.value });
    }
  }

  protected handleSlotChange(event: Event) {
    const slot = event.target as HTMLSlotElement;

    this.ratingSymbols = slot
      .assignedElements()
      .filter(
        (el) => el instanceof IgcRatingSymbolComponent
      ) as IgcRatingSymbolComponent[];

    if (this.hasProjectedSymbols) {
      this.max = this.ratingSymbols.length;
    }

    this.requestUpdate();
  }

  protected calcNewValue(x: number) {
    const { width, left, right } = this.container.getBoundingClientRect();
    const percent = isLTR(this) ? (x - left) / width : (right - x) / width;
    const value = this.round(this.max * percent + this.step / 2);

    return clamp(value, this.step, this.max);
  }

  protected getPrecision(num: number) {
    const [_, decimal] = num.toString().split('.');
    return decimal ? decimal.length : 0;
  }

  protected round(value: number) {
    value = Math.round(value / this.step) * this.step;
    return Number(value.toFixed(this.getPrecision(this.step)));
  }

  protected clipSymbol(index: number, isLTR = true) {
    const value = this.hoverState ? this.hoverValue : this.value;
    const progress = index + 1 - value;
    const exclusive = progress === 0 || this.value === index + 1 ? 0 : 1;
    const selection = this.single ? exclusive : progress;
    const activate = (p: number) => clamp(p * 100, 0, 100);

    const forward = `inset(0 ${activate(
      isLTR ? selection : 1 - selection
    )}% 0 0)`;
    const backward = `inset(0 0 0 ${activate(
      isLTR ? 1 - selection : selection
    )}%)`;

    return {
      backward: isLTR ? backward : forward,
      forward: isLTR ? forward : backward,
    };
  }

  /**
   * Increments the value of the control by `n` steps multiplied by the
   * step factor.
   */
  public stepUp(n = 1) {
    this.value += this.round(n * this.step);
  }

  /**
   * Decrements the value of the control by `n` steps multiplied by
   * the step factor.
   */
  public stepDown(n = 1) {
    this.value -= this.round(n * this.step);
  }

  protected *renderSymbols() {
    const ltr = isLTR(this);
    for (let i = 0; i < this.max; i++) {
      const { forward, backward } = this.clipSymbol(i, ltr);
      yield html`<igc-rating-symbol exportparts="symbol, full, empty">
        <igc-icon
          collection="internal"
          name="star"
          style=${styleMap({ clipPath: forward })}
        ></igc-icon>
        <igc-icon
          collection="internal"
          name="star_border"
          style=${styleMap({ clipPath: backward })}
          slot="empty"
        ></igc-icon>
      </igc-rating-symbol>`;
    }
  }

  protected clipProjected() {
    if (this.hasProjectedSymbols) {
      const ltr = isLTR(this);
      this.ratingSymbols.forEach((symbol: IgcRatingSymbolComponent, i) => {
        const full = symbol.shadowRoot?.querySelector(
          '[part="symbol full"]'
        ) as HTMLElement;

        const empty = symbol.shadowRoot?.querySelector(
          '[part="symbol empty"]'
        ) as HTMLElement;
        const { forward, backward } = this.clipSymbol(i, ltr);

        if (full) {
          full.style.clipPath = forward;
        }

        if (empty) {
          empty.style.clipPath = backward;
        }
      });
    }
  }

  protected override render() {
    const props = [
      this.value,
      this.hoverValue,
      this.max,
      this.step,
      this.single,
      this.hoverState,
      this.ratingSymbols,
    ];

    return html`
      <label part="label" id="rating-label" ?hidden=${!this.label}
        >${this.label}</label
      >
      <div
        part="base"
        role="slider"
        tabindex=${ifDefined(this.disabled ? undefined : 0)}
        aria-labelledby="rating-label"
        aria-valuemin="0"
        aria-valuenow=${this.value}
        aria-valuemax=${this.max}
        aria-valuetext=${this.valueText}
      >
        <div
          aria-hidden="true"
          part="symbols"
          @click=${this.handleClick}
          @mouseenter=${this.hoverPreview ? this.handleMouseEnter : nothing}
          @mouseleave=${this.hoverPreview ? this.handleMouseLeave : nothing}
          @mousemove=${this.hoverPreview ? this.handleMouseMove : nothing}
        >
          <slot name="symbol" @slotchange=${this.handleSlotChange}>
            ${guard(props, () => {
              this.clipProjected();
              return this.renderSymbols();
            })}
          </slot>
        </div>
        <label part="value-label" ?hidden=${this.valueLabel.length === 0}>
          <slot name="value-label"></slot>
        </label>
      </div>
    `;
  }
}

declare global {
  interface HTMLElementTagNameMap {
    'igc-rating': IgcRatingComponent;
  }
}<|MERGE_RESOLUTION|>--- conflicted
+++ resolved
@@ -3,26 +3,12 @@
 import { guard } from 'lit/directives/guard.js';
 import { ifDefined } from 'lit/directives/if-defined.js';
 import { styleMap } from 'lit/directives/style-map.js';
-<<<<<<< HEAD
+
+import IgcRatingSymbolComponent from './rating-symbol.js';
+import { styles } from './themes/rating.base.css.js';
+import { all } from './themes/themes.js';
 import { themes } from '../../theming/theming-decorator.js';
 import { watch } from '../common/decorators/watch.js';
-import { Constructor } from '../common/mixins/constructor.js';
-import { EventEmitterMixin } from '../common/mixins/event-emitter.js';
-import { SizableMixin } from '../common/mixins/sizable.js';
-import { clamp, format, isLTR } from '../common/util.js';
-import { styles } from './themes/rating.base.css.js';
-import { all } from './themes/themes.js';
-
-=======
-
-import IgcRatingSymbolComponent from './rating-symbol.js';
-import { styles } from './rating.base.css.js';
-import { styles as bootstrap } from './rating.bootstrap.css.js';
-import { styles as fluent } from './rating.fluent.css.js';
-import { styles as indigo } from './rating.indigo.css.js';
-import { themes } from '../../theming/theming-decorator.js';
-import { watch } from '../common/decorators/watch.js';
->>>>>>> 36e0bac5
 import { registerComponent } from '../common/definitions/register.js';
 import { Constructor } from '../common/mixins/constructor.js';
 import { EventEmitterMixin } from '../common/mixins/event-emitter.js';
