--- conflicted
+++ resolved
@@ -40,11 +40,7 @@
  * @cssproperty --grid-gap - The gap size of the underlying CSS grid container. The `gap` attributes sts this variable.
  *
  */
-<<<<<<< HEAD
-=======
-@themes(all)
 @shadowOptions({ slotAssignment: 'manual' })
->>>>>>> b155b2f1
 export default class IgcTileManagerComponent extends LitElement {
   public static readonly tagName = 'igc-tile-manager';
   public static override styles = [styles, shared];
