# Ignite UI Web Components Changelog
All notable changes to this project will be documented in this file.

The format is based on [Keep a Changelog](http://keepachangelog.com/)
and this project adheres to [Semantic Versioning](http://semver.org/).

## [Unreleased]
<<<<<<< HEAD


### Removed
- Dialog - closeOnEscape property. Use keepOpenOnEscape
=======
### Removed
- igc-form - use the native form element instead.
- Range slider - ariaThumbLower/ariaThumbUpper. Use thumbLabelLower/thumbLabelUpper instead.
- Rating - readonly property. Use readOnly instead.

## [4.11.1] - 2024-07-03
### Changed
 - Stepper Design in vertical mode [#1246](https://github.com/IgniteUI/igniteui-webcomponents/issues/1246)

## [4.11.0] - 2024-07-03
### Changed
 - Toast Component Indigo Theme [#1249](https://github.com/IgniteUI/igniteui-webcomponents/pull/1249)
 - Rating Component Indigo Theme [#1249](https://github.com/IgniteUI/igniteui-webcomponents/pull/1249)
 - Stepper Component Indigo Theme [#1249](https://github.com/IgniteUI/igniteui-webcomponents/pull/1249)
>>>>>>> 9dc3a404

## [4.10.0] - 2024-07-01
### Added
- Banner component [#1174](https://github.com/IgniteUI/igniteui-webcomponents/issues/1174)
- Divider component [#1237](https://github.com/IgniteUI/igniteui-webcomponents/issues/1237)
- Date picker component [#174](https://github.com/IgniteUI/igniteui-webcomponents/issues/174)
- Radio group - Bind underlying radio components name and checked state through the radio group [#315](https://github.com/IgniteUI/igniteui-webcomponents/issues/315)
- VSCode custom data intellisense (both HTML and CSS)
- JetBrains editors WebTypes intellisense

### Deprecated
- Input `inputmode` property. Aligned with the native `inputMode` DOM property instead.

### Fixed
- Input, Textarea - passing `undefined` to **value** sets the underlying input value to undefined [#1206](https://github.com/IgniteUI/igniteui-webcomponents/issues/1206)
- Mask input - after a form `reset` call correctly update underlying input value and placeholder state
- Tree - setting `--ig-size` on the item `indicator` CSS Part will now change the size of the icon
- Date-time input - double emit of `igcChange` in certain scenarios
- Navigation drawer - mini variant is not initially rendered when not in an open state [#1266](https://github.com/IgniteUI/igniteui-webcomponents/issues/1266)
- Combo:
  - Selecting an entry using the Enter key now correctly works in single selection mode [#1229](https://github.com/IgniteUI/igniteui-webcomponents/issues/1229)
  - Turning on the `disableFiltering` option now clears any previously entered search term [#1238](https://github.com/IgniteUI/igniteui-webcomponents/issues/1238)
  - Entering a search term in single selection mode that already matches the selected item now works correctly [#1260](https://github.com/IgniteUI/igniteui-webcomponents/issues/1260)

## [4.9.0] - 2024-04-30
### Added
- Button group component now allows resetting the selection state via the `selectedItems` property [#1168](https://github.com/IgniteUI/igniteui-webcomponents/pull/1168)
- Input, Textarea - exposed `validateOnly` to enable validation rules being enforced without restricting user input [#1178](https://github.com/IgniteUI/igniteui-webcomponents/pull/1178)

### Changed
- Combo, Select and Dropdown components now use the native Popover API [#1082](https://github.com/IgniteUI/igniteui-webcomponents/pull/1082)

### Deprecated
- Dropdown `positionStrategy` property. The dropdown now uses the Popover API to render its container in the top layer of the browser viewport,
  making the property obsolete.

### Fixed
- Date-time input - Label in Material theme is broken when component is in read-only mode [#1166](https://github.com/IgniteUI/igniteui-webcomponents/issues/1166)

## [4.8.2] - 2024-04-15
### Fixed
- Textarea - resize handle position for non-suffixed textarea [#1094](https://github.com/IgniteUI/igniteui-webcomponents/issues/1094)
- Tabs - error when dynamically creating and adding a tab group and tabs in a single call stack [#1140](https://github.com/IgniteUI/igniteui-webcomponents/issues/1140)
- Checkbox/Switch - participate in form submission when initially checked [#1144](https://github.com/IgniteUI/igniteui-webcomponents/issues/1144)
- Dialog - `igcClosed` fired before the component was actually closed/hidden.

## [4.8.1] - 2024-04-08
### Fixed
- Date-time input - `inputFormat` is not applied to an already set value [#1114](https://github.com/IgniteUI/igniteui-webcomponents/issues/1114)
- Checkbox, Radio, Switch - apply form validation synchronously [#1122](https://github.com/IgniteUI/igniteui-webcomponents/issues/1122)
- Select, Dropdown - Unable to select item when clicking on a wrapping element inside the dropdown/select item slot [#1123](https://github.com/IgniteUI/igniteui-webcomponents/issues/1123)
- Tree - active state is correctly applied to the correct tree node on click [#1131](https://github.com/IgniteUI/igniteui-webcomponents/issues/1131)

## [4.8.0] - 2024-03-20
### Added
- Combo component can now set `groupSorting` to `none` which shows the groups in the order of the provided data. [#1026](https://github.com/IgniteUI/igniteui-webcomponents/pull/1026)
- Button/Icon button - updated visual looks across themes, new states. [#1050](https://github.com/IgniteUI/igniteui-webcomponents/pull/1050)
- Navigation bar - added border in Bootstrap theme. [#1060](https://github.com/IgniteUI/igniteui-webcomponents/pull/1060)

### Changed
- Grouping in Combo component no longer sorts the data. `groupSorting` property now affects the sorting direction only of the groups.
  **Behavioral change**
  In previous release the sorting directions of the groups sorted the items as well. If you want to achieve this behavior you can pass already sorted data to the Combo component.

### Deprecated
- Slider
   - `aria-label-upper` and `aria-label-lower` are deprecated and will be removed in the next major release. Use `thumb-label-upper` and `thumb-label-lower` instead.

### Fixed
- Button
   - slotted icon size. [#1054](https://github.com/IgniteUI/igniteui-webcomponents/pull/1054)
- Button group
   - updated Fluent theme look. [#1044](https://github.com/IgniteUI/igniteui-webcomponents/pull/1044)
   - disabled state in Safari. [#1047](https://github.com/IgniteUI/igniteui-webcomponents/pull/1047)
- Combo/Select
   - style issues. [#1038](https://github.com/IgniteUI/igniteui-webcomponents/pull/1038) [#1059](https://github.com/IgniteUI/igniteui-webcomponents/pull/1059)
- Slider
   - clicks on the slider track now use the track element width as a basis for the calculation. [#1049](https://github.com/IgniteUI/igniteui-webcomponents/pull/1049)
   - input events are not longer emitted while continuously dragging the slider thumb and exceeding upper/lower bounds. [#1049](https://github.com/IgniteUI/igniteui-webcomponents/pull/1049)
   - when setting **upper-bound/lower-bound** *before* **min/max**, the slider will no longer overwrite the bound properties with the previous values of min/max. [#1049](https://github.com/IgniteUI/igniteui-webcomponents/pull/1049)
   - the **aria-label** bound to the slider thumb is no longer reset on consequent renders. [#1049](https://github.com/IgniteUI/igniteui-webcomponents/pull/1049)
- Input
   - default validators are run synchronously. [#1066](https://github.com/IgniteUI/igniteui-webcomponents/issues/1066)
   - style issues. [#1038](https://github.com/IgniteUI/igniteui-webcomponents/pull/1038) [#1104](https://github.com/IgniteUI/igniteui-webcomponents/pull/1104)
- Date-time input
   - setRangeText() updates underlying value. [#1075](https://github.com/IgniteUI/igniteui-webcomponents/issues/1075)

## [4.7.0] - 2024-01-05
### Added
- Tree - Added **`toggleNodeOnClick`** property that determines whether clicking over a node will change its expanded state or not. Defaults to `false`. [#1003](https://github.com/IgniteUI/igniteui-webcomponents/pull/1003).
- Rating - **`allowReset`** added. When enabled selecting the same value will reset the component [#1014](https://github.com/IgniteUI/igniteui-webcomponents/issues/1014).
  **Behavioral change**

  In previous releases this was the default behavior of the rating component. Make sure to set `allowReset` if you need to keep this behavior in your application.

### Changed
- Improved WAI-ARIA compliance for Avatar, Badge and Combo components [#1007](https://github.com/IgniteUI/igniteui-webcomponents/pull/1007)

### Fixed
- Active item visual styles for Dropdown, Select and Combo components [#1002](https://github.com/IgniteUI/igniteui-webcomponents/pull/1002)
- Navigation drawer - mini variant broken visual style [#1011](https://github.com/IgniteUI/igniteui-webcomponents/pull/1011)

## [4.6.0] - 2023-12-05
### Added
- **`action`** slot added to Snackbar [#974](https://github.com/IgniteUI/igniteui-webcomponents/issues/974)
- **`indicator-expanded`** slot added to Expansion panel [#982](https://github.com/IgniteUI/igniteui-webcomponents/pull/982)
- **`toggle-icon-expanded`** slot added to Select [#983](https://github.com/IgniteUI/igniteui-webcomponents/pull/983)
- Select, Dropdown - exposed **`selectedItem`**, **`items`** and **`groups`** getters

### Changed
- Updated the package to Lit v3
- Components dark variants are now bound to their shadow root [#940](https://github.com/IgniteUI/igniteui-webcomponents/pull/940)
- Components implement default sizes based on current theme [#977](https://github.com/IgniteUI/igniteui-webcomponents/pull/977)
- Button group - changed events to non-cancellable [#984](https://github.com/IgniteUI/igniteui-webcomponents/pull/984)
- Optimized components CSS and reduced bundle size [#972](https://github.com/IgniteUI/igniteui-webcomponents/pull/972)
- WAI-ARIA improvements for Icon, Select, Dropdown and List components [#980](https://github.com/IgniteUI/igniteui-webcomponents/pull/980) [#983](https://github.com/IgniteUI/igniteui-webcomponents/pull/983)

### Fixed
- Textarea missing styling parts [#944](https://github.com/IgniteUI/igniteui-webcomponents/issues/944)
- Tree item disabled styles [#949](https://github.com/IgniteUI/igniteui-webcomponents/pull/949)
- Snackbar removed unnecessary styles [#960](https://github.com/IgniteUI/igniteui-webcomponents/pull/960)
- Tree item hover state visual design [#987](https://github.com/IgniteUI/igniteui-webcomponents/pull/987)
- Calendar not keeping focus state when switching views [#992](https://github.com/IgniteUI/igniteui-webcomponents/issues/992)

## [4.5.0] - 2023-10-09
### Added
- Text area component [#764](https://github.com/IgniteUI/igniteui-webcomponents/issues/764)
- Button group component [#827](https://github.com/IgniteUI/igniteui-webcomponents/issues/827)
- Toggle button component [#877](https://github.com/IgniteUI/igniteui-webcomponents/issues/877)
- Navigation drawer now supports CSS transitions [#922](https://github.com/IgniteUI/igniteui-webcomponents/pull/922)
- Position attribute for toast and snackbar [#934](https://github.com/IgniteUI/igniteui-webcomponents/pull/934)

### Deprecated
- The `size` property and attribute have been deprecated for all components. Use the `--ig-size` CSS custom property instead.
  The following example sets the size of the avatar component to small:
  ```css
    igc-avatar {
      --ig-size: var(--ig-size-small);
    }
  ```

### Fixed
- Combo items position in Safari [#903](https://github.com/IgniteUI/igniteui-webcomponents/pull/903)
- Calendar navigation buttons in RTL context [#915](https://github.com/IgniteUI/igniteui-webcomponents/pull/915)
- Export `IgcComboChangeEventArgs` type [#917](https://github.com/IgniteUI/igniteui-webcomponents/pull/917)
- Combo value and selection states with lazy data binding [#937](https://github.com/IgniteUI/igniteui-webcomponents/pull/937)
- Various style and theming fixes and adjustments

## [4.4.0] - 2023-08-30
### Added
- The following components are now Form Associated Custom Elements. They are automatically associated with a parent `<form>`
  and behave like a browser-provided control:
  - Button & Icon button
  - Checkbox
  - Combo
  - DateTime input
  - Input
  - Masked input
  - Radio
  - Rating
  - Single slider
  - Select
  - Switch
- Stepper now supports animations [#861](https://github.com/IgniteUI/igniteui-webcomponents/issues/861)

### Changed
- Rating fluent theme colors [#481](https://github.com/IgniteUI/igniteui-webcomponents/issues/481)
- Stepper indicator styles and color schemas [#766](https://github.com/IgniteUI/igniteui-webcomponents/issues/766) [#868](https://github.com/IgniteUI/igniteui-webcomponents/issues/868)

### Deprecated
- IgcForm component is deprecated
- Input component:
  - `minlength` property is deprecated and will be removed in the next major version. Use `minLength` instead.
  - `maxlength` property is deprecated and will be removed in the next major version. Use `maxLength` instead.
  - `readonly` property is deprecated and will be removed in the next major version. Use `readOnly` instead.
- Mask input component:
  - `readonly` property is deprecated and will be removed in the next major version. Use `readOnly` instead.
- DateTime input component:
  - `readonly` property is deprecated and will be removed in the next major version. Use `readOnly` instead.
  - `minValue` property is deprecated and will be removed in the next major version. Use `min` instead.
  - `maxValue` property is deprecated and will be removed in the next major version. Use `max` instead.
- Rating component:
  - `readonly` property is deprecated and will be removed in the next major version. Use `readOnly` instead.

### Removed
- Removed our own `dir` attribute which shadowed the default one. This is a **non-breaking change**.
- Slider - `ariaLabel` shadowed property. This is a **non-breaking change**.
- Checkbox - `ariaLabelledBy` shadowed attribute. This is a **non-breaking change**.
- Switch - `ariaLabelledBy` shadowed attribute. This is a **non-breaking change**.
- Radio - `ariaLabelledBy` shadowed attribute. This is a **non-breaking change**.

### Fixed
- Input - outlined variant styling issues [#875](https://github.com/IgniteUI/igniteui-webcomponents/issues/875) and indigo theme issues [#879](https://github.com/IgniteUI/igniteui-webcomponents/issues/879)
- Select - outlined variant styling issues [#880](https://github.com/IgniteUI/igniteui-webcomponents/issues/880)
- DateTime Input - `spinUp/spinDown` calls moving the caret when the input is focused [#859](https://github.com/IgniteUI/igniteui-webcomponents/issues/859)

## [4.3.1] - 2023-08-02
### Added
- Tree - component animations [#846](https://github.com/IgniteUI/igniteui-webcomponents/issues/846)
- Components border radius is consumed from their schemas [#805](https://github.com/IgniteUI/igniteui-webcomponents/issues/805)

### Changed
- Combo, Input, Select - schema colors [#767](https://github.com/IgniteUI/igniteui-webcomponents/issues/767)
- Dropdown - schema colors [#828](https://github.com/IgniteUI/igniteui-webcomponents/issues/828)
- Icon - updated theming styles and size [#813](https://github.com/IgniteUI/igniteui-webcomponents/issues/813)

### Fixed
- Combo - single selection not working in certain scenarios [#816](https://github.com/IgniteUI/igniteui-webcomponents/issues/816)
- Dropdown - various styling fixes [#841](https://github.com/IgniteUI/igniteui-webcomponents/issues/841) [#848](https://github.com/IgniteUI/igniteui-webcomponents/issues/848)
- Icon button - border radius with ripple [#839](https://github.com/IgniteUI/igniteui-webcomponents/issues/839)
- Icon button - fixed wrong color in Fluent theme [#845](https://github.com/IgniteUI/igniteui-webcomponents/issues/845)
- Input - various styling fixes [#818](https://github.com/IgniteUI/igniteui-webcomponents/issues/818) [#832](https://github.com/IgniteUI/igniteui-webcomponents/issues/832) [#844](https://github.com/IgniteUI/igniteui-webcomponents/pull/844)
- Tree Item - assign closest *igc-tree-item* ancestor as a parent [#829](https://github.com/IgniteUI/igniteui-webcomponents/issues/829)
- Tabs - internal **hidden** styles and custom display property [#851](https://github.com/IgniteUI/igniteui-webcomponents/issues/851)

## [4.3.0] - 2023-06-28
### Added
- Combo: Added `matchDiacritics` to the filtering options property. Defaults to `false`.
  If set to `true` the filter distinguishes between accented letters and
  their base letters. Otherwise strings are normalized and then matched.
- Combo: Added `selection` property which returns the current selection as an array of data objects.
- Card: Support explicit height
- Dialog: Added animations
- Snackbar: Added animations
- Toast: Added animations

### Changed
- Combo: `value` is no longer readonly and can be explicitly set. The value attribute also supports declarative binding,
  accepting a valid JSON stringified array.
- Combo: `value` type changed from `string[]` to `ComboValue<T>[]` where
  ```ts
  ComboValue<T> = T | T[keyof T]
  ```
- Combo: `igcChange` event object properties are also changed to reflect tee new `value` type:
  ```typescript
  interface IgcComboChangeEventArgs<T> {
  newValue: ComboValue<T>[];
  items: T[];
  type: ComboChangeType;
  }
  ```

### Deprecated
- Select: Deprecated `sameWidth`, `positionStrategy` and `flip`. They will be removed in the next major release.

### Fixed
- Select: prefix/suffix/helper-text slots not being rendered [#722](https://github.com/IgniteUI/igniteui-webcomponents/issues/722)
- Tabs: Nested tabs selection [#713](https://github.com/IgniteUI/igniteui-webcomponents/issues/713)
- Dialog: Backdrop doesn't overlay elements [#727](https://github.com/IgniteUI/igniteui-webcomponents/issues/727)
- Dropdown: Listbox position on initial open state [#723](https://github.com/IgniteUI/igniteui-webcomponents/issues/723)
- Stepper: Stretch vertically in parent container [#738](https://github.com/IgniteUI/igniteui-webcomponents/issues/738)
- Navbar: Wrong colors in fluent theme [#719](https://github.com/IgniteUI/igniteui-webcomponents/issues/719)
- Animation player throws errors when height is unspecified [#793](https://github.com/IgniteUI/igniteui-webcomponents/issues/793)
- DateTimeInput: Intl.DateTimeFormat issues in Chromium based browsers [#803](https://github.com/IgniteUI/igniteui-webcomponents/issues/803)

## [4.2.3] - 2023-04-03
### Deprecated
- Dialog - Property `closeOnEscape` is deprecated in favor of new property `keepOpenOnEscape`.

### Fixed
- Radio Button- colors in selected focus state [#685](https://github.com/IgniteUI/igniteui-webcomponents/issues/685)
- Icon Button - set icon size to match other design system products [#598](https://github.com/IgniteUI/igniteui-webcomponents/issues/598), [#695](https://github.com/IgniteUI/igniteui-webcomponents/issues/695)
- Chip - removed outline styles for Fluent and Material themes [#702](https://github.com/IgniteUI/igniteui-webcomponents/pull/702)
- Calendar - navigation to date on set value [#436](https://github.com/IgniteUI/igniteui-webcomponents/issues/436)
- Tabs - not taking the full height of their parents [#710](https://github.com/IgniteUI/igniteui-webcomponents/issues/710)

## [4.2.2] - 2023-03-07
### Deprecated
- Button - The prefix/suffix slots are no longer needed and will be removed in the next major release.

### Fixed
- Button - UI inconsistencies [#675](https://github.com/IgniteUI/igniteui-webcomponents/issues/675), [#679](https://github.com/IgniteUI/igniteui-webcomponents/issues/679)
- Calendar - Fluent theme inconsistencies [#653](https://github.com/IgniteUI/igniteui-webcomponents/issues/653), [#672](https://github.com/IgniteUI/igniteui-webcomponents/issues/672)
- Combo - Selection via API doesn't work on a searched list [#649](https://github.com/IgniteUI/igniteui-webcomponents/issues/649)
- Dialog - Fluent theme inconsistency [#603](https://github.com/IgniteUI/igniteui-webcomponents/issues/603)
- Input - UI inconsistencies [#657](https://github.com/IgniteUI/igniteui-webcomponents/issues/657), [#658](https://github.com/IgniteUI/igniteui-webcomponents/issues/658)
- Toast - Fluent theme inconsistency [#668](https://github.com/IgniteUI/igniteui-webcomponents/issues/668)
- Components missing in defineAllComponents [#691](https://github.com/IgniteUI/igniteui-webcomponents/issues/691)
- Wrong host sizes for Avatar, Badge, Button and Icon Button [#669](https://github.com/IgniteUI/igniteui-webcomponents/issues/669)

## [4.2.1] - 2023-02-01
### Fixed
- Combo - Matching item not activated on filtering in single selection mode

## [4.2.0] - 2023-01-31
### Added
- Combo - Single Selection mode via the `single-select` attribute [#626](https://github.com/IgniteUI/igniteui-webcomponents/issues/626)

### Fixed
- Input - UI inconsistencies [#619](https://github.com/IgniteUI/igniteui-webcomponents/issues/619), [#620](https://github.com/IgniteUI/igniteui-webcomponents/issues/620), [#633](https://github.com/IgniteUI/igniteui-webcomponents/issues/633), [#638](https://github.com/IgniteUI/igniteui-webcomponents/issues/638)
- Badge - Doesn't correctly render `igc-icon` and font icons [#631](https://github.com/IgniteUI/igniteui-webcomponents/issues/631)
- Radio - UI inconsistencies [#621](https://github.com/IgniteUI/igniteui-webcomponents/issues/621), [#623](https://github.com/IgniteUI/igniteui-webcomponents/issues/623)
- Navigation Drawer - Can't override item margin [#614](https://github.com/IgniteUI/igniteui-webcomponents/issues/614)

## [4.1.1] - 2023-01-12
### Fixed
- Input - position label based on component size [#589](https://github.com/IgniteUI/igniteui-webcomponents/pull/589)
- Input - material themes don't match design by [#580](https://github.com/IgniteUI/igniteui-webcomponents/issues/580)
- Input - do not cache the underlying input [#604](https://github.com/IgniteUI/igniteui-webcomponents/issues/604)
- Card - color discrepancy between WC and Angular [#586](https://github.com/IgniteUI/igniteui-webcomponents/issues/586)
- Theme - update stale --igc-* variables to --ig-* [#603](https://github.com/IgniteUI/igniteui-webcomponents/issues/603)
- Removed dangling references after element disconnect [#608](https://github.com/IgniteUI/igniteui-webcomponents/pull/608)

## [4.1.0] - 2022-12-09
### Added
- Stepper Component [#219](https://github.com/IgniteUI/igniteui-webcomponents/issues/219)
- Combo Component [#411](https://github.com/IgniteUI/igniteui-webcomponents/issues/411)
- Mask Input - Skip literal positions when deleting symbols in the component

### Fixed
- Mask input - Validation state on user input [#558](https://github.com/IgniteUI/igniteui-webcomponents/issues/558)

## [4.0.0] - 2022-11-02
### Changed
- Themes
  - Build - Utilize [Ignite UI Theming](https://github.com/IgniteUI/igniteui-theming) package when building themes [#415](https://github.com/IgniteUI/igniteui-webcomponents/issues/415)
  - Sizing - Introduced CSS variables that allow runtime CSS configuration of the size for all or individual components [#115](https://github.com/IgniteUI/igniteui-webcomponents/issues/115)
  - Spacing - Introduced CSS variables that allow runtime CSS configuration of the internal spacing (padding/margin) of components [#506](https://github.com/IgniteUI/igniteui-webcomponents/issues/506)
  - Scrollbars - Added the ability to style application-level scrollbars by setting the `ig-scrollbar` CSS class on any element [#141](https://github.com/IgniteUI/igniteui-webcomponents/issues/141)

## [3.4.2] - 2022-11-01
### Fixed
- Resolved importing error for `DateRangeType` [#535](https://github.com/IgniteUI/igniteui-webcomponents/issues/535)

## [3.4.1] - 2022-09-19
### Changed
- Slider - updated theme with the latest fluent spec [#453](https://github.com/IgniteUI/igniteui-webcomponents/pull/453)
- Calendar - updated weekend days color [#483](https://github.com/IgniteUI/igniteui-webcomponents/issues/483)

### Fixed
- Tabs `selected` attribute breaks content visibility on init [#507](https://github.com/IgniteUI/igniteui-webcomponents/issues/507)

## [3.4.0] - 2022-09-07
### Added
- Dialog component [#175](https://github.com/IgniteUI/igniteui-webcomponents/issues/175)
- Select component [#180](https://github.com/IgniteUI/igniteui-webcomponents/issues/180)

### Fixed
- Calendar - range selection a11y improvements [#476](https://github.com/IgniteUI/igniteui-webcomponents/issues/476)
- Range slider - a11y improvements for choosing range values [#477](https://github.com/IgniteUI/igniteui-webcomponents/issues/477)
- Rating - improved a11y with assistive software now reading the total number of items [#478](https://github.com/IgniteUI/igniteui-webcomponents/issues/478)
- Toast - added `role="alert"` to the message container for assistive software to read it without the need of focusing [#479](https://github.com/IgniteUI/igniteui-webcomponents/issues/479)
- Chip - made remove button accessible with the keyboard [#480](https://github.com/IgniteUI/igniteui-webcomponents/issues/480)
- Button prefix/suffix does not align icons to the button text [#491](https://github.com/IgniteUI/igniteui-webcomponents/issues/491)

## [3.3.1] - 2022-08-10
### Changed
- Tree - Removed theme-specified height [#460](https://github.com/IgniteUI/igniteui-webcomponents/pull/460)

### Fixed
- Dropdown - Dispose of top-level event listeners [#462](https://github.com/IgniteUI/igniteui-webcomponents/issues/462)
- Linear Progress - Indeterminate animation in Safari [#378](https://github.com/IgniteUI/igniteui-webcomponents/issues/378)
- Radio Group - Child radio components auto-registration [#464](https://github.com/IgniteUI/igniteui-webcomponents/pull/464)

## [3.3.0] - 2022-07-26
### Added
- DateTime input component [#314](https://github.com/IgniteUI/igniteui-webcomponents/pull/314)
- Tabs component [#341](https://github.com/IgniteUI/igniteui-webcomponents/pull/341)
- Typography styles in themes [#392](https://github.com/IgniteUI/igniteui-webcomponents/pull/392)
- Accordion component [#418](https://github.com/IgniteUI/igniteui-webcomponents/pull/418)

### Changed
- Rating - Added support for single selection and empty symbols [#428](https://github.com/IgniteUI/igniteui-webcomponents/pull/428)
- Slider - Improved slider steps rendering [#448](https://github.com/IgniteUI/igniteui-webcomponents/pull/448)
- Components will now auto register their dependencies when they are registered in `defineComponents`

    ```typescript
    import { IgcDropdownComponent, defineComponents } from 'igniteui-webcomponents';
    // will automatically register the dropdown item & group elements
    // as well as their dependencies if any
    defineComponents(IgcDropdownComponent);
    ```

    Check the official [documentation](https://www.infragistics.com/products/ignite-ui-web-components/web-components/components/general-getting-started) for more information.

### Fixed
- Remove input helper text container when it is empty [#395](https://github.com/IgniteUI/igniteui-webcomponents/pull/395)
- Icon not showing in Safari [#393](https://github.com/IgniteUI/igniteui-webcomponents/pull/393)
- Checkbox not showing in Safari [#398](https://github.com/IgniteUI/igniteui-webcomponents/pull/398)
- Button stretches correctly in flex containers [#407](https://github.com/IgniteUI/igniteui-webcomponents/pull/407)
- Various theming issues [#402](https://github.com/IgniteUI/igniteui-webcomponents/pull/402) [#409](https://github.com/IgniteUI/igniteui-webcomponents/pull/409) [#424](https://github.com/IgniteUI/igniteui-webcomponents/pull/424)
- Dropdown - bug fixes and improvements [#434](https://github.com/IgniteUI/igniteui-webcomponents/pull/434)

## [3.2.0] - 2022-05-30
### Added
- Mask input [#173](https://github.com/IgniteUI/igniteui-webcomponents/issues/173)
- Expansion Panel [#177](https://github.com/IgniteUI/igniteui-webcomponents/issues/177)
- Tree [#188](https://github.com/IgniteUI/igniteui-webcomponents/issues/188)
- Rating - Added `selected` CSS part and exposed CSS variable to control symbol sizes [#340](https://github.com/IgniteUI/igniteui-webcomponents/pull/340) [#371](https://github.com/IgniteUI/igniteui-webcomponents/pull/371)
- Icon Button - Allow slotted content [#355](https://github.com/IgniteUI/igniteui-webcomponents/pull/355)

### Fixed
- Navigation drawer - Various styles fixes [#356](https://github.com/IgniteUI/igniteui-webcomponents/pull/356) [#349](https://github.com/IgniteUI/igniteui-webcomponents/pull/349) [#363](https://github.com/IgniteUI/igniteui-webcomponents/pull/363) [#364](https://github.com/IgniteUI/igniteui-webcomponents/pull/364)
- Buttons - Vertical align [#357](https://github.com/IgniteUI/igniteui-webcomponents/pull/357) and focus management [#380](https://github.com/IgniteUI/igniteui-webcomponents/pull/380)
- Input - Overflow for suffix/prefix [#359](https://github.com/IgniteUI/igniteui-webcomponents/pull/359)
- Switch - Collapse with small sizes [#362](https://github.com/IgniteUI/igniteui-webcomponents/pull/362)
- List - Overflow behaviour [#391](https://github.com/IgniteUI/igniteui-webcomponents/pull/391)

## [3.1.0] - 2022-04-15
### Added
- Chip: Added `prefix` and `suffix` slots [#334](https://github.com/IgniteUI/igniteui-webcomponents/pull/334)
- Snackbar: Added `toggle` method [#326](https://github.com/IgniteUI/igniteui-webcomponents/issues/326)

### Deprecated
- Chip: Previously exposed `start` and `end` slots are replaced by prefix and suffix. They remain active, but are now deprecated and will be removed in a future version.

### Fixed
- Chip: Auto load internal icons [#327](https://github.com/IgniteUI/igniteui-webcomponents/issues/327)
- Chip: Selected chip is misaligned [#328](https://github.com/IgniteUI/igniteui-webcomponents/issues/328)
- Package: ESM internal import paths

## [3.0.0] - 2022-04-12
### Changed
- **Breaking Change**: All dropdown related classes renamed from `IgcDropDown*` to `IgcDropdown*`

## [2.2.0] - 2022-04-01
### Added
- Drop Down component
- Calendar: Active date can be set via an attribute

## [2.1.1] - 2022-03-15
### Added
- Control border radius and elevation from `--igc-radius-factor` and `--igc-elevation-factor`:

  Example:

  ```css
  /* Make all components square and remove all shadows */
  :root {
    --igc-radius-factor: 0;
    --igc-elevation-factor: 0;
  }
  ```

## [2.1.0] - 2022-03-15
### Added
- Linear Progress component
- Circular Progress component
- Chip component
- Snackbar component
- Toast component
- Rating component
- Component themes can be changed at runtime by calling the `configureTheme(theme: Theme)` function

## [2.0.0] - 2022-02-03
### Added
- Dark Themes
- Slider component
- Range Slider component
- Support `required` property in Radio component.

### Changed
- Fix checkbox/switch validity status
- Split Calendar component's `value: Date | Date[]` property into two properties - `value: Date` and `values: Date[]`
- Replaced Calendar component's `hasHeader` property & `has-header` attribute with `hideHeader` & `hide-header` respectively.
- Replaced Card component's `outlined` property with `elevated`.

### Removed
- Removed `igcOpening`, `igcOpened`, `igcClosing` and `igcClosed` events from Navigation drawer component.

## [1.0.0] - 2021-11-22
Initial release of Ignite UI Web Components

### Added
- Avatar component
- Badge component
- Button component
- Calendar component
- Card component
- Checkbox component
- Form component
- Icon component
- Icon button component
- Input component
- List component
- Navigation bar component
- Navigation drawer component
- Radio group component
- Radio component
- Ripple component
- Switch component

[4.11.1]: https://github.com/IgniteUI/igniteui-webcomponents/compare/4.11.0...4.11.1
[4.11.0]: https://github.com/IgniteUI/igniteui-webcomponents/compare/4.10.0...4.11.0
[4.10.0]: https://github.com/IgniteUI/igniteui-webcomponents/compare/4.9.0...4.10.0
[4.9.0]: https://github.com/IgniteUI/igniteui-webcomponents/compare/4.8.2...4.9.0
[4.8.2]: https://github.com/IgniteUI/igniteui-webcomponents/compare/4.8.1...4.8.2
[4.8.1]: https://github.com/IgniteUI/igniteui-webcomponents/compare/4.8.0...4.8.1
[4.8.0]: https://github.com/IgniteUI/igniteui-webcomponents/compare/4.7.0...4.8.0
[4.7.0]: https://github.com/IgniteUI/igniteui-webcomponents/compare/4.6.0...4.7.0
[4.6.0]: https://github.com/IgniteUI/igniteui-webcomponents/compare/4.5.0...4.6.0
[4.5.0]: https://github.com/IgniteUI/igniteui-webcomponents/compare/4.4.0...4.5.0
[4.4.0]: https://github.com/IgniteUI/igniteui-webcomponents/compare/4.3.1...4.4.0
[4.3.1]: https://github.com/IgniteUI/igniteui-webcomponents/compare/4.3.0...4.3.1
[4.3.0]: https://github.com/IgniteUI/igniteui-webcomponents/compare/4.2.3...4.3.0
[4.2.3]: https://github.com/IgniteUI/igniteui-webcomponents/compare/4.2.2...4.2.3
[4.2.2]: https://github.com/IgniteUI/igniteui-webcomponents/compare/4.2.1...4.2.2
[4.2.1]: https://github.com/IgniteUI/igniteui-webcomponents/compare/4.2.0...4.2.1
[4.2.0]: https://github.com/IgniteUI/igniteui-webcomponents/compare/4.1.1...4.2.0
[4.1.1]: https://github.com/IgniteUI/igniteui-webcomponents/compare/4.1.0...4.1.1
[4.1.0]: https://github.com/IgniteUI/igniteui-webcomponents/compare/4.0.0...4.1.0
[4.0.0]: https://github.com/IgniteUI/igniteui-webcomponents/compare/3.4.2...4.0.0
[3.4.2]: https://github.com/IgniteUI/igniteui-webcomponents/compare/3.4.1...3.4.2
[3.4.1]: https://github.com/IgniteUI/igniteui-webcomponents/compare/3.4.0...3.4.1
[3.4.0]: https://github.com/IgniteUI/igniteui-webcomponents/compare/3.3.1...3.4.0
[3.3.1]: https://github.com/IgniteUI/igniteui-webcomponents/compare/3.3.0...3.3.1
[3.3.0]: https://github.com/IgniteUI/igniteui-webcomponents/compare/3.2.0...3.3.0
[3.2.0]: https://github.com/IgniteUI/igniteui-webcomponents/compare/3.1.0...3.2.0
[3.1.0]: https://github.com/IgniteUI/igniteui-webcomponents/compare/3.0.0...3.1.0
[3.0.0]: https://github.com/IgniteUI/igniteui-webcomponents/compare/2.2.0...3.0.0
[2.2.0]: https://github.com/IgniteUI/igniteui-webcomponents/compare/2.1.1...2.2.0
[2.1.1]: https://github.com/IgniteUI/igniteui-webcomponents/compare/2.1.0...2.1.1
[2.1.0]: https://github.com/IgniteUI/igniteui-webcomponents/compare/2.0.0...2.1.0
[2.0.0]: https://github.com/IgniteUI/igniteui-webcomponents/compare/1.0.0...2.0.0
[1.0.0]: https://github.com/IgniteUI/igniteui-webcomponents/releases/tag/1.0.0<|MERGE_RESOLUTION|>--- conflicted
+++ resolved
@@ -5,16 +5,11 @@
 and this project adheres to [Semantic Versioning](http://semver.org/).
 
 ## [Unreleased]
-<<<<<<< HEAD
-
-
-### Removed
-- Dialog - closeOnEscape property. Use keepOpenOnEscape
-=======
 ### Removed
 - igc-form - use the native form element instead.
 - Range slider - ariaThumbLower/ariaThumbUpper. Use thumbLabelLower/thumbLabelUpper instead.
 - Rating - readonly property. Use readOnly instead.
+- Dialog - closeOnEscape property. Use keepOpenOnEscape.
 
 ## [4.11.1] - 2024-07-03
 ### Changed
@@ -25,7 +20,6 @@
  - Toast Component Indigo Theme [#1249](https://github.com/IgniteUI/igniteui-webcomponents/pull/1249)
  - Rating Component Indigo Theme [#1249](https://github.com/IgniteUI/igniteui-webcomponents/pull/1249)
  - Stepper Component Indigo Theme [#1249](https://github.com/IgniteUI/igniteui-webcomponents/pull/1249)
->>>>>>> 9dc3a404
 
 ## [4.10.0] - 2024-07-01
 ### Added
