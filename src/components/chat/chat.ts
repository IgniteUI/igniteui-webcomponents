--- conflicted
+++ resolved
@@ -464,13 +464,9 @@
 
         <div part="chat-wrapper">
           ${cache(
-<<<<<<< HEAD
-            hasMessages ? this._renderMessages() : this._renderEmptyState()
-=======
             hasMessages || this._chatState?.options?.isTyping
-              ? this.renderMessages()
+              ? this._renderMessages()
               : this._renderEmptyState()
->>>>>>> 35dfc160
           )}
           ${this._chatState.suggestionsPosition === 'below-messages'
             ? suggestions
