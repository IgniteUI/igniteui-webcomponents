import {
  elementUpdated,
  expect,
  fixture,
  html,
  waitUntil,
} from '@open-wc/testing';
import { spy } from 'sinon';
import IgcCalendarComponent from '../calendar/calendar.js';
import { CalendarDay } from '../calendar/model.js';
import {
  altKey,
  arrowDown,
<<<<<<< HEAD
  arrowLeft,
  arrowRight,
  arrowUp,
  ctrlKey,
=======
  arrowUp,
>>>>>>> f3d93445
  escapeKey,
} from '../common/controllers/key-bindings.js';
import { defineComponents } from '../common/definitions/defineComponents.js';
import {
  isFocused,
  simulateClick,
  simulateInput,
  simulateKeyboard,
} from '../common/utils.spec.js';
import type IgcDialogComponent from '../dialog/dialog.js';
import IgcDateRangeInputComponent from './date-range-input.js';
import IgcDateRangePickerComponent from './date-range-picker.js';
import {
  checkSelectedRange,
  getIcon,
  getInput,
  selectDates,
} from './date-range-picker.utils.spec.js';

describe('Date range picker - single input', () => {
  before(() => defineComponents(IgcDateRangePickerComponent));

  let picker: IgcDateRangePickerComponent;
  let rangeInput: IgcDateRangeInputComponent;
  let input: HTMLInputElement;
  let calendar: IgcCalendarComponent;

  const clearIcon = 'input_clear';
  const today = CalendarDay.today;
  const tomorrow = today.add('day', 1);

  beforeEach(async () => {
    picker = await fixture<IgcDateRangePickerComponent>(
      html`<igc-date-range-picker></igc-date-range-picker>`
    );
    rangeInput = picker.renderRoot.querySelector(
      IgcDateRangeInputComponent.tagName
    )!;
    rangeInput.renderRoot.querySelector('input')!;

    calendar = picker.renderRoot.querySelector(IgcCalendarComponent.tagName)!;
  });

  describe('Rendering and initialization', () => {
    it('is defined', async () => {
      expect(picker).is.not.undefined;
    });

    it('is accessible (closed state)', async () => {
      await expect(picker).shadowDom.to.be.accessible();
      await expect(picker).lightDom.to.be.accessible();
    });

    it('is accessible (open state) - default dropdown mode', async () => {
      picker.open = true;
      await elementUpdated(picker);

      await expect(picker).shadowDom.to.be.accessible();
      await expect(picker).lightDom.to.be.accessible();
    });

    it('is accessible (open state) - dialog mode', async () => {
      picker.open = true;
      picker.mode = 'dialog';
      await elementUpdated(picker);

      await expect(picker).shadowDom.to.be.accessible();
      await expect(picker).lightDom.to.be.accessible();
    });

    it('should not render title slot elements in dropdown mode', async () => {
      picker = await fixture<IgcDateRangePickerComponent>(
        html`<igc-date-range-picker mode="dropdown">
          <p slot="title">Custom title</p>
        </igc-date-range-picker>`
      );
      await elementUpdated(picker);

      const slot = picker.renderRoot.querySelector(
        `slot[name="title"]`
      ) as HTMLSlotElement;
      expect(slot).to.be.null;
      expect(picker.useTwoInputs).to.be.false;
    });

    it('should render title slot elements in dialog mode', async () => {
      picker = await fixture<IgcDateRangePickerComponent>(
        html`<igc-date-range-picker mode="dialog">
          <p slot="title">Custom title</p>
        </igc-date-range-picker>`
      );
      await elementUpdated(picker);

      const slot = picker.renderRoot.querySelector(
        `slot[name="title"]`
      ) as HTMLSlotElement;
      expect(slot).to.not.be.null;
    });
  });
  describe('Properties', () => {
    it('should set value through attribute correctly in case the date values are valid ISO 8601 strings', async () => {
      const expectedValue = { start: today.native, end: tomorrow.native };
      const attributeValue = { start: today.native, end: tomorrow.native };
      picker.setAttribute('value', JSON.stringify(attributeValue));
      await elementUpdated(picker);

      checkSelectedRange(picker, expectedValue, false);
    });

    it('should keep the calendar selection and input values on changing the mode', async () => {
      const expectedValue = { start: today.native, end: tomorrow.native };
      picker = await fixture<IgcDateRangePickerComponent>(
        html`<igc-date-range-picker
          .value="${expectedValue}"
        ></igc-date-range-picker>`
      );

      checkSelectedRange(picker, expectedValue, false);

      picker.mode = 'dialog';
      await elementUpdated(picker);

      checkSelectedRange(picker, expectedValue, false);
    });

    it('should modify value only through calendar selection and not input', async () => {
      const eventSpy = spy(picker, 'emitEvent');
      // current implementation of DRP single input is not editable;
      // to refactor when the input is made editable
      picker.nonEditable = true;
      await elementUpdated(picker);

      input = getInput(picker);
      input.focus();
      simulateKeyboard(input, arrowDown);
      await elementUpdated(picker);

      expect(isFocused(input)).to.be.true;
      expect(input.value).to.equal('');
      expect(picker.value).to.deep.equal({ start: null, end: null });
      expect(calendar.values).to.deep.equal([]);
      expect(eventSpy).not.to.be.called;

      await picker.show();
      await selectDates(today, tomorrow, calendar);
      checkSelectedRange(
        picker,
        { start: today.native, end: tomorrow.native },
        false
      );
      expect(eventSpy).calledWith('igcChange');
    });

    it('should set properties of the input correctly', async () => {
      const propsSingle = {
        required: true,
        disabled: true,
        placeholder: 'Sample placeholder',
        outlined: true,
      };

      Object.assign(picker, propsSingle);
      await elementUpdated(picker);

      const input = picker.renderRoot.querySelector(
        IgcDateRangeInputComponent.tagName
      )!;
      for (const [prop, value] of Object.entries(propsSingle)) {
        expect((input as any)[prop], `Fail for ${prop}`).to.equal(value);
      }
    });
  });

  describe('Localization', () => {
    it('should properly set displayFormat to the set of predefined formats - single input', async () => {
      const predefinedFormats = [
        { format: 'short', formattedValue: '4/14/25' },
        { format: 'medium', formattedValue: 'Apr 14, 2025' },
        { format: 'long', formattedValue: 'April 14, 2025' },
        { format: 'full', formattedValue: 'Monday, April 14, 2025' },
      ];
      picker.value = {
        start: CalendarDay.from(new Date(2025, 3, 14)).native,
        end: CalendarDay.from(new Date(2025, 3, 14)).native,
      };
      picker.useTwoInputs = false;
      await elementUpdated(picker);

      for (const obj of predefinedFormats) {
        picker.displayFormat = obj.format;
        await elementUpdated(picker);

        input = getInput(picker);
        expect(input.value).to.equal(
          `${obj.formattedValue} - ${obj.formattedValue}`
        );
      }
    });

    it('should update the masked value with the locale', async () => {
      expect(picker.displayFormat).to.equal(picker.inputFormat);

      picker.value = {
        start: CalendarDay.from(new Date(2025, 3, 9)).native,
        end: CalendarDay.from(new Date(2025, 3, 10)).native,
      };
      await elementUpdated(picker);

      input = getInput(picker);
      expect(input.value).to.equal('04/09/2025 - 04/10/2025');

      picker.locale = 'bg';
      await elementUpdated(picker);

      expect(input.value.normalize('NFKC')).to.equal(
        '09.04.2025 г. - 10.04.2025 г.'
      );
    });
    it('should set the default placeholder of the single input to the input format (like dd/MM/yyyy - dd/MM/yyyy)', async () => {
      picker.useTwoInputs = false;
      await elementUpdated(picker);

      input = getInput(picker);
      expect(input.placeholder).to.equal(
        `${picker.inputFormat} - ${picker.inputFormat}`
      );

      picker.inputFormat = 'yyyy-MM-dd';
      await elementUpdated(picker);

      expect(input.placeholder).to.equal('yyyy-MM-dd - yyyy-MM-dd');
    });
    it('should set the mask of the single input per the display format (like dd/MM/yyyy - dd/MM/yyyy)', async () => {
      picker.useTwoInputs = false;
      await elementUpdated(picker);
      expect(picker.displayFormat).to.equal(picker.inputFormat);

      picker.value = {
        start: CalendarDay.from(new Date(2025, 3, 9)).native,
        end: CalendarDay.from(new Date(2025, 3, 10)).native,
      };
      await elementUpdated(picker);

      input = getInput(picker);
      expect(input.value).to.equal('04/09/2025 - 04/10/2025');

      picker.displayFormat = 'yyyy-MM-dd';
      await elementUpdated(picker);

      expect(input.value).to.equal('2025-04-09 - 2025-04-10');
    });
  });
  describe('Methods', () => {
    it('should clear the input on invoking clear()', async () => {
      const eventSpy = spy(picker, 'emitEvent');
      picker.value = {
        start: CalendarDay.from(new Date(2025, 3, 9)).native,
        end: CalendarDay.from(new Date(2025, 3, 10)).native,
      };
      await elementUpdated(picker);

      input = getInput(picker);
      expect(input.value).to.equal('04/09/2025 - 04/10/2025');

      picker.clear();
      await elementUpdated(picker);

      expect(eventSpy).not.called;
      expect(picker.value).to.deep.equal(null);
      expect(input.value).to.equal('');
    });
    it('should select a date range on invoking select', async () => {
      const eventSpy = spy(picker, 'emitEvent');
      expect(picker.value).to.deep.equal({ start: null, end: null });
      const start = CalendarDay.from(new Date(2025, 3, 9)).native;
      const end = CalendarDay.from(new Date(2025, 3, 10)).native;
      picker.select({
        start,
        end,
      });
      await elementUpdated(picker);

      expect(picker.value).to.deep.equal({
        start,
        end,
      });
      input = getInput(picker);
      expect(input.value).to.equal('04/09/2025 - 04/10/2025');
      expect(eventSpy).not.called;
    });
  });
  describe('Interactions', () => {
    describe('Selection via the calendar', () => {
      it('should select a single date in dropdown mode and emit igcChange', async () => {
        const eventSpy = spy(picker, 'emitEvent');
        picker.open = true;
        await elementUpdated(picker);
        await selectDates(today, null, calendar);

        expect(eventSpy).calledWith('igcChange');
        checkSelectedRange(
          picker,
          { start: today.native, end: today.native },
          false
        );

        const popover = picker.renderRoot.querySelector('igc-popover');
        // when selecting a single date, the calendar won't close
        expect(popover?.hasAttribute('open')).to.equal(true);
      });

      it('should select a range of dates in dropdown mode and emit igcChange', async () => {
        const eventSpy = spy(picker, 'emitEvent');

        picker.open = true;
        await elementUpdated(picker);
        await selectDates(today, tomorrow, calendar);

        expect(eventSpy).calledWith('igcChange');
        checkSelectedRange(
          picker,
          {
            start: today.native,
            end: tomorrow.native,
          },
          false
        );

        const popover = picker.renderRoot.querySelector('igc-popover');
        // with the second click, the calendar closes
        expect(popover?.hasAttribute('open')).to.equal(false);
      });

      it('should select a range of dates in dialog mode and emit igcChange when done is clicked', async () => {
        const eventSpy = spy(picker, 'emitEvent');

        picker.mode = 'dialog';
        await elementUpdated(picker);

        picker.open = true;
        await elementUpdated(picker);
        await selectDates(today, tomorrow, calendar);

        expect(eventSpy).not.to.be.calledWith('igcChange');
        let dialog = picker.renderRoot.querySelector('igc-dialog');
        expect(dialog?.hasAttribute('open')).to.equal(true);

        const doneBtn = picker.shadowRoot!.querySelector(
          'igc-button[slot="footer"]:last-of-type'
        ) as HTMLButtonElement;
        doneBtn?.click();
        await elementUpdated(picker);
        expect(eventSpy).calledWith('igcChange');
        checkSelectedRange(
          picker,
          {
            start: today.native,
            end: tomorrow.native,
          },
          false
        );

        dialog = picker.renderRoot.querySelector('igc-dialog');
        expect(dialog?.hasAttribute('open')).to.equal(false);
      });

      it('should select a range of dates in dialog mode and emit igcChange when clicked outside of dialog', async () => {
        const eventSpy = spy(picker, 'emitEvent');

        picker.mode = 'dialog';
        await elementUpdated(picker);

        picker.open = true;
        await elementUpdated(picker);
        await selectDates(today, tomorrow, calendar);

        expect(eventSpy).not.to.be.calledWith('igcChange');
        let dialog = picker.renderRoot.querySelector(
          'igc-dialog'
        ) as IgcDialogComponent;
        const nativeDialog = dialog.renderRoot.querySelector('dialog')!;
        expect(dialog?.hasAttribute('open')).to.equal(true);

        const { x, y } = dialog.getBoundingClientRect();
        simulateClick(nativeDialog, { clientX: x + 1, clientY: y - 1 });
        await elementUpdated(dialog);

        await waitUntil(() => eventSpy.calledWith('igcClosed'));
        await elementUpdated(picker);

        expect(eventSpy).calledWith('igcChange');
        checkSelectedRange(
          picker,
          {
            start: today.native,
            end: tomorrow.native,
          },
          false
        );

        dialog = picker.renderRoot.querySelector(
          'igc-dialog'
        ) as IgcDialogComponent;
        expect(dialog?.hasAttribute('open')).to.equal(false);
      });

      it('should not emit igcChange when cancel is clicked and the value should be the initial value', async () => {
        const eventSpy = spy(picker, 'emitEvent');

        picker.mode = 'dialog';
        const date1 = new CalendarDay({
          year: today.year,
          month: today.month,
          date: 10,
        });
        const date2 = new CalendarDay({
          year: today.year,
          month: today.month,
          date: 14,
        });
        picker.value = { start: today.native, end: tomorrow.native };
        await elementUpdated(picker);

        picker.open = true;
        await elementUpdated(picker);

        await selectDates(date1, date2, calendar);
        expect(eventSpy).not.to.be.calledWith('igcChange');
        let dialog = picker.renderRoot.querySelector('igc-dialog');
        expect(dialog?.hasAttribute('open')).to.equal(true);
        checkSelectedRange(
          picker,
          { start: date1.native, end: date2.native },
          false
        );

        const cancelBtn = picker.shadowRoot!.querySelector(
          'igc-button[slot="footer"]'
        ) as HTMLButtonElement;
        cancelBtn?.click();
        await elementUpdated(picker);
        expect(eventSpy).not.to.be.calledWith('igcChange');
        dialog = picker.renderRoot.querySelector('igc-dialog');
        expect(dialog?.hasAttribute('open')).to.equal(false);
        checkSelectedRange(
          picker,
          {
            start: today.native,
            end: tomorrow.native,
          },
          false
        );
      });

      it('should revert to no value when cancel is clicked and initial value is null', async () => {
        const eventSpy = spy(picker, 'emitEvent');

        picker.mode = 'dialog';
        const date1 = new CalendarDay({
          year: today.year,
          month: today.month,
          date: 10,
        });
        const date2 = new CalendarDay({
          year: today.year,
          month: today.month,
          date: 14,
        });
        picker.value = null;
        await elementUpdated(picker);

        picker.open = true;
        await elementUpdated(picker);

        await selectDates(date1, date2, calendar);
        expect(eventSpy).not.to.be.calledWith('igcChange');
        let dialog = picker.renderRoot.querySelector('igc-dialog');
        expect(dialog?.hasAttribute('open')).to.equal(true);
        checkSelectedRange(
          picker,
          { start: date1.native, end: date2.native },
          false
        );

        const cancelBtn = picker.shadowRoot!.querySelector(
          'igc-button[slot="footer"]'
        ) as HTMLButtonElement;
        cancelBtn?.click();
        await elementUpdated(picker);
        expect(eventSpy).not.to.be.calledWith('igcChange');
        dialog = picker.renderRoot.querySelector('igc-dialog');
        expect(dialog?.hasAttribute('open')).to.equal(false);

        input = getInput(picker);
        calendar = picker.renderRoot.querySelector(
          IgcCalendarComponent.tagName
        )!;

        expect(input.value).to.equal('');
        expect(calendar.values).to.deep.equal([]);
      });

      it('should not emit igcChange when escape is pressed and the value should be the initial value', async () => {
        const eventSpy = spy(picker, 'emitEvent');

        picker.mode = 'dialog';
        const date1 = new CalendarDay({
          year: today.year,
          month: today.month,
          date: 10,
        });
        const date2 = new CalendarDay({
          year: today.year,
          month: today.month,
          date: 14,
        });
        picker.value = { start: today.native, end: tomorrow.native };
        await elementUpdated(picker);

        picker.open = true;
        await elementUpdated(picker);

        await selectDates(date1, date2, calendar);
        expect(eventSpy).not.to.be.calledWith('igcChange');
        let dialog = picker.renderRoot.querySelector('igc-dialog');
        expect(dialog?.hasAttribute('open')).to.equal(true);
        checkSelectedRange(
          picker,
          { start: date1.native, end: date2.native },
          false
        );

        simulateKeyboard(picker, escapeKey);
        await elementUpdated(picker);
        await elementUpdated(input);
        expect(eventSpy).not.to.be.calledWith('igcChange');
        dialog = picker.renderRoot.querySelector('igc-dialog');
        expect(dialog?.hasAttribute('open')).to.equal(false);

        checkSelectedRange(
          picker,
          {
            start: today.native,
            end: tomorrow.native,
          },
          false
        );
      });
    });

    describe('Interactions with the inputs and the open and clear buttons', () => {
      it('should not open the picker when clicking the input in dropdown mode', async () => {
        const input = picker.renderRoot.querySelector(
          IgcDateRangeInputComponent.tagName
        )!;
        simulateClick(input);
        await elementUpdated(picker);

        expect(picker.open).to.be.false;
      });

      it('should open the picker when clicking the input in dialog mode', async () => {
        picker.mode = 'dialog';
        await elementUpdated(picker);

        const rangeInput = picker.renderRoot.querySelector(
          IgcDateRangeInputComponent.tagName
        )!;
        const input = rangeInput.renderRoot.querySelector('input')!;
        input.focus();
        simulateClick(input);
        await elementUpdated(picker);
        expect(picker.open).to.be.true;
      });

      it('should clear the inputs on clicking the clear icon', async () => {
        const eventSpy = spy(picker, 'emitEvent');
        picker.useTwoInputs = false;
        picker.value = { start: today.native, end: tomorrow.native };
        await elementUpdated(picker);

        input = getInput(picker);
        input.focus();
        await elementUpdated(input);

        simulateClick(getIcon(picker, clearIcon));
        await elementUpdated(picker);

        input.blur();
        await elementUpdated(input);

        expect(isFocused(input)).to.be.false;
        expect(eventSpy).to.be.calledWith('igcChange', {
          detail: { start: null, end: null },
        });
        expect(picker.open).to.be.false;
        expect(picker.value).to.deep.equal({ start: null, end: null });
        expect(input.value).to.equal('');
      });
<<<<<<< HEAD
      it('should support date-range typing for single input', async () => {
        const eventSpy = spy(picker, 'emitEvent');
        picker.useTwoInputs = false;

        await elementUpdated(picker);

        const expectedStart = CalendarDay.today.set({
          year: 2025,
          month: 3,
          date: 22,
        });

        const expectedEnd = expectedStart.add('day', 1);
        input = getInput(picker);
        input.focus();
        input.setSelectionRange(0, 1);
        await elementUpdated(picker);

        let value = '04/22/2025 - 04/23/2025';
        simulateInput(input as unknown as HTMLInputElement, {
          value,
          inputType: 'insertText',
        });
        input.setSelectionRange(value.length - 1, value.length);
        await elementUpdated(picker);

        expect(eventSpy.lastCall).calledWith('igcInput', {
          detail: { start: expectedStart.native, end: expectedEnd.native },
        });

        eventSpy.resetHistory();
        picker.clear();
        await elementUpdated(picker);

        input.focus();
        input.setSelectionRange(0, 1);
        await elementUpdated(picker);

        value = '04/22/202504/23/2025'; //not typing the separator characters
        simulateInput(input as unknown as HTMLInputElement, {
          value,
          inputType: 'insertText',
        });

        input.setSelectionRange(value.length - 1, value.length);
        await elementUpdated(picker);

        expect(eventSpy.lastCall).calledWith('igcInput', {
          detail: { start: expectedStart.native, end: expectedEnd.native },
        });

        eventSpy.resetHistory();
        input.blur();
        await elementUpdated(picker);

        expect(eventSpy).calledWith('igcChange', {
          detail: { start: expectedStart.native, end: expectedEnd.native },
        });
      });

      it('should in/decrement the different date parts with arrow up/down', async () => {
        const expectedStart = CalendarDay.today.set({
          year: 2025,
          month: 3,
          date: 22,
        });

        const expectedEnd = expectedStart.add('day', 1);
        const value = { start: expectedStart.native, end: expectedEnd.native };
        picker.useTwoInputs = false;
        picker.value = value;
        await elementUpdated(picker);

        input = getInput(picker);
        input.focus();
        input.setSelectionRange(2, 2);

        expect(isFocused(input)).to.be.true;
        //Move selection to the end of 'day' part.
        simulateKeyboard(input, [ctrlKey, arrowRight]);
        await elementUpdated(rangeInput);

        expect(input.selectionStart).to.equal(5);
        expect(input.selectionEnd).to.equal(5);

        simulateKeyboard(input, arrowUp);
        await elementUpdated(picker);

        expect(input.value).to.equal('04/23/2025 - 04/23/2025');

        //Move selection to the end of 'year' part.
        simulateKeyboard(input, [ctrlKey, arrowRight]);
        await elementUpdated(rangeInput);

        expect(input.selectionStart).to.equal(10);
        expect(input.selectionEnd).to.equal(10);

        simulateKeyboard(input, arrowUp);
        await elementUpdated(picker);

        expect(input.value).to.equal('04/23/2026 - 04/23/2025');

        //Move selection to the end of 'month' part of the end date.
        // skips the separator parts when navigating (right direction)
        simulateKeyboard(input, [ctrlKey, arrowRight]);
        await elementUpdated(rangeInput);

        expect(input.selectionStart).to.equal(15);
        expect(input.selectionEnd).to.equal(15);

        simulateKeyboard(input, arrowUp);
        await elementUpdated(picker);

        expect(input.value).to.equal('04/23/2026 - 05/23/2025');

        // skips the separator parts when navigating (left direction)
        input.setSelectionRange(13, 13); // set selection to the start of the month part of the end date

        simulateKeyboard(input, [ctrlKey, arrowLeft]);
        await elementUpdated(rangeInput);

        expect(input.selectionStart).to.equal(6);
        expect(input.selectionEnd).to.equal(6);

        simulateKeyboard(input, arrowUp);
        await elementUpdated(picker);

        expect(input.value).to.equal('04/23/2027 - 05/23/2025');
      });

      it('should set the range to the current date (start-end) if no value and arrow up/down pressed', async () => {
        picker.useTwoInputs = false;
        picker.value = null;
        await elementUpdated(picker);

        input = getInput(picker);
        input.focus();
        input.setSelectionRange(0, 1);

        expect(isFocused(input)).to.be.true;

        simulateKeyboard(input, arrowUp);
        await elementUpdated(picker);
        checkSelectedRange(
          picker,

          { start: today.native, end: today.native },

          false
        );
      });

      it('should delete the value on pressing enter (single input)', async () => {
        picker.useTwoInputs = false;
        picker.value = null;
        await elementUpdated(picker);

        input = getInput(picker);
        input.focus();
        input.setSelectionRange(0, input.value.length);

        expect(isFocused(input)).to.be.true;

        simulateInput(input as unknown as HTMLInputElement, {
          inputType: 'deleteContentBackward',
        });
        await elementUpdated(picker);

        input.blur();
        await elementUpdated(rangeInput);
        await elementUpdated(picker);

        expect(input.value).to.equal('');
        expect(picker.value).to.deep.equal(null);
      });

      it('should fill in missing date values (single input)', async () => {
        const expectedStart = CalendarDay.today.set({
          year: 2025,
          month: 3,
          date: 22,
        });

        const expectedEnd = expectedStart.add('day', 1);
        picker.useTwoInputs = false;
        picker.value = { start: expectedStart.native, end: expectedEnd.native };

        await elementUpdated(picker);

        input = getInput(picker);
        input.focus();

        // select start date
        input.setSelectionRange(0, 10);
        expect(isFocused(input)).to.be.true;

        // delete the year value
        simulateKeyboard(input, 'Backspace');
        simulateInput(input as unknown as HTMLInputElement, {
          inputType: 'deleteContentBackward',
        });
        await elementUpdated(picker);

        input.blur();

        await elementUpdated(picker);
        expect(input.value).to.equal('01/01/2000 - 04/23/2025');
      });

      it('should toggle the calendar dropdown with alt + arrow down/up and keep it focused', async () => {
        const eventSpy = spy(picker, 'emitEvent');
        input = getInput(picker);
=======

      it('should toggle the calendar with keyboard combinations and keep focus', async () => {
        const eventSpy = spy(picker, 'emitEvent');
        const input = picker.renderRoot!.querySelector(
          IgcInputComponent.tagName
        )!;
>>>>>>> f3d93445
        input.focus();

        expect(isFocused(input)).to.be.true;

        simulateKeyboard(input, [altKey, arrowDown]);
        await elementUpdated(picker);

        expect(picker.open).to.be.true;
        expect(isFocused(input)).to.be.false;
        expect(eventSpy.firstCall).calledWith('igcOpening');
        expect(eventSpy.lastCall).calledWith('igcOpened');
        eventSpy.resetHistory();

        simulateKeyboard(input, [altKey, arrowUp]);
        await elementUpdated(picker);

        expect(picker.open).to.be.false;
        expect(isFocused(input)).to.be.true;
        expect(eventSpy.firstCall).calledWith('igcClosing');
        expect(eventSpy.lastCall).calledWith('igcClosed');
<<<<<<< HEAD
=======
        eventSpy.resetHistory();

        simulateKeyboard(input, [altKey, arrowDown]);
        await elementUpdated(picker);
        eventSpy.resetHistory();

        simulateKeyboard(picker, escapeKey);
        await elementUpdated(picker);
        await elementUpdated(input);

        expect(picker.open).to.be.false;
        expect(isFocused(input)).to.be.true;
        expect(eventSpy.firstCall).calledWith('igcClosing');
        expect(eventSpy.lastCall).calledWith('igcClosed');
>>>>>>> f3d93445
      });
    });

    describe('Readonly state', () => {
      const testValue = { start: today.native, end: tomorrow.native };
      beforeEach(async () => {
        picker.readOnly = true;
        picker.value = testValue;
        await elementUpdated(picker);
      });
      it('should not clear the input(s) via the clear icon when readOnly is true', async () => {
        const eventSpy = spy(picker, 'emitEvent');

        simulateClick(getIcon(picker, clearIcon));
        await elementUpdated(picker);

        expect(picker.value).to.deep.equal(testValue);
        expect(eventSpy).not.called;
        checkSelectedRange(picker, testValue, false);
      });

      it('should not open the calendar on clicking the input - dropdown mode', async () => {
        const eventSpy = spy(picker, 'emitEvent');
        const igcInput = picker.renderRoot.querySelector(
          IgcDateRangeInputComponent.tagName
        )!;
        const nativeInput = igcInput.renderRoot.querySelector('input')!;
        simulateClick(nativeInput);
        await elementUpdated(picker);

        expect(picker.open).to.be.false;
        expect(eventSpy).not.called;
      });
      it('should not open the calendar on clicking the input - dialog mode', async () => {
        const eventSpy = spy(picker, 'emitEvent');
        picker.mode = 'dialog';
        await elementUpdated(picker);
        const igcInput = picker.renderRoot.querySelector(
          IgcDateRangeInputComponent.tagName
        )!;
        const nativeInput = igcInput.renderRoot.querySelector('input')!;

        simulateClick(nativeInput);
        await elementUpdated(picker);

        expect(picker.open).to.be.false;
        expect(eventSpy).not.called;
      });
    });
  });
  describe('Slots', () => {
    it('should render slotted elements', async () => {
      picker = await fixture<IgcDateRangePickerComponent>(
        html`<igc-date-range-picker mode="dialog">
          <span slot="prefix">$</span>
          <span slot="suffix">~</span>
          <p slot="helper-text">For example, select a range</p>
          <p slot="title">Custom title</p>
          <p slot="header-date">Custom header date</p>
          <span slot="calendar-icon-open">v</span>
          <span slot="calendar-icon">^</span>
          <span slot="clear-icon">X</span>
          <button slot="actions">Custom action</button>
          <span slot="separator">Custom separator</span>
        </igc-date-range-picker>`
      );
      await elementUpdated(picker);

      const slotTests = [
        {
          slot: 'prefix',
          tagName: 'span',
          content: '$',
        },
        {
          slot: 'suffix',
          tagName: 'span',
          content: '~',
        },
        {
          slot: 'title',
          tagName: 'p',
          content: 'Custom title',
          prerequisite: () => {
            picker.mode = 'dialog';
            picker.open = true;
          },
        },
        {
          slot: 'header-date',
          tagName: 'p',
          content: 'Custom header date',
          prerequisite: () => {
            picker.mode = 'dialog';
          },
        },
        {
          slot: 'helper-text',
          tagName: 'p',
          content: 'For example, select a range',
        },
        {
          slot: 'calendar-icon',
          tagName: 'span',
          content: '^',
          prerequisite: async () => await picker.hide(),
        },
        {
          slot: 'calendar-icon-open',
          tagName: 'span',
          content: 'v',
          prerequisite: async () => await picker.show(),
        },
        {
          slot: 'clear-icon',
          tagName: 'span',
          content: 'X',
          prerequisite: () => {
            picker.value = { start: today.native, end: tomorrow.native };
          },
        },
        {
          slot: 'actions',
          tagName: 'button',
          content: 'Custom action',
          prerequisite: async () => await picker.show(),
        },
      ];

      for (const testCase of slotTests) {
        await testCase.prerequisite?.();
        await elementUpdated(picker);

        const slot = picker.renderRoot.querySelector(
          `slot[name="${testCase.slot}"]`
        ) as HTMLSlotElement;
        const elements = slot.assignedElements();

        expect((elements[0] as HTMLElement).innerText).to.equal(
          testCase.content
        );
        expect(elements[0].tagName.toLowerCase()).to.equal(testCase.tagName);

        const rendered = elements[0].getBoundingClientRect().width > 0;
        expect(rendered, `Element for slot "${testCase.slot}" is not rendered`)
          .to.be.true;
      }
    });
  });
});<|MERGE_RESOLUTION|>--- conflicted
+++ resolved
@@ -11,14 +11,10 @@
 import {
   altKey,
   arrowDown,
-<<<<<<< HEAD
   arrowLeft,
   arrowRight,
   arrowUp,
   ctrlKey,
-=======
-  arrowUp,
->>>>>>> f3d93445
   escapeKey,
 } from '../common/controllers/key-bindings.js';
 import { defineComponents } from '../common/definitions/defineComponents.js';
@@ -618,7 +614,6 @@
         expect(picker.value).to.deep.equal({ start: null, end: null });
         expect(input.value).to.equal('');
       });
-<<<<<<< HEAD
       it('should support date-range typing for single input', async () => {
         const eventSpy = spy(picker, 'emitEvent');
         picker.useTwoInputs = false;
@@ -828,17 +823,9 @@
         expect(input.value).to.equal('01/01/2000 - 04/23/2025');
       });
 
-      it('should toggle the calendar dropdown with alt + arrow down/up and keep it focused', async () => {
+      it('should toggle the calendar with keyboard combinations and keep focus', async () => {
         const eventSpy = spy(picker, 'emitEvent');
         input = getInput(picker);
-=======
-
-      it('should toggle the calendar with keyboard combinations and keep focus', async () => {
-        const eventSpy = spy(picker, 'emitEvent');
-        const input = picker.renderRoot!.querySelector(
-          IgcInputComponent.tagName
-        )!;
->>>>>>> f3d93445
         input.focus();
 
         expect(isFocused(input)).to.be.true;
@@ -859,8 +846,6 @@
         expect(isFocused(input)).to.be.true;
         expect(eventSpy.firstCall).calledWith('igcClosing');
         expect(eventSpy.lastCall).calledWith('igcClosed');
-<<<<<<< HEAD
-=======
         eventSpy.resetHistory();
 
         simulateKeyboard(input, [altKey, arrowDown]);
@@ -875,7 +860,6 @@
         expect(isFocused(input)).to.be.true;
         expect(eventSpy.firstCall).calledWith('igcClosing');
         expect(eventSpy.lastCall).calledWith('igcClosed');
->>>>>>> f3d93445
       });
     });
 
