--- conflicted
+++ resolved
@@ -5,18 +5,8 @@
 import { watch } from '../common/decorators/watch.js';
 import { blazorTwoWayBind } from '../common/decorators/blazorTwoWayBind.js';
 import { partNameMap } from '../common/util.js';
-<<<<<<< HEAD
 import { IgcMaskInputBaseComponent } from './mask-input-base.js';
-=======
-import { IgcInputBaseComponent } from '../input/input-base.js';
-import { MaskParser } from './mask-parser.js';
 import { blazorSuppress } from '../common/decorators/blazorSuppress.js';
-
-interface MaskSelection {
-  start: number;
-  end: number;
-}
->>>>>>> b94ac0ef
 
 /**
  * A masked input is an input field where a developer can control user input and format the visible value,
