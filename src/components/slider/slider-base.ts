import { html, LitElement, TemplateResult } from 'lit';
import {
  property,
  query,
  queryAssignedElements,
  state,
} from 'lit/decorators.js';
import { ifDefined } from 'lit/directives/if-defined.js';
import { StyleInfo, styleMap } from 'lit/directives/style-map.js';
import { themes } from '../../theming/theming-decorator.js';
import { blazorDeepImport } from '../common/decorators/blazorDeepImport.js';
import { blazorTypeOverride } from '../common/decorators/blazorTypeOverride.js';
import { watch } from '../common/decorators/watch.js';
<<<<<<< HEAD
import { styles } from './themes/slider.base.css.js';
import { all } from './themes/themes.js';

import { defineComponents } from '../common/definitions/defineComponents.js';
import IgcSliderLabelComponent from './slider-label.js';
import { blazorDeepImport } from '../common/decorators/blazorDeepImport.js';
import { isLTR } from '../common/util.js';

defineComponents(IgcSliderLabelComponent);

@themes(all, true)
=======
import { isLTR } from '../common/util.js';
import { styles } from './themes/light/slider.base.css.js';
import { styles as bootstrap } from './themes/light/slider.bootstrap.css.js';
import { styles as fluent } from './themes/light/slider.fluent.css.js';
import { styles as indigo } from './themes/light/slider.indigo.css.js';
import { styles as material } from './themes/light/slider.material.css.js';

@themes({
  light: { material, bootstrap, fluent, indigo },
  dark: { material, bootstrap, fluent, indigo },
})
>>>>>>> 1d18e3af
@blazorDeepImport
export class IgcSliderBaseComponent extends LitElement {
  public static override styles = styles;

  @query(`[part~='thumb']`)
  protected thumb!: HTMLElement;

  @queryAssignedElements({ selector: 'igc-slider-label' })
  private labelElements!: HTMLElement[];

  private _lowerBound?: number;
  private _upperBound?: number;
  private _min = 0;
  private _max = 100;
  private _step = 1;
  private startValue?: number;
  private pointerCaptured = false;
  private thumbHoverTimer: any;
  protected activeThumb?: HTMLElement;

  @state()
  protected thumbLabelsVisible = false;

  @state()
  protected labels?: string[];

  public set min(value: number) {
    if (value < this.max) {
      const oldVal = this._min;
      this._min = this.labels ? 0 : value;
      this.requestUpdate('min', oldVal);

      if (typeof this.lowerBound === 'number' && this.lowerBound < value) {
        this.lowerBound = value;
      }
    }
  }

  /**
   * The minimum value of the slider scale. Defaults to 0.
   * @attr
   */
  @property({ type: Number })
  public get min() {
    return this._min;
  }

  public set max(value: number) {
    if (value > this.min) {
      const oldVal = this._max;
      this._max = this.labels ? this.labels.length - 1 : value;
      this.requestUpdate('max', oldVal);

      if (typeof this.upperBound === 'number' && this.upperBound > value) {
        this.upperBound = value;
      }
    }
  }

  /**
   * The maximum value of the slider scale. Defaults to 100.
   * @attr
   */
  @property({ type: Number })
  public get max() {
    return this._max;
  }

  public set lowerBound(value: number | undefined) {
    const oldVal = this._lowerBound;

    if (typeof value === 'number') {
      this._lowerBound = this.valueInRange(value, this.min, this.actualMax);
    } else {
      this._lowerBound = value;
    }
    this.requestUpdate('lowerBound', oldVal);
  }

  /**
   * The lower bound of the slider value. If not set, the `min` value is applied.
   * @attr lower-bound
   */
  @property({ type: Number, attribute: 'lower-bound' })
  public get lowerBound(): number | undefined {
    return this._lowerBound;
  }

  public set upperBound(value: number | undefined) {
    const oldVal = this._upperBound;

    if (typeof value === 'number') {
      this._upperBound = this.valueInRange(value, this.actualMin, this.max);
    } else {
      this._upperBound = value;
    }
    this.requestUpdate('upperBound', oldVal);
  }

  /**
   * The upper bound of the slider value. If not set, the `max` value is applied.
   * @attr upper-bound
   */
  @property({ type: Number, attribute: 'upper-bound' })
  public get upperBound(): number | undefined {
    return this._upperBound;
  }

  /**
   * Disables the UI interactions of the slider.
   * @attr
   */
  @property({ type: Boolean, reflect: true })
  public disabled = false;

  /**
   * Marks the slider track as discrete so it displays the steps.
   * If the `step` is 0, the slider will remain continuos even if `discreteTrack` is `true`.
   * @attr discrete-track
   */
  @property({ type: Boolean, attribute: 'discrete-track' })
  public discreteTrack = false;

  /**
   * Hides the thumb tooltip.
   * @attr hide-tooltip
   */
  @property({ type: Boolean, attribute: 'hide-tooltip' })
  public hideTooltip = false;

  public set step(value: number) {
    const oldVal = this._step;
    this._step = this.labels ? 1 : value;
    this.requestUpdate('step', oldVal);
  }

  /**
   * Specifies the granularity that the value must adhere to.
   * If set to 0 no stepping is implied and any value in the range is allowed.
   * @attr
   */
  @property({ type: Number })
  public get step() {
    return this._step;
  }

  /**
   * The number of primary ticks. It defaults to 0 which means no primary ticks are displayed.
   * @attr primary-ticks
   */
  @property({ type: Number, attribute: 'primary-ticks' })
  public primaryTicks = 0;

  /**
   * The number of secondary ticks. It defaults to 0 which means no secondary ticks are displayed.
   * @attr secondary-ticks
   */
  @property({ type: Number, attribute: 'secondary-ticks' })
  public secondaryTicks = 0;

  /**
   * Changes the orientation of the ticks.
   * @attr tick-orientation
   */
  @property({ attribute: 'tick-orientation' })
  public tickOrientation: 'mirror' | 'start' | 'end' = 'end';

  /**
   * Hides the primary tick labels.
   * @attr hide-primary-labels
   */
  @property({ type: Boolean, attribute: 'hide-primary-labels' })
  public hidePrimaryLabels = false;

  /**
   * Hides the secondary tick labels.
   * @attr hide-secondary-labels
   */
  @property({ type: Boolean, attribute: 'hide-secondary-labels' })
  public hideSecondaryLabels = false;

  /**
   * The locale used to format the thumb and tick label values in the slider.
   * @attr
   */
  @property()
  public locale = 'en';

  /**
   * String format used for the thumb and tick label values in the slider.
   * @attr value-format
   */
  @property({ attribute: 'value-format' })
  public valueFormat?: string;

  /**
   * Number format options used for the thumb and tick label values in the slider.
   */
  /* blazorSuppress */
  @property({ attribute: false })
  public valueFormatOptions?: Intl.NumberFormatOptions;

  /**
   * The degrees for the rotation of the tick labels. Defaults to 0.
   * @attr tick-label-rotation
   */
  @property({ type: Number, reflect: true, attribute: 'tick-label-rotation' })
  @blazorTypeOverride('TickLabelRotation', true)
  public tickLabelRotation: 0 | 90 | -90 = 0;

  @watch('min', { waitUntilFirstUpdate: true })
  @watch('max', { waitUntilFirstUpdate: true })
  @watch('lowerBound', { waitUntilFirstUpdate: true })
  @watch('upperBound', { waitUntilFirstUpdate: true })
  @watch('step', { waitUntilFirstUpdate: true })
  protected constraintsChange() {
    this.normalizeValue();
  }

  @watch('labels')
  protected labelsChange() {
    if (this.labels) {
      this.min = 0;
      this.max = this.labels.length - 1;
      this.step = 1;
    }
  }

  constructor() {
    super();
    this.addEventListener('pointerdown', this.pointerDown);
    this.addEventListener('pointermove', this.pointerMove);
    this.addEventListener('lostpointercapture', this.lostPointerCapture);
    this.addEventListener('keydown', this.handleKeydown);
  }

  public override connectedCallback() {
    super.connectedCallback();
    this.normalizeValue();
    this.addEventListener('keyup', this.handleKeyUp);
  }

  public override disconnectedCallback() {
    this.removeEventListener('keyup', this.handleKeyUp);
    super.disconnectedCallback();
  }

  protected handleKeyUp() {
    this.activeThumb?.part.add('focused');
  }

  protected handleSlotChange() {
    this.labels =
      this.labelElements && this.labelElements.length
        ? this.labelElements.map((e) => e.textContent as string)
        : undefined;
  }

  /* c8 ignore next 3 */
  protected get activeValue() {
    return 0;
  }

  /* c8 ignore next */
  protected normalizeValue(): void {}

  /* c8 ignore next 3 */
  protected getTrackStyle(): StyleInfo {
    return {};
  }

  /* c8 ignore next 3 */
  protected updateValue(_increment: number): boolean {
    return false;
  }

  /* c8 ignore next 3 */
  protected renderThumbs(): TemplateResult<1> {
    return html``;
  }

  /* c8 ignore next */
  protected emitInputEvent() {}

  /* c8 ignore next */
  protected emitChangeEvent() {}

  protected get actualMin(): number {
    return typeof this.lowerBound === 'number'
      ? (this.lowerBound as number)
      : this.min;
  }

  protected get actualMax(): number {
    return typeof this.upperBound === 'number'
      ? (this.upperBound as number)
      : this.max;
  }

  protected validateValue(value: number) {
    value = this.valueInRange(value, this.actualMin, this.actualMax);
    value = this.normalizeByStep(value);

    return value;
  }

  protected formatValue(value: number) {
    return this.valueFormat
      ? this.valueFormat.replace(
          '{0}',
          value.toLocaleString(this.locale, this.valueFormatOptions)
        )
      : value.toLocaleString(this.locale, this.valueFormatOptions);
  }

  private normalizeByStep(value: number) {
    return this.step ? value - ((value - this.actualMin) % this.step) : value;
  }

  protected closestHandle(_event: PointerEvent): HTMLElement {
    return this.thumb;
  }

  private totalTickCount() {
    const primaryTicks = this.labels
      ? this.primaryTicks > 0
        ? this.labels.length
        : 0
      : this.primaryTicks === 1
      ? 2
      : this.primaryTicks;

    return primaryTicks > 0
      ? (primaryTicks - 1) * this.secondaryTicks + primaryTicks
      : this.secondaryTicks > 0
      ? this.secondaryTicks
      : 0;
  }

  private tickValue(idx: number) {
    const tickCount = this.totalTickCount();
    const labelStep =
      tickCount > 1
        ? (this.max - this.min) / (tickCount - 1)
        : this.max - this.min;
    const labelVal = labelStep * idx;

    return this.min + labelVal;
  }

  private isPrimary(idx: number) {
    return this.primaryTicks <= 0
      ? false
      : idx % (this.secondaryTicks + 1) === 0;
  }

  private showThumbLabels() {
    if (this.disabled || this.hideTooltip) {
      return;
    }

    if (this.thumbHoverTimer) {
      clearTimeout(this.thumbHoverTimer);
      this.thumbHoverTimer = null;
    }

    this.thumbLabelsVisible = true;
  }

  private hideThumbLabels() {
    if (this.pointerCaptured || !this.thumbLabelsVisible) {
      return;
    }

    this.thumbHoverTimer = setTimeout(() => {
      this.thumbLabelsVisible = false;
    }, 750);
  }

  private valueInRange(value: number, min = 0, max = 100) {
    return Math.max(Math.min(value, max), min);
  }

  protected valueToFraction(value: number) {
    return (value - this.min) / (this.max - this.min);
  }

  private calculateTrackUpdate(mouseX: number): number {
    if (!this.activeThumb) {
      return 0;
    }

    const thumbBoundaries = this.activeThumb.getBoundingClientRect();
    const thumbCenter = (thumbBoundaries.right - thumbBoundaries.left) / 2;
    const thumbPositionX = thumbBoundaries.left + thumbCenter;

    const scale = this.getBoundingClientRect().width / (this.max - this.min);
    const change = isLTR(this)
      ? mouseX - thumbPositionX
      : thumbPositionX - mouseX;

    if (this.step) {
      const stepDistance = scale * this.step;
      const stepDistanceCenter = stepDistance / 2;

      // If the thumb scale range (slider update) is less than a half step,
      // the position stays the same.
      const scaleXPositive = Math.abs(change);
      if (scaleXPositive < stepDistanceCenter) {
        return 0;
      }

      return Math.round(change / stepDistance) * this.step;
    } else {
      return change / scale;
    }
  }

  private updateSlider(mouseX: number) {
    if (this.disabled) {
      return;
    }

    const increment = this.calculateTrackUpdate(mouseX);
    if (this.activeThumb && increment !== 0) {
      this.updateValue(increment);
    }
  }

  private pointerDown = (event: PointerEvent) => {
    const thumb = this.closestHandle(event);
    thumb.focus();

    this.startValue = this.activeValue;
    this.updateSlider(event.clientX);

    this.setPointerCapture(event.pointerId);
    this.pointerCaptured = true;
    this.showThumbLabels();
    event.preventDefault();
    this.activeThumb?.part.remove('focused');
  };

  private pointerMove = (event: PointerEvent) => {
    if (this.pointerCaptured) {
      this.updateSlider(event.clientX);
    }
  };

  private lostPointerCapture = () => {
    this.pointerCaptured = false;
    this.hideThumbLabels();

    if (this.startValue! !== this.activeValue) {
      this.emitChangeEvent();
    }
    this.startValue = undefined;
  };

  private handleKeydown = (event: KeyboardEvent) => {
    if (this.disabled) {
      return;
    }

    const { key } = event;

    let increment = 0;
    const value = this.activeValue;
    const step = this.step ? this.step : 1;
    const ltr = isLTR(this);

    switch (key) {
      case 'ArrowLeft':
        increment += ltr ? -step : step;
        break;
      case 'ArrowRight':
        increment += ltr ? step : -step;
        break;
      case 'ArrowUp':
        increment = step;
        break;
      case 'ArrowDown':
        increment = -step;
        break;
      case 'Home':
        increment = this.actualMin - value;
        break;
      case 'End':
        increment = this.actualMax - value;
        break;
      case 'PageUp':
        increment = Math.max((this.actualMax - this.actualMin) / 10, step);
        break;
      case 'PageDown':
        increment = -Math.max((this.actualMax - this.actualMin) / 10, step);
        break;
      default:
        return;
    }

    if (increment) {
      const updated = this.updateValue(increment);
      this.showThumbLabels();
      this.hideThumbLabels();

      if (updated) {
        this.emitChangeEvent();
      }
    }
  };

  protected handleThumbPointerEnter = () => {
    this.showThumbLabels();
  };

  protected handleThumbPointerLeave = () => {
    this.hideThumbLabels();
  };

  protected renderTicks() {
    const groups = [];
    for (let i = 0, totalCount = this.totalTickCount(); i < totalCount; i++) {
      const isPrimary = this.isPrimary(i);
      groups.push(html`
        <div part="tick-group">
          <div part="tick" data-primary=${isPrimary}>
            ${(isPrimary ? this.hidePrimaryLabels : this.hideSecondaryLabels)
              ? html``
              : html`
                  <div part="tick-label">
                    <span part="tick-label-inner">
                      ${this.labels
                        ? isPrimary
                          ? this.labels[
                              Math.round(i / (this.secondaryTicks + 1))
                            ]
                          : ''
                        : this.formatValue(this.tickValue(i))}
                    </span>
                  </div>
                `}
          </div>
        </div>
      `);
    }
    return groups;
  }

  protected renderThumb(value: number, ariaLabel?: string, thumbId?: string) {
    const percent = `${this.valueToFraction(value) * 100}%`;

    return html`
      <div
        part="thumb"
        id=${ifDefined(thumbId)}
        tabindex=${this.disabled ? -1 : 0}
        style=${styleMap({ insetInlineStart: percent })}
        role="slider"
        aria-valuemin=${this.actualMin}
        aria-valuemax=${this.actualMax}
        aria-valuenow=${value}
        aria-valuetext=${ifDefined(
          this.labels
            ? this.labels[value]
            : this.valueFormat || this.valueFormatOptions
            ? this.formatValue(value)
            : undefined
        )}
        aria-label=${ifDefined(ariaLabel)}
        aria-disabled=${this.disabled ? 'true' : 'false'}
        @pointerenter=${this.handleThumbPointerEnter}
        @pointerleave=${this.handleThumbPointerLeave}
        @focus=${(ev: Event) => (this.activeThumb = ev.target as HTMLElement)}
        @blur=${() => (
          this.activeThumb?.part.remove('focused'),
          (this.activeThumb = undefined)
        )}
      ></div>
      ${this.hideTooltip
        ? html``
        : html`
            <div
              part="thumb-label"
              style=${styleMap({
                opacity: this.thumbLabelsVisible ? '1' : '0',
                insetInlineStart: percent,
              })}
            >
              <div part="thumb-label-inner">
                ${this.labels ? this.labels[value] : this.formatValue(value)}
              </div>
            </div>
          `}
    `;
  }

  private renderSteps() {
    if (!this.discreteTrack || !this.step) {
      return html``;
    }

    const trackRange = this.max - this.min;
    const interval = ((100 / (trackRange / this.step)) * 10) / 10;

    return html`
      <div part="steps">
        <svg width="100%" height="100%" style="display: flex">
          <line
            x1="0"
            y1="1"
            x2="100%"
            y2="1"
            stroke="currentColor"
            stroke-dasharray="0, calc(${interval * Math.sqrt(2)}%)"
            stroke-linecap="round"
            stroke-width="2px"
          ></line>
        </svg>
      </div>
    `;
  }

  protected override render() {
    return html`
      <div part="base">
        ${this.tickOrientation === 'mirror' || this.tickOrientation === 'start'
          ? html`<div part="ticks">${this.renderTicks()}</div>`
          : html``}
        <div part="track">
          <div part="inactive"></div>
          <div part="fill" style=${styleMap(this.getTrackStyle())}></div>
          ${this.renderSteps()}
        </div>
        ${this.tickOrientation !== 'start'
          ? html`<div part="ticks">${this.renderTicks()}</div>`
          : html``}
        <div part="thumbs">${this.renderThumbs()}</div>
        <slot @slotchange=${this.handleSlotChange}></slot>
      </div>
    `;
  }
}<|MERGE_RESOLUTION|>--- conflicted
+++ resolved
@@ -11,31 +11,11 @@
 import { blazorDeepImport } from '../common/decorators/blazorDeepImport.js';
 import { blazorTypeOverride } from '../common/decorators/blazorTypeOverride.js';
 import { watch } from '../common/decorators/watch.js';
-<<<<<<< HEAD
+import { isLTR } from '../common/util.js';
 import { styles } from './themes/slider.base.css.js';
 import { all } from './themes/themes.js';
 
-import { defineComponents } from '../common/definitions/defineComponents.js';
-import IgcSliderLabelComponent from './slider-label.js';
-import { blazorDeepImport } from '../common/decorators/blazorDeepImport.js';
-import { isLTR } from '../common/util.js';
-
-defineComponents(IgcSliderLabelComponent);
-
 @themes(all, true)
-=======
-import { isLTR } from '../common/util.js';
-import { styles } from './themes/light/slider.base.css.js';
-import { styles as bootstrap } from './themes/light/slider.bootstrap.css.js';
-import { styles as fluent } from './themes/light/slider.fluent.css.js';
-import { styles as indigo } from './themes/light/slider.indigo.css.js';
-import { styles as material } from './themes/light/slider.material.css.js';
-
-@themes({
-  light: { material, bootstrap, fluent, indigo },
-  dark: { material, bootstrap, fluent, indigo },
-})
->>>>>>> 1d18e3af
 @blazorDeepImport
 export class IgcSliderBaseComponent extends LitElement {
   public static override styles = styles;
