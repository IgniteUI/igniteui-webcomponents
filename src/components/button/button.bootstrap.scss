--- conflicted
+++ resolved
@@ -135,13 +135,9 @@
 
   igc-button[variant="fab"]:not([disabled])::part(base),
   igc-link-button[variant="fab"]:not([disabled])::part(base) {
-<<<<<<< HEAD
 			border-radius: calc(var(--igc-border-radius) * 4);
 
-      color: var(--igc-primary-600-contrast);
-=======
       color: #{utils.contrast-color(primary, 600)};
->>>>>>> 55313493
 
       &:hover {
           color: #{utils.contrast-color(primary, 600)};
