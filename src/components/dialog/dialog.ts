--- conflicted
+++ resolved
@@ -2,11 +2,8 @@
 import { property, query, state } from 'lit/decorators.js';
 import { ifDefined } from 'lit/directives/if-defined.js';
 
-import { styles } from './themes/light/dialog.base.css.js';
-import { styles as bootstrap } from './themes/light/dialog.bootstrap.css.js';
-import { styles as fluent } from './themes/light/dialog.fluent.css.js';
-import { styles as indigo } from './themes/light/dialog.indigo.css.js';
-import { styles as material } from './themes/light/dialog.material.css.js';
+import { styles } from './themes/dialog.base.css.js';
+import { all } from './themes/themes.js';
 import { AnimationPlayer } from '../../animations/player.js';
 import { fadeIn, fadeOut } from '../../animations/presets/fade/index.js';
 import { themes } from '../../theming/theming-decorator.js';
@@ -17,11 +14,6 @@
 import type { Constructor } from '../common/mixins/constructor.js';
 import { EventEmitterMixin } from '../common/mixins/event-emitter.js';
 import { createCounter, partNameMap } from '../common/util.js';
-<<<<<<< HEAD
-import { styles } from './themes/dialog.base.css.js';
-import { all } from './themes/themes.js';
-=======
->>>>>>> 36e0bac5
 
 export interface IgcDialogEventMap {
   igcClosing: CustomEvent<void>;
