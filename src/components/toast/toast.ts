--- conflicted
+++ resolved
@@ -15,15 +15,10 @@
  *
  * @csspart base - The base wrapper of the toast.
  */
-
-<<<<<<< HEAD
 @themes({
-  light: { bootstrap, fluent, indigo },
-  dark: { bootstrap, fluent, indigo },
+  light: { bootstrap, fluent, indigo, material },
+  dark: { bootstrap, fluent, indigo, material },
 })
-=======
-@themes({ bootstrap, fluent, indigo, material })
->>>>>>> 888481db
 export default class IgcToastComponent extends LitElement {
   public static readonly tagName = 'igc-toast';
   public static override styles = [styles];
