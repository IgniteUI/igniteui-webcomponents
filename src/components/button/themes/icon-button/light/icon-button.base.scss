--- conflicted
+++ resolved
@@ -8,15 +8,10 @@
     vertical-align: middle;
 }
 
-<<<<<<< HEAD
-::slotted(*) {
+::slotted(:not(igc-ripple)) {
     --icon-size: #{sizable(rem(16px), rem(20px), rem(24px))};
 
     font-size: var(--icon-size) !important;
-=======
-::slotted(:not(igc-ripple)) {
-    font-size: var(--size) !important;
->>>>>>> 5b7e1068
     vertical-align: middle;
     pointer-events: none;
 }
