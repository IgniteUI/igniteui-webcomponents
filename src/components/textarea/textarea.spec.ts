--- conflicted
+++ resolved
@@ -10,16 +10,13 @@
 import type { TemplateResult } from 'lit';
 import { configureTheme } from '../../theming/config.js';
 import { defineComponents } from '../common/definitions/defineComponents.js';
-<<<<<<< HEAD
 import {
   FormAssociatedTestBed,
   checkValidationSlots,
+  isFocused,
   simulateInput,
   simulateScroll,
 } from '../common/utils.spec.js';
-=======
-import { FormAssociatedTestBed, isFocused } from '../common/utils.spec.js';
->>>>>>> 76ed9372
 import IgcTextareaComponent from './textarea.js';
 
 describe('Textarea component', () => {
