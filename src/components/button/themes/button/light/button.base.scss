@use 'sass:map';
@use '../../../../../styles/common/component';
@use '../../../../../styles/utilities' as *;

:host {
    --size: #{sizable(rem(24px), rem(30px), rem(36px))};
    --gap: #{sizable(rem(4px), rem(8px), rem(12px))};

    display: inline-flex;
    vertical-align: middle;
    height: var(--size);

    ::slotted(*) {
        display: inline-flex;
        align-items: center;

        // Important is needed to override material icons styles
        font-size: inherit !important;
    }
}

:host([size='small']) {
    --component-size: var(--ig-size, var(--ig-size-small));
}

:host([size='medium']) {
    --component-size: var(--ig-size, var(--ig-size-medium));
}

:host([size='large']) {
    --component-size: var(--ig-size, var(--ig-size-large));
}

[part='base'] {
    @include type-style(button);

    position: relative;
    display: inline-flex;
    align-items: center;
    justify-content: center;
    flex: 1;
    border: none;
    user-select: none;
    outline-style: none;
    -webkit-tap-highlight-color: transparent;
    overflow: hidden;
    white-space: nowrap;
    text-decoration: none;
    z-index: 0;
    height: var(--size);
    padding: 0 pad(8px, 12px, 16px);
    gap: var(--gap);
}

:host(:not([disabled])) [part='base']:hover,
:host(:not(:disabled)) [part='base']:hover {
    cursor: pointer;
}

<<<<<<< HEAD
%flat {
    color: color(secondary, 500);
    background: transparent;
    transition: background-color .1s ease-out 0s;

    &:hover {
        background: color(secondary, 500, .12);
    }

    &:focus,
    &:active {
        background: color(secondary, 500, .24);
    }
}

:host(:not([disabled])[variant='flat']) [part='base'],
:host(:not(:disabled)[variant='flat']) [part='base'] {
    @extend %flat;
}

:host(:not([disabled])[variant='outlined']) [part='base'],
:host(:not(:disabled)[variant='outlined']) [part='base'] {
    @extend %flat;

    box-shadow: inset 0 0 0 rem(1px) color(secondary, 500);
}

%contained {
    background: color(secondary, 500);
    color: contrast-color(secondary, 500);
}

:host(:not([disabled])[variant='contained']) [part='base'],
:host(:not(:disabled)[variant='contained']) [part='base'] {
    @extend %contained;
}

:host(:not([disabled])[variant='fab']) [part='base'],
:host(:not(:disabled)[variant='fab']) [part='base'] {
    @extend %contained;
}

:host(:disabled),
:host([disabled]) {
    pointer-events: none;

    [part='base'] {
        background: color(gray, 300) !important;
        color: color(gray, 500) !important;
        box-shadow: none !important;
    }
}

:host(:disabled[variant='outlined']) [part='base'],
:host([disabled][variant='outlined']) [part='base'] {
    background: transparent;
    box-shadow: inset 0 0 0 rem(1px) color(gray, 300);
}

:host(:disabled[variant='flat']) [part='base'],
:host([disabled][variant='flat']) [part='base'] {
    background: transparent;
}

:host([variant='fab']) {
    --size: #{sizable(rem(32px), rem(40px), rem(48px))};
}

:host([variant='fab']) [part='base'] {
    @include border-radius(calc(var(--size) / 2));

    min-width: var(--size);
    min-height: var(--size);
=======
:host([disabled]) {
    pointer-events: none;
>>>>>>> eaeda98d
}<|MERGE_RESOLUTION|>--- conflicted
+++ resolved
@@ -52,87 +52,10 @@
     gap: var(--gap);
 }
 
-:host(:not([disabled])) [part='base']:hover,
-:host(:not(:disabled)) [part='base']:hover {
+:host(:not([disabled])) [part='base']:hover {
     cursor: pointer;
 }
 
-<<<<<<< HEAD
-%flat {
-    color: color(secondary, 500);
-    background: transparent;
-    transition: background-color .1s ease-out 0s;
-
-    &:hover {
-        background: color(secondary, 500, .12);
-    }
-
-    &:focus,
-    &:active {
-        background: color(secondary, 500, .24);
-    }
-}
-
-:host(:not([disabled])[variant='flat']) [part='base'],
-:host(:not(:disabled)[variant='flat']) [part='base'] {
-    @extend %flat;
-}
-
-:host(:not([disabled])[variant='outlined']) [part='base'],
-:host(:not(:disabled)[variant='outlined']) [part='base'] {
-    @extend %flat;
-
-    box-shadow: inset 0 0 0 rem(1px) color(secondary, 500);
-}
-
-%contained {
-    background: color(secondary, 500);
-    color: contrast-color(secondary, 500);
-}
-
-:host(:not([disabled])[variant='contained']) [part='base'],
-:host(:not(:disabled)[variant='contained']) [part='base'] {
-    @extend %contained;
-}
-
-:host(:not([disabled])[variant='fab']) [part='base'],
-:host(:not(:disabled)[variant='fab']) [part='base'] {
-    @extend %contained;
-}
-
-:host(:disabled),
 :host([disabled]) {
     pointer-events: none;
-
-    [part='base'] {
-        background: color(gray, 300) !important;
-        color: color(gray, 500) !important;
-        box-shadow: none !important;
-    }
-}
-
-:host(:disabled[variant='outlined']) [part='base'],
-:host([disabled][variant='outlined']) [part='base'] {
-    background: transparent;
-    box-shadow: inset 0 0 0 rem(1px) color(gray, 300);
-}
-
-:host(:disabled[variant='flat']) [part='base'],
-:host([disabled][variant='flat']) [part='base'] {
-    background: transparent;
-}
-
-:host([variant='fab']) {
-    --size: #{sizable(rem(32px), rem(40px), rem(48px))};
-}
-
-:host([variant='fab']) [part='base'] {
-    @include border-radius(calc(var(--size) / 2));
-
-    min-width: var(--size);
-    min-height: var(--size);
-=======
-:host([disabled]) {
-    pointer-events: none;
->>>>>>> eaeda98d
 }