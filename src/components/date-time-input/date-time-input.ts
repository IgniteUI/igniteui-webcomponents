import { getDateFormatter } from 'igniteui-i18n-core';
import { html } from 'lit';
import { eventOptions, property } from 'lit/decorators.js';
import { ifDefined } from 'lit/directives/if-defined.js';
import { live } from 'lit/directives/live.js';
import { convertToDate } from '../calendar/helpers.js';
import {
  addKeybindings,
  arrowDown,
  arrowLeft,
  arrowRight,
  arrowUp,
  ctrlKey,
} from '../common/controllers/key-bindings.js';
import { watch } from '../common/decorators/watch.js';
import { registerComponent } from '../common/definitions/register.js';
import { addI18nController } from '../common/i18n/i18n-controller.js';
import type { AbstractConstructor } from '../common/mixins/constructor.js';
import { EventEmitterMixin } from '../common/mixins/event-emitter.js';
import { FormValueDateTimeTransformers } from '../common/mixins/forms/form-transformers.js';
import { createFormValueState } from '../common/mixins/forms/form-value.js';
import { partMap } from '../common/part-map.js';
import type { IgcInputComponentEventMap } from '../input/input-base.js';
import {
  IgcMaskInputBaseComponent,
  type MaskSelection,
} from '../mask-input/mask-input-base.js';
import IgcValidationContainerComponent from '../validation-container/validation-container.js';
import {
  DatePart,
  type DatePartDeltas,
  type DatePartInfo,
  DateParts,
  DateTimeUtil,
} from './date-util.js';
import { dateTimeInputValidators } from './validators.js';

export interface IgcDateTimeInputComponentEventMap
  extends Omit<IgcInputComponentEventMap, 'igcChange'> {
  igcChange: CustomEvent<Date | null>;
}

/**
 * A date time input is an input field that lets you set and edit the date and time in a chosen input element
 * using customizable display and input formats.
 *
 * @element igc-date-time-input
 *
 * @slot prefix - Renders content before the input.
 * @slot suffix - Renders content after input.
 * @slot helper-text - Renders content below the input.
 * @slot value-missing - Renders content when the required validation fails.
 * @slot range-overflow - Renders content when the max validation fails.
 * @slot range-underflow - Renders content when the min validation fails.
 * @slot custom-error - Renders content when setCustomValidity(message) is set.
 * @slot invalid - Renders content when the component is in invalid state (validity.valid = false).
 *
 * @fires igcInput - Emitted when the control input receives user input.
 * @fires igcChange - Emitted when the control's checked state changes.
 *
 * @csspart container - The main wrapper that holds all main input elements.
 * @csspart input - The native input element.
 * @csspart label - The native label element.
 * @csspart prefix - The prefix wrapper.
 * @csspart suffix - The suffix wrapper.
 * @csspart helper-text - The helper text wrapper.
 */
export default class IgcDateTimeInputComponent extends EventEmitterMixin<
  IgcDateTimeInputComponentEventMap,
  AbstractConstructor<IgcMaskInputBaseComponent>
>(IgcMaskInputBaseComponent) {
  public static readonly tagName = 'igc-date-time-input';

  /* blazorSuppress */
  public static register() {
    registerComponent(
      IgcDateTimeInputComponent,
      IgcValidationContainerComponent
    );
  }

  protected override get __validators() {
    return dateTimeInputValidators;
  }

  protected override readonly _formValue = createFormValueState(this, {
    initialValue: null,
    transformers: FormValueDateTimeTransformers,
  });

  private readonly _i18nController = addI18nController<object>(this, {
    defaultEN: {},
<<<<<<< HEAD
    onResourceChange: () => {
      this.setDefaultMask();
    },
=======
>>>>>>> e8a15e97
  });

  protected _defaultMask!: string;
  private _defaultDisplayFormat!: string;
  private _displayFormat?: string;
  private _oldValue: Date | null = null;
  private _min: Date | null = null;
  private _max: Date | null = null;

  private _inputDateParts!: DatePartInfo[];
  private _inputFormat!: string;
  private _datePartDeltas: DatePartDeltas = {
    date: 1,
    month: 1,
    year: 1,
    hours: 1,
    minutes: 1,
    seconds: 1,
  };

  /**
   * The date format to apply on the input.
   * @attr input-format
   */
  @property({ attribute: 'input-format' })
  public get inputFormat(): string {
    return this._inputFormat || this._defaultMask;
  }

  public set inputFormat(val: string) {
    if (val) {
      this.setMask(val);
      this._inputFormat = val;
      if (this.value) {
        this.updateMask();
      }
    }
  }

  public get value(): Date | null {
    return this._formValue.value;
  }

  /* @tsTwoWayProperty(true, "igcChange", "detail", false) */
  /**
   * The value of the input.
   * @attr
   */
  @property({ converter: convertToDate })
  public set value(value: Date | string | null | undefined) {
    this._formValue.setValueAndFormState(value as Date | null);
    this.updateMask();
  }

  /**
   * The minimum value required for the input to remain valid.
   * @attr
   */
  @property({ converter: convertToDate })
  public set min(value: Date | string | null | undefined) {
    this._min = convertToDate(value);
    this._validate();
  }

  public get min(): Date | null {
    return this._min;
  }

  /**
   * The maximum value required for the input to remain valid.
   * @attr
   */
  @property({ converter: convertToDate })
  public set max(value: Date | string | null | undefined) {
    this._max = convertToDate(value);
    this._validate();
  }

  public get max(): Date | null {
    return this._max;
  }

  /**
   * Sets to always show leading zero regardless of the displayFormat applied or one based on locale.
   * Leading zero is applied during edit for the inputFormat always, regardless of this option.
   * @attr
   */
  @property({ type: Boolean, attribute: 'always-leading-zero' })
  public alwaysLeadingZero = false;

  /**
   * Format to display the value in when not editing.
   * Defaults to the locale format if not set.
   * @attr display-format
   */
  @property({ attribute: 'display-format' })
  public set displayFormat(value: string) {
    this._displayFormat = value;
  }

  public get displayFormat(): string {
    return (
      this._displayFormat ?? this._inputFormat ?? this._defaultDisplayFormat
    );
  }

  /**
   * Delta values used to increment or decrement each date part on step actions.
   * All values default to `1`.
   */
  @property({ attribute: false })
  public spinDelta!: DatePartDeltas;

  /**
   * Sets whether to loop over the currently spun segment.
   * @attr spin-loop
   */
  @property({ type: Boolean, attribute: 'spin-loop' })
  public spinLoop = true;

  /**
   * Gets/Sets the locale used for formatting the display value.
   * @attr locale
   */
  @property()
  public set locale(value: string) {
    this._i18nController.locale = value;
  }

  public get locale() {
    return this._i18nController.locale;
  }

  @watch('locale', { waitUntilFirstUpdate: true })
  protected setDefaultMask(): void {
    this.updateDefaultDisplayFormat();
    this.updateDefaultMask();
    this.setMask(this._defaultMask);

    if (this.value) {
      this.updateMask();
    }
  }

  @watch('alwaysLeadingZero', { waitUntilFirstUpdate: true })
  protected setAlwaysLeadingZero(): void {
    this.updateDefaultDisplayFormat();
    if (this.value) {
      this.updateMask();
    }
  }

  @watch('displayFormat', { waitUntilFirstUpdate: true })
  protected setDisplayFormat(): void {
    this.updateDefaultDisplayFormat();
    if (this.value) {
      this.updateMask();
    }
  }

  protected get hasDateParts(): boolean {
    const parts =
      this._inputDateParts ||
      DateTimeUtil.parseDateTimeFormat(
        this.inputFormat,
        this.locale,
        this.alwaysLeadingZero
      );

    return parts.some(
      (p) =>
        p.type === DateParts.Date ||
        p.type === DateParts.Month ||
        p.type === DateParts.Year
    );
  }

  protected get hasTimeParts(): boolean {
    const parts =
      this._inputDateParts ||
      DateTimeUtil.parseDateTimeFormat(
        this.inputFormat,
        this.locale,
        this.alwaysLeadingZero
      );
    return parts.some(
      (p) =>
        p.type === DateParts.Hours ||
        p.type === DateParts.Minutes ||
        p.type === DateParts.Seconds
    );
  }

  private get targetDatePart(): DatePart | undefined {
    let result: DatePart | undefined;

    if (this._focused) {
      const partType = this._inputDateParts.find(
        (p) =>
          p.start <= this._inputSelection.start &&
          this._inputSelection.start <= p.end &&
          p.type !== DateParts.Literal
      )?.type as string as DatePart;

      if (partType) {
        result = partType;
      }
    } else if (this._inputDateParts.some((p) => p.type === DateParts.Date)) {
      result = DatePart.Date;
    } else if (this._inputDateParts.some((p) => p.type === DateParts.Hours)) {
      result = DatePart.Hours;
    } else {
      result = this._inputDateParts[0].type as string as DatePart;
    }

    return result;
  }

  private get datePartDeltas(): DatePartDeltas {
    return Object.assign({}, this._datePartDeltas, this.spinDelta);
  }

  constructor() {
    super();

    addKeybindings(this, {
      skip: () => this.readOnly,
      bindingDefaults: { triggers: ['keydownRepeat'] },
    })
      .set([ctrlKey, ';'], this.setToday)
      .set(arrowUp, this.keyboardSpin.bind(this, 'up'))
      .set(arrowDown, this.keyboardSpin.bind(this, 'down'))
      .set([ctrlKey, arrowLeft], this.navigateParts.bind(this, 0))
      .set([ctrlKey, arrowRight], this.navigateParts.bind(this, 1));
  }

  public override connectedCallback() {
    super.connectedCallback();
    this.updateDefaultMask();
    this.updateDefaultDisplayFormat();
    this.setMask(this.inputFormat);
    if (this.value) {
      this.updateMask();
    }
  }

  /** Increments a date/time portion. */
  public stepUp(datePart?: DatePart, delta?: number): void {
    const targetPart = datePart || this.targetDatePart;

    if (!targetPart) {
      return;
    }

    const { start, end } = this._inputSelection;
    const newValue = this.trySpinValue(targetPart, delta);
    this.value = newValue;
    this.updateComplete.then(() => this.input.setSelectionRange(start, end));
  }

  /** Decrements a date/time portion. */
  public stepDown(datePart?: DatePart, delta?: number): void {
    const targetPart = datePart || this.targetDatePart;

    if (!targetPart) {
      return;
    }

    const { start, end } = this._inputSelection;
    const newValue = this.trySpinValue(targetPart, delta, true);
    this.value = newValue;
    this.updateComplete.then(() => this.input.setSelectionRange(start, end));
  }

  /** Clears the input element of user input. */
  public clear(): void {
    this._maskedValue = '';
    this.value = null;
  }

  protected setToday() {
    this.value = new Date();
    this._fireInputEvent();
  }

  protected updateMask() {
    if (this._focused) {
      this._maskedValue = this.getMaskedValue();
    } else {
      if (!DateTimeUtil.isValidDate(this.value)) {
        this._maskedValue = '';
        return;
      }

<<<<<<< HEAD
      this.maskedValue = DateTimeUtil.formatDisplayDate(
        this.value,
        this.locale,
        this.displayFormat,
        this.alwaysLeadingZero
      );
=======
      const format = this.displayFormat || this.inputFormat;

      if (this.displayFormat) {
        this._maskedValue = DateTimeUtil.formatDate(
          this.value,
          this.locale,
          format,
          true
        );
      } else if (this.inputFormat) {
        this._maskedValue = DateTimeUtil.formatDate(
          this.value,
          this.locale,
          format
        );
      } else {
        this._maskedValue = this.value.toLocaleString();
      }
>>>>>>> e8a15e97
    }
  }

  private _fireInputEvent(): void {
    this._setTouchedState();
    this.emitEvent('igcInput', { detail: this.value?.toString() });
  }

  protected handleDragLeave() {
    if (!this._focused) {
      this.updateMask();
    }
  }

  protected handleDragEnter() {
    if (!this._focused) {
      this._maskedValue = this.getMaskedValue();
    }
  }

  protected async _updateInput(
    text: string,
    { start, end }: MaskSelection
  ): Promise<void> {
    const result = this._parser.replace(this._maskedValue, text, start, end);

    this._maskedValue = result.value;

    this.updateValue();
    this.requestUpdate();

    if (start !== this.inputFormat.length) {
      this._fireInputEvent();
    }

    await this.updateComplete;
    this.input.setSelectionRange(result.end, result.end);
  }

  private trySpinValue(
    datePart: DatePart,
    delta?: number,
    negative = false
  ): Date {
    // default to 1 if a delta is set to 0 or any other falsy value
    const _delta =
      delta || this.datePartDeltas[datePart as keyof DatePartDeltas] || 1;

    const spinValue = negative ? -Math.abs(_delta) : Math.abs(_delta);
    return this.spinValue(datePart, spinValue);
  }

  private spinValue(datePart: DatePart, delta: number): Date {
    if (!(this.value && DateTimeUtil.isValidDate(this.value))) {
      return new Date();
    }

    const newDate = new Date(this.value.getTime());
    let formatPart: DatePartInfo | undefined;
    let amPmFromMask: string;

    switch (datePart) {
      case DatePart.Date:
        DateTimeUtil.spinDate(delta, newDate, this.spinLoop);
        break;
      case DatePart.Month:
        DateTimeUtil.spinMonth(delta, newDate, this.spinLoop);
        break;
      case DatePart.Year:
        DateTimeUtil.spinYear(delta, newDate);
        break;
      case DatePart.Hours:
        DateTimeUtil.spinHours(delta, newDate, this.spinLoop);
        break;
      case DatePart.Minutes:
        DateTimeUtil.spinMinutes(delta, newDate, this.spinLoop);
        break;
      case DatePart.Seconds:
        DateTimeUtil.spinSeconds(delta, newDate, this.spinLoop);
        break;
      case DatePart.AmPm:
        formatPart = this._inputDateParts.find(
          (dp) => dp.type === DateParts.AmPm
        );
        if (formatPart !== undefined) {
          amPmFromMask = this._maskedValue.substring(
            formatPart!.start,
            formatPart!.end
          );
          return DateTimeUtil.spinAmPm(newDate, this.value, amPmFromMask);
        }
        break;
    }

    return newDate;
  }

  @eventOptions({ passive: false })
  private async onWheel(event: WheelEvent) {
    if (!this._focused || this.readOnly) {
      return;
    }

    event.preventDefault();
    event.stopPropagation();

    const { start, end } = this._inputSelection;
    event.deltaY > 0 ? this.stepDown() : this.stepUp();
    this._fireInputEvent();

    await this.updateComplete;
    this.setSelectionRange(start, end);
  }

  private updateDefaultMask(): void {
    this._defaultMask = DateTimeUtil.getDefaultInputMask(this.locale);
  }

  private updateDefaultDisplayFormat(): void {
    this._defaultDisplayFormat = getDateFormatter().getLocaleDateTimeFormat(
      this.locale,
      this.alwaysLeadingZero
    );
  }

  private setMask(string: string): void {
    const oldFormat = this._inputDateParts?.map((p) => p.format).join('');
    this._inputDateParts = DateTimeUtil.parseDateTimeFormat(
      string,
      this.locale,
      true
    );
    const value = this._inputDateParts.map((p) => p.format).join('');

    this._defaultMask = value;

    const newMask = (value || DateTimeUtil.DEFAULT_INPUT_FORMAT).replace(
      new RegExp(/(?=[^t])[\w]/, 'g'),
      '0'
    );

    this.mask = newMask.includes('tt') ? newMask.replace(/tt/g, 'LL') : newMask;

    if (!this.placeholder || oldFormat === this.placeholder) {
      this.placeholder = value;
    }
  }

  private parseDate(val: string) {
    return val
      ? DateTimeUtil.parseValueFromMask(val, this._inputDateParts, this.prompt)
      : null;
  }

  private getMaskedValue(): string {
    let mask = this._parser.emptyMask;

    if (DateTimeUtil.isValidDate(this.value)) {
      for (const part of this._inputDateParts) {
        if (part.type === DateParts.Literal) {
          continue;
        }

        const targetValue = DateTimeUtil.getPartValue(
          part,
          part.format.length,
          this.value
        );

        mask = this._parser.replace(
          mask,
          targetValue,
          part.start,
          part.end
        ).value;
      }
      return mask;
    }

    if (this.readOnly) {
      return '';
    }

    return this._maskedValue === '' ? mask : this._maskedValue;
  }

  private isComplete(): boolean {
    return !this._maskedValue.includes(this.prompt);
  }

  private updateValue(): void {
    if (this.isComplete()) {
      const parsedDate = this.parseDate(this._maskedValue);
      this.value = DateTimeUtil.isValidDate(parsedDate) ? parsedDate : null;
    } else {
      this.value = null;
    }
  }

  protected override _updateSetRangeTextValue() {
    this.updateValue();
  }

  private getNewPosition(value: string, direction = 0): number {
    const cursorPos = this._maskSelection.start;

    if (!direction) {
      // Last literal before the current cursor position or start of input value
      const part = this._inputDateParts.findLast(
        (part) => part.type === DateParts.Literal && part.end < cursorPos
      );
      return part?.end ?? 0;
    }

    // First literal after the current cursor position or end of input value
    const part = this._inputDateParts.find(
      (part) => part.type === DateParts.Literal && part.start > cursorPos
    );
    return part?.start ?? value.length;
  }

  protected async handleFocus() {
    this._focused = true;

    if (this.readOnly) {
      return;
    }

    this._oldValue = this.value;
    const areFormatsDifferent = this.displayFormat !== this.inputFormat;

    if (!this.value) {
      this._maskedValue = this._parser.emptyMask;
      await this.updateComplete;
      this.select();
    } else if (areFormatsDifferent) {
      this.updateMask();
    }
  }

  protected handleBlur() {
    const isEmptyMask = this._maskedValue === this._parser.emptyMask;

    this._focused = false;

    if (!(this.isComplete() || isEmptyMask)) {
      const parse = this.parseDate(this._maskedValue);

      if (parse) {
        this.value = parse;
      } else {
        this.value = null;
        this._maskedValue = '';
      }
    } else {
      this.updateMask();
    }

    const isSameValue = this._oldValue === this.value;

    if (!(this.readOnly || isSameValue)) {
      this.emitEvent('igcChange', { detail: this.value });
    }

    super._handleBlur();
  }

  protected navigateParts(delta: number) {
    const position = this.getNewPosition(this.input.value, delta);
    this.setSelectionRange(position, position);
  }

  protected async keyboardSpin(direction: 'up' | 'down') {
    direction === 'up' ? this.stepUp() : this.stepDown();
    this._fireInputEvent();
    await this.updateComplete;
    this.setSelectionRange(this._maskSelection.start, this._maskSelection.end);
  }

  protected override renderInput() {
    return html`
      <input
        type="text"
        part=${partMap(this.resolvePartNames('input'))}
        name=${ifDefined(this.name)}
        .value=${live(this._maskedValue)}
        .placeholder=${this.placeholder || this._parser.emptyMask}
        ?readonly=${this.readOnly}
        ?disabled=${this.disabled}
        @blur=${this.handleBlur}
        @focus=${this.handleFocus}
        @input=${this._handleInput}
        @wheel=${this.onWheel}
        @keydown=${this._setMaskSelection}
        @click=${this._handleClick}
        @cut=${this._setMaskSelection}
        @compositionstart=${this._handleCompositionStart}
        @compositionend=${this._handleCompositionEnd}
        @dragenter=${this.handleDragEnter}
        @dragleave=${this.handleDragLeave}
        @dragstart=${this._setMaskSelection}
      />
    `;
  }
}

declare global {
  interface HTMLElementTagNameMap {
    'igc-date-time-input': IgcDateTimeInputComponent;
  }
}<|MERGE_RESOLUTION|>--- conflicted
+++ resolved
@@ -90,12 +90,9 @@
 
   private readonly _i18nController = addI18nController<object>(this, {
     defaultEN: {},
-<<<<<<< HEAD
     onResourceChange: () => {
       this.setDefaultMask();
     },
-=======
->>>>>>> e8a15e97
   });
 
   protected _defaultMask!: string;
@@ -390,33 +387,12 @@
         return;
       }
 
-<<<<<<< HEAD
-      this.maskedValue = DateTimeUtil.formatDisplayDate(
+      this._maskedValue = DateTimeUtil.formatDisplayDate(
         this.value,
         this.locale,
         this.displayFormat,
         this.alwaysLeadingZero
       );
-=======
-      const format = this.displayFormat || this.inputFormat;
-
-      if (this.displayFormat) {
-        this._maskedValue = DateTimeUtil.formatDate(
-          this.value,
-          this.locale,
-          format,
-          true
-        );
-      } else if (this.inputFormat) {
-        this._maskedValue = DateTimeUtil.formatDate(
-          this.value,
-          this.locale,
-          format
-        );
-      } else {
-        this._maskedValue = this.value.toLocaleString();
-      }
->>>>>>> e8a15e97
     }
   }
 
