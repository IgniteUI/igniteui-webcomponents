--- conflicted
+++ resolved
@@ -6,16 +6,13 @@
 
 ## [Unreleased]
 ### Added
-<<<<<<< HEAD
-- Rating - `allowReset` added. When enabled selecting the same value will reset the component [[#1014](https://github.com/IgniteUI/igniteui-webcomponents/issues/1014)].
+- Tree: Added `toggleNodeOnClick` property that determines whether clicking over a node will change its expanded state or not. Defaults to `false`. [#1003](https://github.com/IgniteUI/igniteui-webcomponents/pull/1003).
+- Rating - `allowReset` added. When enabled selecting the same value will reset the component [#1014](https://github.com/IgniteUI/igniteui-webcomponents/issues/1014).
   **Behavioral change**
 
   In previous releases this was the default behavior of the rating component. Make sure to set `allowReset` if you need to keep this behavior in your application.
 
 
-=======
-- Tree: Added `toggleNodeOnClick` property that determines whether clicking over a node will change its expanded state or not. Defaults to `false`.
->>>>>>> 07091462
 
 ### Changed
 - Improved WAI-ARIA compliance for Avatar, Badge and Combo components [#1007](https://github.com/IgniteUI/igniteui-webcomponents/pull/1007)
