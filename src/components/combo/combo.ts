--- conflicted
+++ resolved
@@ -475,15 +475,10 @@
   constructor() {
     super();
 
-<<<<<<< HEAD
     addThemingController(this, all);
-
-    this.addEventListener('blur', this._handleBlur);
-=======
     addSafeEventListener(this, 'blur', this._handleBlur);
 
     // TODO
->>>>>>> 2e7c295e
     this.addEventListener(
       'keydown',
       this._navigation.navigateHost.bind(this._navigation)
