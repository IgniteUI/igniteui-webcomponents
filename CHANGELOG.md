# IgniteUI Web Components Changelog

All notable changes to this project will be documented in this file.

The format is based on [Keep a Changelog](http://keepachangelog.com/)
and this project adheres to [Semantic Versioning](http://semver.org/).

## [Unreleased]

### Added

- Dark Themes
- Slider component
- Range Slider component

### Changed

- Fix checkbox/switch validity status
<<<<<<< HEAD
- Remove events in Navigation Drawer components.

### Removed
- Events in Navigation drawer component.
=======
- Split Calendar component's `value: Date | Date[]` property into two properties - `value: Date` and `values: Date[]`
- Replaced Calendar component's `hasHeader` property & `has-header` attribute with `hideHeader` & `hide-header` respectively.
- Replaced Card component's `outlined` property with `elevated`.
>>>>>>> 617f8861

## 1.0.0 - 2021-11-22

Initial release of Ignite UI Web Components

### Added

- Avatar component
- Badge component
- Button component
- Calendar component
- Card component
- Checkbox component
- Form component
- Icon component
- Icon button component
- Input component
- List component
- Navigation bar component
- Navigation drawer component
- Radio group component
- Radio component
- Ripple component
- Switch component<|MERGE_RESOLUTION|>--- conflicted
+++ resolved
@@ -16,16 +16,13 @@
 ### Changed
 
 - Fix checkbox/switch validity status
-<<<<<<< HEAD
-- Remove events in Navigation Drawer components.
-
-### Removed
-- Events in Navigation drawer component.
-=======
 - Split Calendar component's `value: Date | Date[]` property into two properties - `value: Date` and `values: Date[]`
 - Replaced Calendar component's `hasHeader` property & `has-header` attribute with `hideHeader` & `hide-header` respectively.
 - Replaced Card component's `outlined` property with `elevated`.
->>>>>>> 617f8861
+
+### Removed
+
+- Events in Navigation drawer component.
 
 ## 1.0.0 - 2021-11-22
 
