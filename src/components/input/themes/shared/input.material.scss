@use 'styles/utilities' as *;
@use '../light/themes' as *;
@use 'igniteui-theming/sass/animations/easings' as *;

$theme: $material;
$idle-border-width: rem(1px) !default;
$active-border-width: rem(2px) !default;
$fs: rem(16px) !default;

%label {
    translate: 0 -50%;
}

%floated-styles {
    border-top: $idle-border-width solid transparent;
}

%suffix-preffix {
    display: inline-flex;
    align-items: center;
    width: max-content;
    height: 100%;
    padding-inline: pad-inline(rem(12px), rem(14px), rem(16px));
}

:host {
    --component-size: var(--ig-size, #{var-get($theme, 'default-size')});
    --input-size: var(--component-size);

    input:placeholder-shown + [part='notch'] {
        @extend %floated-styles;
    }

    ::part(helper-text) {
        @include type-style('caption');

        color: var-get($theme, 'helper-text-color');
        margin-block-start: rem(4px);
        grid-auto-rows: minmax(rem(18px), auto);
        padding-inline: pad-inline(rem(14px), rem(16px), rem(18px));
    }
}

[part='prefix'],
[part='suffix'] {
    ::slotted(*) {
        color: inherit;
    }
}

input:placeholder-shown + [part='notch'] [part='label'],
[part~='filled'] + [part='notch'] [part='label'] {
    @include type-style('caption');
    @extend %label;
}

[part~='input'] {
    color: var-get($theme, 'filled-text-color');
    background: transparent;
    padding: 0 rem(4px);
    font-size: rem(16px);
    grid-area: 1 / 2 / span 1 / span 2;
}

[part='label'] {
    @include type-style('subtitle-1');

    color: var-get($theme, 'idle-secondary-color');
    transition:
        transform 150ms cubic-bezier(0.4, 0, 0.2, 1),
        translate 150ms cubic-bezier(0.4, 0, 0.2, 1),
        color 150ms cubic-bezier(0.4, 0, 0.2, 1),
        font-size 150ms cubic-bezier(0.4, 0, 0.2, 1);
    text-overflow: ellipsis;
    overflow: hidden;
    will-change: font-size, color, transform, translate;
}

[part^='container'] {
    grid-template-columns: auto auto 1fr auto;
}

[part~='input'],
[part^='container'] {
    height: var-get($theme, 'size');
}

[part='start'] {
    border-start-start-radius: var-get($theme, 'border-border-radius');
    justify-content: flex-start;
    grid-area: 1 / 1;

    > [part='prefix'] {
        ::slotted(*) {
            @extend %suffix-preffix;
        }
    }
}

[part='notch'] {
    display: flex;
    align-items: center;
    width: auto;
    min-width: 0;
    height: 100%;
    grid-area: 1 / 2;
    padding: 0 rem(4px);
    overflow: visible;

    &:empty {
        display: none;
    }
}

[part='filler'] {
    grid-area: 1 / 3;
}

[part='end'] {
    border-start-end-radius: var-get($theme, 'border-border-radius');
    justify-content: flex-end;
    grid-area: 1 / 4;

    > [part='suffix'] {
        ::slotted(*) {
            @extend %suffix-preffix;
        }
    }
}

[part='start'],
[part='end'] {
    display: flex;
    min-width: sizable(rem(10px), rem(12px), rem(14px));
    height: var(--size);
    overflow: hidden;
}

:host(:focus-within) {
    [part='label'] {
        color: var-get($theme, 'focused-secondary-color');
    }
}

:host(:not([readonly]):focus-within) {
    [part='label'] {
        @include type-style('caption');
    }
}

:host([outlined]:not([readonly]):focus-within) {
    [part='label'] {
        @extend %label;

        align-self: start;
    }
}


:host([readonly]:not([outlined]):focus-within) {
    :not([part~='filled']) {
        input:has(:not(:placeholder-shown)) + [part='notch'] [part='label'] {
            translate: 0;
            font-size: initial;
        }
    }
}

:host(:not([outlined])) {
    [part='prefix'],
    [part='suffix'] {
        max-height: calc(100% - #{rem(1px)});
    }

    [part='label'] {
        inset-inline-start: rem(2px);
    }

    [part~='container'] {
        background: var-get($theme, 'box-background');
        border-bottom: 1px solid var-get($theme, 'idle-bottom-line-color');

        border: {
            start: {
                end-radius: var-get($theme, 'box-border-radius');
                start-radius: var-get($theme, 'box-border-radius');
            }
        }

        transition: border-bottom-width 150ms cubic-bezier(0.4, 0, 0.2, 1);

        &::after {
            position: absolute;
            content: '';
            width: 100%;
            height: rem(2px);
            left: 0;
            right: 0;
            bottom: -1px;
            background: var-get($theme, 'idle-bottom-line-color');
            transform: scaleX(0);
            transition:
                transform 180ms cubic-bezier(0.4, 0, 0.2, 1),
                opacity 180ms cubic-bezier(0.4, 0, 0.2, 1);
        }
    }

    [part~='labelled'] [part~='input'] {
        padding-top: rem(20px);
        padding-bottom: rem(6px);
    }

    input:placeholder-shown + [part='notch'] [part='label'],
    [part~='filled'] + [part='notch'] [part='label'] {
        translate: 0 -73%;
    }
}

:host(:not([outlined],[type='search'],[aria-haspopup='dialog'],[role='combobox'])[readonly]) {
    [part~='container'] {
        background: var-get($theme, 'box-background-focus');
    }
}

:host(:not([outlined],[type='search'],[aria-haspopup='dialog'],[role='combobox'])[readonly]:hover) {
    [part~='container'] {
        background: var-get($theme, 'box-background-focus');
        border-bottom-color: var-get($theme, 'idle-bottom-line-color');

        &::after {
            background: var-get($theme, 'idle-bottom-line-color');
        }
    }
}

:host(:not([outlined]):hover) {
    [part~='container'] {
        background: var-get($theme, 'box-background-hover');
        border-bottom-color: var-get($theme, 'hover-bottom-line-color');

        &::after {
            background: var-get($theme, 'hover-bottom-line-color');
        }
    }
}

:host(:not([outlined]):focus-within),
:host(:not([outlined],[aria-haspopup='dialog'],[role='combobox'])[readonly]:focus-within) {
    [part~='container'] {
        background: var-get($theme, 'box-background-focus');
        border-bottom-color: var-get($theme, 'focused-bottom-line-color');

        &::after {
            background: var-get($theme, 'focused-bottom-line-color');
            transform: scaleX(1);
            opacity: 1;
        }
    }

    [part='label'] {
        translate: 0 -73%;
    }
}

:host(:not([outlined],[disabled],[readonly]):state(ig-invalid)),
:host(:not([outlined],[disabled],[readonly]):state(ig-invalid):focus-within),
:host(:not([disabled],[outlined])[role='combobox']:state(ig-invalid)),
:host(:not([disabled],[outlined])[role='combobox']:state(ig-invalid):focus-within) {
    [part~='container'] {
        border-color: var-get($theme, 'error-secondary-color');

        &::after {
            background: var-get($theme, 'error-secondary-color');
        }
    }
}

:host(:not([outlined])[disabled]),
:host(:not([outlined]):disabled) {
    [part~='container'] {
        background: var-get($theme, 'box-disabled-background');
        border-color: var-get($theme, 'disabled-border-color');
        border-bottom-style: dashed;
    }
}

:host([type='search']) {
    [part^='container'] {
        background: var-get($theme, 'search-background');
        border-bottom: none;
        box-shadow: var-get($theme, 'search-resting-elevation');
        border-radius: var-get($theme, 'search-border-radius');
        overflow: hidden;

        &:focus-within {
            background: var-get($theme, 'search-background');

            &::after {
                display: none;
            }
        }
    }
}

:host(:not([readonly])[type='search']:hover),
:host([type='search']:focus-within) {
    [part^='container'] {
        box-shadow: var-get($theme, 'search-hover-elevation');
        background: var-get($theme, 'search-background');
    }
}

:host([readonly][type='search']:hover),
:host([readonly][type='search']:focus-within) {
    [part^='container'] {
        background: var-get($theme, 'search-background');
    }
}

:host([outlined][type='search']) {
    [part~='labelled'] [part~='input'] {
        padding-top: rem(20px);
        padding-bottom: rem(6px);
    }
}

:host([outlined][type='search']:focus-within) {
    [part='notch'] [part='label'] {
        translate: 0 -73%;
    }
}

:host(:disabled[type='search']),
:host([disabled][type='search']) {
    [part^='container'] {
        background: var-get($theme, 'search-disabled-background');
        box-shadow: var-get($theme, 'search-disabled-elevation');
        border: none;
    }
}

:host(:not([type='search'])[outlined]) {
    [part^='container'] {
        border-radius: var-get($theme, 'border-border-radius');
        background: var-get($theme, 'border-background');
    }

    [part='start'] {
        border: {
            style: solid;
            color: var-get($theme, 'border-color');
            inline: {
                start-width: $idle-border-width;
                end-width: 0;
            }
            block: {
                start-width: $idle-border-width;
                end-width: $idle-border-width;
            }
            start: {
                start-radius: var-get($theme, 'border-border-radius');
            }
            end: {
                start-radius: var-get($theme, 'border-border-radius');
            }
        }
    }

    [part='filler'] {
        border: {
            width: $idle-border-width;
            style: solid;
            color: var-get($theme, 'border-color');
            left: none;
            right: none;
        }
    }

    [part='end'] {
        border: {
            style: solid;
            color: var-get($theme, 'border-color');
            inline: {
                start-width: 0;
                end-width: $idle-border-width;
            }
            block: {
                start-width: $idle-border-width;
                end-width: $idle-border-width;
            }
            start: {
                end-radius: var-get($theme, 'border-border-radius');
            }
            end: {
                end-radius: var-get($theme, 'border-border-radius');
            }
        }
    }
}

:host([outlined]) {
    [part='notch'] {
        border: {
            width: $idle-border-width;
            style: solid;
            color: var-get($theme, 'border-color');
            left: none;
            right: none;
        }
    }

    [part~='filled'] + [part='notch'] {
        @extend %floated-styles;

        [part='label'] {
            align-self: start;
        }
    }

    [part~='container']:has(input:placeholder-shown) {
        [part='label'] {
            align-self: start;
        }
    }
}

:host(:not([aria-haspopup='dialog'],[role='combobox'])[outlined][readonly]:hover) {
    [part='notch'],
    [part='start'],
    [part='end'],
    [part='filler'] {
        border-color: var-get($theme, 'border-color');
    }

    [part~='filled'] + [part='notch'] {
        @extend %floated-styles;
    }
}

:host(:not([aria-haspopup='dialog'],[role='combobox'])[outlined][readonly]:focus-within) {
    [part='notch'],
    [part='start'],
    [part='end'],
    [part='filler'] {
        border-color: var-get($theme, 'focused-border-color');
    }

    [part='notch'] {
        border-top: $idle-border-width solid transparent;
    }
}

:host(:not(:state(ig-invalid),[type='search'])[readonly][outlined]:focus-within) {
    :not([part~='filled']) {
        input:has(:not(:placeholder-shown)) + [part='notch'] [part='label'] {
            translate: 0;
            font-size: initial;
            align-self: center;
        }

        input:has(:not(:placeholder-shown)) + [part='notch'] {
            border: {
                width: $active-border-width;
                color: var-get($theme, 'focused-border-color');
            }
        }
    }
}

:host(:not([type='search'])[outlined]:hover) {
    [part='notch'],
    [part='start'],
    [part='end'],
    [part='filler'] {
        border-color: var-get($theme, 'hover-border-color');
    }

    input:placeholder-shown + [part='notch'],
    [part~='filled'] + [part='notch'] {
        @extend %floated-styles;
    }
}

:host(:not([type='search'])[outlined]:focus-within) {
    [part='start'] {
        border: {
            color: var-get($theme, 'focused-border-color');
            inline: {
                start-width: $active-border-width;
            }
            block: {
                start-width: $active-border-width;
                end-width: $active-border-width;
            }
        }
    }

    [part='notch'] {
        border: {
            width: $active-border-width;
            color: var-get($theme, 'focused-border-color');
            top: $idle-border-width solid transparent;
        }
    }

    [part='filler'] {
        border: {
            width: $active-border-width;
            color: var-get($theme, 'focused-border-color');
        }
    }

    [part='end'] {
        border: {
            color: var-get($theme, 'focused-border-color');
            inline: {
                end-width: $active-border-width;
            }
            block: {
                start-width: $active-border-width;
                end-width: $active-border-width;
            }
        }
    }
}

:host(:not([type='search'])[outlined]:focus),
:host(:not([type='search'])[outlined]:focus-within) {
    [part='suffix'] {
        margin-inline-end: rem(-1px);
    }

    [part='prefix'] {
        margin-inline-start: rem(-1px);
    }

    [part='suffix'],
    [part='prefix'] {
        ::slotted(*) {
            padding-block: pad-block(10px, 12px, 14px);
        }
    }
}

:host(:not([type='search'],[readonly])[outlined]:state(ig-invalid)),
:host(:not([type='search'],[readonly])[outlined]:state(ig-invalid):focus-within),
:host(:not([disabled])[role='combobox'][outlined]:state(ig-invalid)),
:host(:not([disabled])[role='combobox'][outlined]:state(ig-invalid):focus-within) {
    [part='start'],
    [part='notch'],
    [part='filler'],
    [part='end'] {
        border-color: var-get($theme, 'error-secondary-color');
    }

    input:placeholder-shown + [part='notch'],
    [part~='filled'] + [part='notch'] {
        @extend %floated-styles;
    }
}

<<<<<<< HEAD
:host(:not([disabled])[role='combobox'][outlined]:state(ig-invalid):focus-within) {
     :not([part~='filled']) {
        input:not(:placeholder-shown) + [part='notch'] {
            border-width: $active-border-width;
=======
:host(:not([type='search'])[outlined][invalid]:focus-within) {
    [part='notch'] {
        border-top: $idle-border-width solid transparent;
    }
}

:host(:not([type='search'])[readonly][outlined][invalid]:focus-within) {
    input:has(:not(:placeholder-shown)) + [part='notch'] {
        border: {
            width: $active-border-width;
            color: var-get($theme, 'error-secondary-color');
            top: $active-border-width solid
                var-get($theme, 'error-secondary-color');
>>>>>>> 5cc5a275
        }
    }
}

:host(:not([type='search'])[outlined]:state(ig-invalid):focus-within),
:host([role='combobox'][outlined]:state(ig-invalid):focus-within) {
    [part='notch'] {
        border-top: $idle-border-width solid transparent;
    }
}

:host(:not([disabled],[readonly]):state(ig-invalid)),
:host(:not([disabled])[role='combobox']:state(ig-invalid)) {
    [part='label'] {
        color: var-get($theme, 'error-secondary-color');
    }
}

:host(:not([type='search']):disabled[outlined]),
:host(:not([type='search'])[disabled][outlined]) {
    [part='start'],
    [part='filler'],
    [part='notch'],
    [part='end'] {
        border-color: var-get($theme, 'disabled-border-color');
    }

    input:placeholder-shown + [part='notch'],
    [part~='filled'] + [part='notch'] {
        @extend %floated-styles;
    }
}

:host([type='search'][outlined]) {
    [part='notch'] {
        border: none;
    }
}

:host(:disabled),
:host([disabled]) {
    [part~='input'],
    [part='label'],
    [part='prefix'],
    [part='suffix'],
    ::part(helper-text) {
        color: var-get($theme, 'disabled-text-color');
    }

    [part='start'],
    [part='filler'],
    [part='notch'],
    [part='end'] {
        color: var-get($theme, 'disabled-text-color');
    }

    [part~='filled'] + [part='notch'] {
        @extend %floated-styles;
    }
}<|MERGE_RESOLUTION|>--- conflicted
+++ resolved
@@ -559,26 +559,10 @@
     }
 }
 
-<<<<<<< HEAD
 :host(:not([disabled])[role='combobox'][outlined]:state(ig-invalid):focus-within) {
      :not([part~='filled']) {
         input:not(:placeholder-shown) + [part='notch'] {
             border-width: $active-border-width;
-=======
-:host(:not([type='search'])[outlined][invalid]:focus-within) {
-    [part='notch'] {
-        border-top: $idle-border-width solid transparent;
-    }
-}
-
-:host(:not([type='search'])[readonly][outlined][invalid]:focus-within) {
-    input:has(:not(:placeholder-shown)) + [part='notch'] {
-        border: {
-            width: $active-border-width;
-            color: var-get($theme, 'error-secondary-color');
-            top: $active-border-width solid
-                var-get($theme, 'error-secondary-color');
->>>>>>> 5cc5a275
         }
     }
 }
