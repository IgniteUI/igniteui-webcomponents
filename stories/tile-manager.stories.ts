--- conflicted
+++ resolved
@@ -3,17 +3,13 @@
 import { map } from 'lit/directives/map.js';
 import { range } from 'lit/directives/range.js';
 
-<<<<<<< HEAD
+import { ifDefined } from 'lit/directives/if-defined.js';
 import {
   IgcIconComponent,
   IgcTileManagerComponent,
   defineComponents,
   registerIcon,
 } from '../src/index.js';
-=======
-import { ifDefined } from 'lit/directives/if-defined.js';
-import { IgcTileManagerComponent, defineComponents } from '../src/index.js';
->>>>>>> 6a113b1f
 
 defineComponents(IgcTileManagerComponent, IgcIconComponent);
 
