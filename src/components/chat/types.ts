--- conflicted
+++ resolved
@@ -157,20 +157,7 @@
   /**
    * Template for rendering the main content of an attachment, such as a thumbnail or file preview.
    */
-<<<<<<< HEAD
-  attachmentContentTemplate?: AttachmentTemplate;
-=======
-  attachmentActionsTemplate?: MessageTemplate;
->>>>>>> 62a88791
-
-  /**
-   * Template for rendering a custom footer below the attachment content in a message.
-   */
-<<<<<<< HEAD
-  attachmentFooterTemplate?: AttachmentTemplate;
-=======
   attachmentContentTemplate?: MessageTemplate;
->>>>>>> 62a88791
 
   /**
    * Template for rendering a single chat message.
