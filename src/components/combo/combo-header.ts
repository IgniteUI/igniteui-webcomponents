--- conflicted
+++ resolved
@@ -1,17 +1,13 @@
 import { html, LitElement } from 'lit';
 import { themes } from '../../theming/theming-decorator.js';
-<<<<<<< HEAD
-import { styles } from './themes/combo-header.base.css.js';
-=======
 import { registerComponent } from '../common/definitions/register.js';
->>>>>>> 1d18e3af
 import { styles as bootstrap } from '../dropdown/themes/light/header/dropdown-header.bootstrap.css.js';
 import { styles as fluent } from '../dropdown/themes/light/header/dropdown-header.fluent.css.js';
 import {
   styles as indigo,
   styles as material,
 } from '../dropdown/themes/light/header/dropdown-header.material.css.js';
-import { styles } from './themes/light/header/combo-header.base.css.js';
+import { styles } from './themes/combo-header.base.css.js';
 
 /* blazorSuppress */
 @themes({
