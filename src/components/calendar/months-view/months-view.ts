import { html, LitElement } from 'lit';
import { property } from 'lit/decorators.js';
import { watch } from '../../common/decorators';
import { Constructor } from '../../common/mixins/constructor';
import { EventEmitterMixin } from '../../common/mixins/event-emitter';
import { Calendar } from '../common/calendar.model';
import { IgcCalendarBaseEventMap } from '../common/calendar-base';
import { styles } from './months-view.css';
import { partNameMap } from '../../common/util';
import { setDateSafe } from '../common/utils';

/**
 * Months view component
 *
 * @element igc-months-view
 */
export class IgcMonthsViewComponent extends EventEmitterMixin<
  IgcCalendarBaseEventMap,
  Constructor<LitElement>
>(LitElement) {
  /**
   * @private
   */
  static styles = [styles];

  private calendarModel = new Calendar();
  private monthFormatter: any;

  @property({ attribute: false })
  value = new Date();

  @property()
  locale = 'en';

  @property({ attribute: 'month-format' })
  monthFormat: 'numeric' | '2-digit' | 'long' | 'short' | 'narrow' = 'long';

  @watch('locale')
  @watch('monthFormat')
  formatChange() {
    this.initMonthFormatter();
  }

  constructor() {
    super();
    this.initMonthFormatter();
  }

  private initMonthFormatter() {
    this.monthFormatter = new Intl.DateTimeFormat(this.locale, {
      month: this.monthFormat,
    });
  }

  private formattedMonth(value: Date) {
    return this.monthFormatter.format(value);
  }

  private get months() {
    let start = new Date(this.value.getFullYear(), 0, 1);
    const result = [];

    for (let i = 0; i < 12; i++) {
      result.push(start);
      start = this.calendarModel.timedelta(start, 'month', 1);
    }

    return result;
  }

  private resolveMonthPartName(date: Date) {
    const today = new Date();
    return {
      month: true,
      selected: date.getMonth() === this.value.getMonth(),
      current:
        date.getFullYear() === today.getFullYear() &&
        date.getMonth() === today.getMonth(),
    };
  }

  private monthClick(month: Date) {
    const value = new Date(month);
    setDateSafe(value, this.value.getDate());
    this.value = value;
    this.emitEvent('igcChange');
  }

  render() {
<<<<<<< HEAD
    return html`${this.months.map((month) => {
      const monthPartName = partNameMap(this.resolveMonthPartName(month));
      const monthInnerPartName = monthPartName.replace('month', 'month-inner');

      return html`<span
        part=${monthPartName}
        @click=${() => this.monthClick(month)}
        ><span part=${monthInnerPartName}>${this.formattedMonth(month)}</span>
      </span>`;
    })}`;
=======
    return html`${this.months.map(
      (month) =>
        html`<span
          part=${partNameMap(this.resolveMonthPartName(month))}
          tabindex=${month.getFullYear() === this.value.getFullYear() &&
          month.getMonth() === this.value.getMonth()
            ? 0
            : -1}
          @click=${() => this.monthClick(month)}
          >${this.formattedMonth(month)}</span
        >`
    )}`;
>>>>>>> 97ebcaf6
  }
}

declare global {
  interface HTMLElementTagNameMap {
    'igc-months-view': IgcMonthsViewComponent;
  }
}<|MERGE_RESOLUTION|>--- conflicted
+++ resolved
@@ -87,31 +87,20 @@
   }
 
   render() {
-<<<<<<< HEAD
     return html`${this.months.map((month) => {
       const monthPartName = partNameMap(this.resolveMonthPartName(month));
       const monthInnerPartName = monthPartName.replace('month', 'month-inner');
 
       return html`<span
         part=${monthPartName}
-        @click=${() => this.monthClick(month)}
+        tabindex="${month.getFullYear() === this.value.getFullYear() &&
+        month.getMonth() === this.value.getMonth()
+          ? 0
+          : -1}@click"
+        =${() => this.monthClick(month)}
         ><span part=${monthInnerPartName}>${this.formattedMonth(month)}</span>
       </span>`;
     })}`;
-=======
-    return html`${this.months.map(
-      (month) =>
-        html`<span
-          part=${partNameMap(this.resolveMonthPartName(month))}
-          tabindex=${month.getFullYear() === this.value.getFullYear() &&
-          month.getMonth() === this.value.getMonth()
-            ? 0
-            : -1}
-          @click=${() => this.monthClick(month)}
-          >${this.formattedMonth(month)}</span
-        >`
-    )}`;
->>>>>>> 97ebcaf6
   }
 }
 
