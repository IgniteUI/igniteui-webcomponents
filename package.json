{
  "name": "igniteui-webcomponents",
  "version": "0.0.0",
  "description": "Ignite UI Web Components",
  "author": "Infragistics",
  "license": "SEE LICENSE IN LICENSE",
  "main": "dist/index.js",
  "module": "dist/index.js",
  "repository": {
    "type": "git",
    "url": "https://github.com/IgniteUI/igniteui-webcomponents"
  },
  "bugs": {
    "url": "https://github.com/IgniteUI/igniteui-webcomponents/issues"
  },
  "scripts": {
    "start": "npm run storybook",
    "serve": "npm run build && concurrently -k -r \"npm:watch-scss\" \"npm:watch-ts\" \"wds\"",
    "build": "npm run clean && npm run build:styles && npm run build:typescript && npm run build:docs:json && npm run build:meta",
    "build:typescript": "tsc",
    "build:styles": "node scripts/build-styles.js",
    "build:watch": "npm run build:styles && concurrently -k -r \"npm:watch-scss\" \"npm:watch-ts\"",
    "build:docs:md": "web-component-analyzer \"src/**/*.ts\" --outDir docs/md",
    "build:docs:json": "web-component-analyzer \"src/**/*.ts\" --format json --outDir docs/json",
    "build:meta": "node scripts/build-stories.js && npm run format:stories",
    "watch-meta": "node scripts/stories-watcher.js ",
    "watch-scss": "node scripts/styles-watcher.js",
    "watch-ts": "tsc --watch --preserveWatchOutput",
    "clean": "npm run clean:dist && npm run clean:styles",
    "clean:dist": "rimraf ./dist",
    "clean:styles": "rimraf \"src/**/*.css.ts\"",
    "clean:docs": "rimraf ./docs",
    "lint": "npm run lint:eslint && npm run lint:lit-analyzer && npm run lint:prettier && npm run lint:styles",
    "lint:eslint": "eslint --ext .ts . --ignore-path .gitignore",
    "lint:lit-analyzer": "lit-analyzer",
    "lint:prettier": "prettier \"**/*.ts\" --check --ignore-path .gitignore",
    "lint:styles": "stylelint \"src/**/*.scss\"",
    "format": "eslint --ext .ts . --fix --ignore-path .gitignore && prettier \"**/*.ts\" --write --ignore-path .gitignore",
    "format:stories": "prettier \"**/*.stories.ts\" --write --ignore-path .gitignore",
    "test": "npm run build && wtr --coverage",
    "test:watch": "npm run build && concurrently -k -r \"npm:watch-scss\" \"npm:watch-ts\" \"wtr --watch\"",
    "storybook": "npm run build && concurrently -k -r \"npm:watch-scss\" \"npm:watch-ts\" \"npm:watch-meta\" \"wds -c .storybook/server.mjs\"",
    "storybook:build": "npm run build && build-storybook"
  },
  "dependencies": {
    "lit": "^2.0.0-rc.2"
  },
  "devDependencies": {
    "@igniteui/material-icons-extended": "^2.9.0",
    "@open-wc/eslint-config": "^4.3.0",
    "@open-wc/testing": "^2.5.33",
    "@typescript-eslint/eslint-plugin": "^4.29.1",
    "@typescript-eslint/parser": "^4.29.1",
    "@web/dev-server": "^0.1.20",
    "@web/dev-server-rollup": "^0.3.8",
    "@web/dev-server-storybook": "^0.3.7",
    "@web/test-runner": "^0.12.20",
    "autoprefixer": "^10.3.1",
    "concurrently": "^5.3.0",
    "eslint": "^7.32.0",
    "eslint-config-prettier": "^7.2.0",
    "globby": "^11.0.4",
    "husky": "^4.3.8",
    "lint-staged": "^10.5.4",
    "lit-analyzer": "^1.2.1",
    "node-watch": "^0.7.1",
    "postcss": "^8.3.6",
    "prettier": "^2.3.2",
    "rimraf": "^3.0.2",
    "rollup-plugin-postcss": "^4.0.0",
    "sass": "^1.37.5",
    "sinon": "^11.1.2",
    "stylelint": "^13.13.1",
    "stylelint-scss": "^3.20.1",
<<<<<<< HEAD
    "tslib": "^2.3.0",
    "typescript": "^4.3.5"
=======
    "tslib": "^2.2.0",
    "typescript": "^4.3.2",
    "web-component-analyzer": "^1.1.6"
>>>>>>> 867a29de
  },
  "husky": {
    "hooks": {
      "pre-commit": "lint-staged"
    }
  },
  "lint-staged": {
    "*.ts": [
      "eslint --fix",
      "prettier --write",
      "git add"
    ]
  }
}<|MERGE_RESOLUTION|>--- conflicted
+++ resolved
@@ -72,14 +72,9 @@
     "sinon": "^11.1.2",
     "stylelint": "^13.13.1",
     "stylelint-scss": "^3.20.1",
-<<<<<<< HEAD
     "tslib": "^2.3.0",
-    "typescript": "^4.3.5"
-=======
-    "tslib": "^2.2.0",
-    "typescript": "^4.3.2",
+    "typescript": "^4.3.5",
     "web-component-analyzer": "^1.1.6"
->>>>>>> 867a29de
   },
   "husky": {
     "hooks": {
