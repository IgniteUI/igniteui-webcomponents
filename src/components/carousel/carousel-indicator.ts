--- conflicted
+++ resolved
@@ -1,9 +1,5 @@
 import { consume } from '@lit/context';
-<<<<<<< HEAD
-import { LitElement, type PropertyValues, html } from 'lit';
-=======
-import { html, LitElement } from 'lit';
->>>>>>> f077a2ba
+import { html, LitElement, type PropertyValues } from 'lit';
 import { property } from 'lit/decorators.js';
 import { styleMap } from 'lit/directives/style-map.js';
 import { carouselContext } from '../common/context.js';
