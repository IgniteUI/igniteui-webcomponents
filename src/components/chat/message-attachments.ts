--- conflicted
+++ resolved
@@ -98,43 +98,13 @@
     </div>`;
   }
 
-<<<<<<< HEAD
-  private renderAttachmentHeaderActions(attachment: IgcMessageAttachment) {
+  private renderAttachmentHeaderActions() {
     return html`<div part="actions">
-=======
-  private renderAttachmentHeaderActions() {
-    return html`<div class="actions">
->>>>>>> b335c298
       ${this._chatState?.options?.templates?.attachmentActionsTemplate
         ? this._chatState.options.templates.attachmentActionsTemplate(
             this.attachments
           )
-<<<<<<< HEAD
-        : html`
-            <slot name="attachment-actions">
-              ${attachment.type === 'image' ||
-              attachment.file?.type.startsWith('image/')
-                ? html` <igc-icon-button
-                    name="preview"
-                    collection="material"
-                    variant="flat"
-                    part="attachment-preview-button"
-                    tabIndex="-1"
-                    @click=${() => this.openImagePreview(attachment)}
-                  ></igc-icon-button>`
-                : nothing}
-              <igc-icon-button
-                name="more"
-                collection="material"
-                variant="flat"
-                part="attachment-more-button"
-                tabIndex="-1"
-              ></igc-icon-button>
-            </slot>
-          `}
-=======
         : nothing}
->>>>>>> b335c298
     </div>`;
   }
 
@@ -179,27 +149,6 @@
     )}`;
   }
 
-<<<<<<< HEAD
-  private renderImagePreview() {
-    return html` ${this.previewImage
-      ? html`
-          <div part="image-overlay" @click=${this.closeImagePreview}>
-            <img part="overlay-image" src=${this.previewImage} />
-            <igc-icon-button
-              name="close"
-              collection="material"
-              variant="contained"
-              part="close-preview-button"
-              tabIndex="-1"
-              @click=${this.closeImagePreview}
-            ></igc-icon-button>
-          </div>
-        `
-      : nothing}`;
-  }
-
-=======
->>>>>>> b335c298
   protected override render() {
     return html`
       <div part="attachments-container">
