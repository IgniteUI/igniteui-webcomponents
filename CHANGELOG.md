# IgniteUI Web Components Changelog

All notable changes to this project will be documented in this file.

The format is based on [Keep a Changelog](http://keepachangelog.com/)
and this project adheres to [Semantic Versioning](http://semver.org/).

<<<<<<< HEAD
## [Unreleased]

### Added

- Stepper Component [#219](https://github.com/IgniteUI/igniteui-webcomponents/issues/219)
=======
## [4.0.0] - 2022-11-02
### Changed
- Themes
  - Build - Utilize [Ignite UI Theming](https://github.com/IgniteUI/igniteui-theming) package when building themes [#415](https://github.com/IgniteUI/igniteui-webcomponents/issues/415)
  - Sizing - Introduced CSS variables that allow runtime CSS configuration of the size for all or individual components [#115](https://github.com/IgniteUI/igniteui-webcomponents/issues/115)
  - Spacing - Introduced CSS variables that allow runtime CSS configuration of the internal spacing (padding/margin) of components [#506](https://github.com/IgniteUI/igniteui-webcomponents/issues/506)
  - Scrollbars - Added the ability to style application-level scrollbars by setting the `ig-scrollbar` CSS class on any element [#141](https://github.com/IgniteUI/igniteui-webcomponents/issues/141)

## [3.4.2] - 2022-11-01
### Fixed
- Resolved importing error for `DateRangeType` [#535](https://github.com/IgniteUI/igniteui-webcomponents/issues/535)
>>>>>>> 05fe1247

## [3.4.1] - 2022-09-19
### Changed
- Slider - updated theme with the latest fluent spec [#453](https://github.com/IgniteUI/igniteui-webcomponents/pull/453)
- Calendar - updated weekend days color [#483](https://github.com/IgniteUI/igniteui-webcomponents/issues/483)

### Fixed
- Tabs `selected` attribute breaks content visibility on init [#507](https://github.com/IgniteUI/igniteui-webcomponents/issues/507)

## [3.4.0] - 2022-09-07
### Added
- Dialog component [#175](https://github.com/IgniteUI/igniteui-webcomponents/issues/175)
- Select component [#180](https://github.com/IgniteUI/igniteui-webcomponents/issues/180)

### Fixed
- Calendar - range selection a11y improvements [#476](https://github.com/IgniteUI/igniteui-webcomponents/issues/476)
- Range slider - a11y improvements for choosing range values [#477](https://github.com/IgniteUI/igniteui-webcomponents/issues/477)
- Rating - improved a11y with assistive software now reading the total number of items [#478](https://github.com/IgniteUI/igniteui-webcomponents/issues/478)
- Toast - added `role="alert"` to the message container for assistive software to read it without the need of focusing [#479](https://github.com/IgniteUI/igniteui-webcomponents/issues/479)
- Chip - made remove button accessible with the keyboard [#480](https://github.com/IgniteUI/igniteui-webcomponents/issues/480)
- Button prefix/suffix does not align icons to the button text [#491](https://github.com/IgniteUI/igniteui-webcomponents/issues/491)

## [3.3.1] - 2022-08-10
### Changed
- Tree - Removed theme-specified height [#460](https://github.com/IgniteUI/igniteui-webcomponents/pull/460)

### Fixed
- Dropdown - Dispose of top-level event listeners [#462](https://github.com/IgniteUI/igniteui-webcomponents/issues/462)
- Linear Progress - Indeterminate animation in Safari [#378](https://github.com/IgniteUI/igniteui-webcomponents/issues/378)
- Radio Group - Child radio components auto-registration [#464](https://github.com/IgniteUI/igniteui-webcomponents/pull/464)

## [3.3.0] - 2022-07-26
### Added
- DateTime input component [#314](https://github.com/IgniteUI/igniteui-webcomponents/pull/314)
- Tabs component [#341](https://github.com/IgniteUI/igniteui-webcomponents/pull/341)
- Typography styles in themes [#392](https://github.com/IgniteUI/igniteui-webcomponents/pull/392)
- Accordion component [#418](https://github.com/IgniteUI/igniteui-webcomponents/pull/418)

### Changed
- Rating - Added support for single selection and empty symbols [#428](https://github.com/IgniteUI/igniteui-webcomponents/pull/428)
- Slider - Improved slider steps rendering [#448](https://github.com/IgniteUI/igniteui-webcomponents/pull/448)
- Components will now auto register their dependencies when they are registered in `defineComponents`

    ```typescript
    import { IgcDropdownComponent, defineComponents } from 'igniteui-webcomponents';
    // will automatically register the dropdown item & group elements
    // as well as their dependencies if any
    defineComponents(IgcDropdownComponent);
    ```

    Check the official [documentation](https://www.infragistics.com/products/ignite-ui-web-components/web-components/components/general-getting-started) for more information.

### Fixed
- Remove input helper text container when it is empty [#395](https://github.com/IgniteUI/igniteui-webcomponents/pull/395)
- Icon not showing in Safari [#393](https://github.com/IgniteUI/igniteui-webcomponents/pull/393)
- Checkbox not showing in Safari [#398](https://github.com/IgniteUI/igniteui-webcomponents/pull/398)
- Button stretches correctly in flex containers [#407](https://github.com/IgniteUI/igniteui-webcomponents/pull/407)
- Various theming issues [#402](https://github.com/IgniteUI/igniteui-webcomponents/pull/402) [#409](https://github.com/IgniteUI/igniteui-webcomponents/pull/409) [#424](https://github.com/IgniteUI/igniteui-webcomponents/pull/424)
- Dropdown - bug fixes and improvements [#434](https://github.com/IgniteUI/igniteui-webcomponents/pull/434)

## [3.2.0] - 2022-05-30
### Added
- Mask input [#173](https://github.com/IgniteUI/igniteui-webcomponents/issues/173)
- Expansion Panel [#177](https://github.com/IgniteUI/igniteui-webcomponents/issues/177)
- Tree [#188](https://github.com/IgniteUI/igniteui-webcomponents/issues/188)
- Rating - Added `selected` CSS part and exposed CSS variable to control symbol sizes [#340](https://github.com/IgniteUI/igniteui-webcomponents/pull/340) [#371](https://github.com/IgniteUI/igniteui-webcomponents/pull/371)
- Icon Button - Allow slotted content [#355](https://github.com/IgniteUI/igniteui-webcomponents/pull/355)

### Fixed
- Navigation drawer - Various styles fixes [#356](https://github.com/IgniteUI/igniteui-webcomponents/pull/356) [#349](https://github.com/IgniteUI/igniteui-webcomponents/pull/349) [#363](https://github.com/IgniteUI/igniteui-webcomponents/pull/363) [#364](https://github.com/IgniteUI/igniteui-webcomponents/pull/364)
- Buttons - Vertical align [#357](https://github.com/IgniteUI/igniteui-webcomponents/pull/357) and focus management [#380](https://github.com/IgniteUI/igniteui-webcomponents/pull/380)
- Input - Overflow for suffix/prefix [#359](https://github.com/IgniteUI/igniteui-webcomponents/pull/359)
- Switch - Collapse with small sizes [#362](https://github.com/IgniteUI/igniteui-webcomponents/pull/362)
- List - Overflow behaviour [#391](https://github.com/IgniteUI/igniteui-webcomponents/pull/391)

## [3.1.0] - 2022-04-15
### Added
- Chip: Added `prefix` and `suffix` slots [#334](https://github.com/IgniteUI/igniteui-webcomponents/pull/334)
- Snackbar: Added `toggle` method [#326](https://github.com/IgniteUI/igniteui-webcomponents/issues/326)

### Deprecated
- Chip: Previously exposed `start` and `end` slots are replaced by prefix and suffix. They remain active, but are now deprecated and will be removed in a future version.

### Fixed
- Chip: Auto load internal icons [#327](https://github.com/IgniteUI/igniteui-webcomponents/issues/327)
- Chip: Selected chip is misaligned [#328](https://github.com/IgniteUI/igniteui-webcomponents/issues/328)
- Package: ESM internal import paths

## [3.0.0] - 2022-04-12
### Changed
- **Breaking Change**: All dropdown related classes renamed from `IgcDropDown*` to `IgcDropdown*`

## [2.2.0] - 2022-04-01
### Added
- Drop Down component
- Calendar: Active date can be set via an attribute

## [2.1.1] - 2022-03-15
### Added
- Control border radius and elevation from `--igc-radius-factor` and `--igc-elevation-factor`:

  Example:

  ```css
  /* Make all components square and remove all shadows */
  :root {
    --igc-radius-factor: 0;
    --igc-elevation-factor: 0;
  }
  ```

## [2.1.0] - 2022-03-15
### Added
- Linear Progress component
- Circular Progress component
- Chip component
- Snackbar component
- Toast component
- Rating component
- Component themes can be changed at runtime by calling the `configureTheme(theme: Theme)` function

## [2.0.0] - 2022-02-03
### Added
- Dark Themes
- Slider component
- Range Slider component
- Support `required` property in Radio component.

### Changed
- Fix checkbox/switch validity status
- Split Calendar component's `value: Date | Date[]` property into two properties - `value: Date` and `values: Date[]`
- Replaced Calendar component's `hasHeader` property & `has-header` attribute with `hideHeader` & `hide-header` respectively.
- Replaced Card component's `outlined` property with `elevated`.

### Removed
- Removed `igcOpening`, `igcOpened`, `igcClosing` and `igcClosed` events from Navigation drawer component.

## [1.0.0] - 2021-11-22
Initial release of Ignite UI Web Components

### Added
- Avatar component
- Badge component
- Button component
- Calendar component
- Card component
- Checkbox component
- Form component
- Icon component
- Icon button component
- Input component
- List component
- Navigation bar component
- Navigation drawer component
- Radio group component
- Radio component
- Ripple component
- Switch component

[4.0.0]: https://github.com/IgniteUI/igniteui-webcomponents/compare/3.4.2...4.0.0
[3.4.2]: https://github.com/IgniteUI/igniteui-webcomponents/compare/3.4.1...3.4.2
[3.4.1]: https://github.com/IgniteUI/igniteui-webcomponents/compare/3.4.0...3.4.1
[3.4.0]: https://github.com/IgniteUI/igniteui-webcomponents/compare/3.3.1...3.4.0
[3.3.1]: https://github.com/IgniteUI/igniteui-webcomponents/compare/3.3.0...3.3.1
[3.3.0]: https://github.com/IgniteUI/igniteui-webcomponents/compare/3.2.0...3.3.0
[3.2.0]: https://github.com/IgniteUI/igniteui-webcomponents/compare/3.1.0...3.2.0
[3.1.0]: https://github.com/IgniteUI/igniteui-webcomponents/compare/3.0.0...3.1.0
[3.0.0]: https://github.com/IgniteUI/igniteui-webcomponents/compare/2.2.0...3.0.0
[2.2.0]: https://github.com/IgniteUI/igniteui-webcomponents/compare/2.1.1...2.2.0
[2.1.1]: https://github.com/IgniteUI/igniteui-webcomponents/compare/2.1.0...2.1.1
[2.1.0]: https://github.com/IgniteUI/igniteui-webcomponents/compare/2.0.0...2.1.0
[2.0.0]: https://github.com/IgniteUI/igniteui-webcomponents/compare/1.0.0...2.0.0
[1.0.0]: https://github.com/IgniteUI/igniteui-webcomponents/releases/tag/1.0.0<|MERGE_RESOLUTION|>--- conflicted
+++ resolved
@@ -5,13 +5,10 @@
 The format is based on [Keep a Changelog](http://keepachangelog.com/)
 and this project adheres to [Semantic Versioning](http://semver.org/).
 
-<<<<<<< HEAD
 ## [Unreleased]
+### Added
+- Stepper Component [#219](https://github.com/IgniteUI/igniteui-webcomponents/issues/219)
 
-### Added
-
-- Stepper Component [#219](https://github.com/IgniteUI/igniteui-webcomponents/issues/219)
-=======
 ## [4.0.0] - 2022-11-02
 ### Changed
 - Themes
@@ -23,7 +20,6 @@
 ## [3.4.2] - 2022-11-01
 ### Fixed
 - Resolved importing error for `DateRangeType` [#535](https://github.com/IgniteUI/igniteui-webcomponents/issues/535)
->>>>>>> 05fe1247
 
 ## [3.4.1] - 2022-09-19
 ### Changed
