--- conflicted
+++ resolved
@@ -56,13 +56,8 @@
     "@floating-ui/dom": "^1.7.4",
     "@lit-labs/virtualizer": "^2.1.1",
     "@lit/context": "^1.1.6",
-<<<<<<< HEAD
-    "lit": "^3.3.1",
-    "igniteui-i18n-core": "0.6.0-alpha.6"
-=======
-    "igniteui-i18n-core": "0.6.0-alpha.4",
+    "igniteui-i18n-core": "0.6.0-alpha.6",
     "lit": "^3.3.1"
->>>>>>> e8a15e97
   },
   "devDependencies": {
     "@biomejs/biome": "~2.2.6",
@@ -86,13 +81,8 @@
     "globby": "^15.0.0",
     "husky": "^9.1.7",
     "ig-typedoc-theme": "^6.2.3",
-<<<<<<< HEAD
     "igniteui-i18n-resources": "0.6.0-alpha.6",
-    "igniteui-theming": "^20.0.0",
-=======
-    "igniteui-i18n-resources": "0.6.0-alpha.4",
     "igniteui-theming": "^21.0.2",
->>>>>>> e8a15e97
     "keep-a-changelog": "^2.7.1",
     "lint-staged": "^16.2.5",
     "lit-analyzer": "^2.0.3",
