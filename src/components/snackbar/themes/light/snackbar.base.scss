@use 'styles/common/component';
@use 'styles/utilities' as *;

:host {
<<<<<<< HEAD
    @include css-vars-from-theme($theme, 'ig-snackbar');

=======
    font-family: var(--ig-font-family);
>>>>>>> 3d922582
    position: fixed;
    font-family: var(--ig-font-family);
    inset-inline: 50% auto;
    transform: translateX(calc(-50% + .5px));
}

:host([position='bottom']) {
    inset-block: auto 0;
}

:host([position='middle']) {
    inset-block: 50% auto;
    transform: translate(calc(-50% + .5px), calc(-50% + .5px));
    margin: auto;
}

:host([position='top']) {
    inset-block: 0 auto;
}

[part~='base'] {
    display: flex;
    flex-wrap: row nowrap;
    align-items: center;
    justify-content: space-between;
    min-height: rem(48px);
    padding: rem(7px) rem(24px);
    margin: rem(8px);
    gap: rem(24px);
<<<<<<< HEAD
    color: contrast-color(gray, 900);
    background: color(gray, 900, .9);
    box-shadow: var(--ig-elevation-4);
    border-radius: var-get($theme, 'border-radius');
=======
>>>>>>> 3d922582
    backface-visibility: hidden;
    backdrop-filter: blur(8px);
}

[part~='message'] {
    @include type-style('body-2');
    @include line-clamp(2, true, true);

    flex: 1 1 50%;
}

:host([action-text]) {
    igc-button::part(base) {
        text-transform: uppercase;
        font-weight: 600;
    }

    igc-button::part(base):hover::before {
        background: transparent;
    }

    igc-button::part(base):focus {
        background: transparent;
        outline: none;
        box-shadow: none;

        &::before {
            background: transparent;
        }
    }
}

:host(:not([open])) {
    [part='base'] {
        display: none;
    }
}<|MERGE_RESOLUTION|>--- conflicted
+++ resolved
@@ -2,12 +2,6 @@
 @use 'styles/utilities' as *;
 
 :host {
-<<<<<<< HEAD
-    @include css-vars-from-theme($theme, 'ig-snackbar');
-
-=======
-    font-family: var(--ig-font-family);
->>>>>>> 3d922582
     position: fixed;
     font-family: var(--ig-font-family);
     inset-inline: 50% auto;
@@ -37,13 +31,6 @@
     padding: rem(7px) rem(24px);
     margin: rem(8px);
     gap: rem(24px);
-<<<<<<< HEAD
-    color: contrast-color(gray, 900);
-    background: color(gray, 900, .9);
-    box-shadow: var(--ig-elevation-4);
-    border-radius: var-get($theme, 'border-radius');
-=======
->>>>>>> 3d922582
     backface-visibility: hidden;
     backdrop-filter: blur(8px);
 }
