--- conflicted
+++ resolved
@@ -57,14 +57,6 @@
       </span>
     `;
   }
-<<<<<<< HEAD
-
-  protected render() {
-    const link = this.href !== undefined;
-    return link ? this.renderLinkButton() : this.renderButton();
-  }
-=======
->>>>>>> 0db678de
 }
 
 declare global {
