--- conflicted
+++ resolved
@@ -19,13 +19,10 @@
         margin-top: rem(6px);
         padding-inline: pad-inline(rem(8px), rem(12px), rem(16px));
     }
-<<<<<<< HEAD
-=======
 
     ::slotted([slot='helper-text']) {
         color: var-get($theme, 'helper-text-color');
     }
->>>>>>> 4f6361c6
 }
 
 [part='case-icon'] {
@@ -69,8 +66,6 @@
     igc-input::part(label) {
         color: var-get($input-theme, 'focused-secondary-color');
     }
-<<<<<<< HEAD
-=======
 
     [part~='toggle-icon'] {
         background: var-get($theme, 'toggle-button-background-focus--border');
@@ -95,16 +90,10 @@
     ::slotted([slot='helper-text']) {
         color: var-get($theme, 'error-secondary-color');
     }
->>>>>>> 4f6361c6
 }
 
 :host(:disabled),
 :host([disabled]) {
-<<<<<<< HEAD
-    igc-input::part(input)::selection {
-        background: transparent;
-    }
-=======
     ::slotted([slot='prefix']),
     ::slotted([slot='suffix']),
     ::slotted([slot='helper-text']) {
@@ -132,5 +121,4 @@
             color: inherit;
         }
     }
->>>>>>> 4f6361c6
 }