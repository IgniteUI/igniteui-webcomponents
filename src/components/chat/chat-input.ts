--- conflicted
+++ resolved
@@ -330,15 +330,7 @@
 
   protected override render() {
     return html`
-<<<<<<< HEAD
-      <div
-        part="input-container"
-        class="${this.dragClass}"
-        exportparts="input-container, suggestions-container"
-      >
-=======
       <div part="${this.containerPart}">
->>>>>>> 87a52f49
         ${this._chatState?.inputAttachments &&
         this._chatState?.inputAttachments.length > 0
           ? this.renderAttachmentsArea()
