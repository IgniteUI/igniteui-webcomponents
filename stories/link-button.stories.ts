--- conflicted
+++ resolved
@@ -1,10 +1,6 @@
 import { html } from 'lit-html';
 import { ifDefined } from 'lit-html/directives/if-defined.js';
-<<<<<<< HEAD
-import { Story, Context } from './story.js';
-=======
 import { Context, Story } from './story.js';
->>>>>>> 5aace9c5
 import '../igniteui-webcomponents.js';
 
 // region default
@@ -74,16 +70,11 @@
   download: string;
   target: '_blank' | '_parent' | '_self' | '_top' | undefined;
   rel: string;
-<<<<<<< HEAD
-  target: '_blank' | '_parent' | '_self' | '_top';
-}
-=======
   disabled: boolean;
   variant: 'flat' | 'raised' | 'outlined' | 'fab';
   size: 'small' | 'medium' | 'large';
 }
 // endregion
->>>>>>> 5aace9c5
 
 const Template: Story<ArgTypes, Context> = (
   {
