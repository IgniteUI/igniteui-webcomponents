--- conflicted
+++ resolved
@@ -66,20 +66,14 @@
   constructor() {
     super();
 
-<<<<<<< HEAD
     addThemingController(this, all);
 
-    this._internals = this.attachInternals();
-    this._internals.role = 'status';
-    this._internals.ariaLive = 'polite';
-=======
     addInternalsController(this, {
       initialARIA: {
         role: 'status',
         ariaLive: 'polite',
       },
     });
->>>>>>> 56a6e706
   }
 
   /** Shows the banner if not already shown. Returns `true` when the animation has completed. */
