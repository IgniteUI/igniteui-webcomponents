--- conflicted
+++ resolved
@@ -56,63 +56,12 @@
     }
 }
 
-<<<<<<< HEAD
-:host([disabled]),
-:host(:disabled) {
-=======
 :host([invalid]) {
->>>>>>> 6041ce8a
     ::slotted([slot='helper-text']) {
         color: var-get($input-theme, 'error-secondary-color');
     }
 }
 
-<<<<<<< HEAD
-igc-input[readonly]:not([disabled])::part(prefix),
-igc-input[readonly]:not([disabled])::part(suffix) {
-    color: color(gray, 800);
-    background: color(gray, 300);
-}
-
-igc-input[readonly]:not([disabled])::part(prefix),
-igc-input[readonly]:not([disabled])::part(suffix),
-igc-input[readonly]:not([disabled])::part(container) {
-    color: color(gray, 800);
-}
-
-igc-input[readonly]:not([disabled])::part(container) {
-    background: $input-background;
-}
-
-igc-input[readonly]:not([disabled])::part(prefix),
-igc-input[readonly]:not([disabled])::part(suffix),
-igc-input[readonly]:not([disabled])::part(input) {
-    border-color: color(gray, 400);
-}
-
-igc-input[disabled],
-igc-input:disabled {
-    pointer-events: none;
-}
-
-igc-input[disabled]::part(prefix),
-igc-input:disabled::part(prefix),
-igc-input[disabled]::part(suffix),
-igc-input:disabled::part(suffix),
-igc-input[disabled]::part(container),
-igc-input:disabled::part(container) {
-    background: color(gray, 100);
-    color: color(gray, 400);
-}
-
-igc-input[disabled]::part(prefix),
-igc-input:disabled::part(prefix),
-igc-input[disabled]::part(suffix),
-igc-input:disabled::part(suffix),
-igc-input[disabled]::part(input),
-igc-input:disabled::part(input) {
-    border-color: color(gray, 300);
-=======
 :host([disabled]),
 :host(:disabled) {
     ::slotted([slot='helper-text']) {
@@ -127,5 +76,4 @@
             color: inherit;
         }
     }
->>>>>>> 6041ce8a
 }