@use 'sass:map';
@use '../../../../styles/common/component';
@use '../../../../styles/utilities' as *;

$input-height: (
    large: rem(56px),
    medium: rem(48px),
    small: rem(40px)
);

%starfix {
    display: flex;
    align-items: center;
    height: 100%;
    color: color(gray, 700);
}

:host {
    position: relative;
    display: block;
    font-family: var(--ig-font-family);
    outline-style: none;
}

[part='label'] {
    display: inline-block;
    white-space: nowrap;
}

[part~='input'] {
    width: 100%;
    height: 100%;
    border: none;
    outline-style: none;
<<<<<<< HEAD
    color: color(gray, 900);
    font-family: var(--ig-font-family);
=======
    color: inherit;
    font-family: var(--igc-font-family);
>>>>>>> 9567665b
    z-index: 1;
}

[part^='container'] {
    position: relative;
    display: grid;
    color: color(gray, 900);
}

[part='prefix'],
[part='suffix'] {
    display: none;
    overflow: hidden;
}

[part~='prefixed'] {
    [part='prefix'] {
        @extend %starfix;
    }
}

[part~='suffixed'] {
    [part='suffix'] {
        @extend %starfix;
    }
}

:host([required]) {
    [part='label']::after {
        content: '*';
    }
}

[part='helper-text'] {
    @include type-style('caption');
}

:host([size='large']) {
    [part~='input'],
    [part~='container'] {
        height: map.get($input-height, 'large');
    }
}

:host([size='medium']) {
    [part~='input'],
    [part~='container'] {
        height: map.get($input-height, 'medium');
    }
}

:host([size='small']) {
    [part~='input'],
    [part~='container'] {
        height: map.get($input-height, 'small');
    }
}<|MERGE_RESOLUTION|>--- conflicted
+++ resolved
@@ -32,13 +32,8 @@
     height: 100%;
     border: none;
     outline-style: none;
-<<<<<<< HEAD
-    color: color(gray, 900);
+    color: inherit;
     font-family: var(--ig-font-family);
-=======
-    color: inherit;
-    font-family: var(--igc-font-family);
->>>>>>> 9567665b
     z-index: 1;
 }
 
