--- conflicted
+++ resolved
@@ -159,17 +159,9 @@
     padding-inline: pad-inline(rem(14px), rem(16px), rem(18px));
 }
 
-<<<<<<< HEAD
-:host([disabled]),
-:host(:disabled) {
-    [part~='toggle-icon'],
-    ::slotted([slot='helper-text']) {
-        color: color(gray, 500);
-=======
 :host([invalid]) {
     [part='helper-text'] {
         color: var-get($input-theme, 'error-secondary-color');
->>>>>>> 6041ce8a
     }
 }
 
