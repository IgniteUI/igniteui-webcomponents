--- conflicted
+++ resolved
@@ -21,25 +21,6 @@
     }
 }
 
-<<<<<<< HEAD
-:host([invalid]) {
-    ::slotted([slot='helper-text']) {
-        color: color(error, 500);
-    }
-}
-
-:host([disabled]),
-:host(:disabled) {
-    pointer-events: none;
-    user-select: none;
-
-    igc-input::part(input)::selection {
-        background: transparent;
-    }
-}
-
-=======
->>>>>>> 6041ce8a
 [part='helper-text'] {
     line-height: 1;
 
