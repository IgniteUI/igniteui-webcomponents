--- conflicted
+++ resolved
@@ -1,20 +1,9 @@
-<<<<<<< HEAD
-import { html, LitElement } from 'lit';
+import { LitElement, html } from 'lit';
+
+import { styles } from './themes/navbar.base.css.js';
+import { all } from './themes/themes.js';
 import { themes } from '../../theming/theming-decorator.js';
 import { registerComponent } from '../common/definitions/register.js';
-import { styles } from './themes/navbar.base.css.js';
-import { all } from './themes/themes.js';
-=======
-import { LitElement, html } from 'lit';
-
-import { styles as bootstrap } from './themes/light/navbar.bootstrap.css.js';
-import { styles as fluent } from './themes/light/navbar.fluent.css.js';
-import { styles as indigo } from './themes/light/navbar.indigo.css.js';
-import { styles as material } from './themes/light/navbar.material.css.js';
-import { styles } from './themes/navbar.base.css.js';
-import { themes } from '../../theming/theming-decorator.js';
-import { registerComponent } from '../common/definitions/register.js';
->>>>>>> 36e0bac5
 
 /**
  * A navigation bar component is used to facilitate navigation through
