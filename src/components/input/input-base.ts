--- conflicted
+++ resolved
@@ -1,13 +1,8 @@
 import { html, LitElement, nothing, TemplateResult } from 'lit';
 import { property, query, queryAssignedElements } from 'lit/decorators.js';
-<<<<<<< HEAD
-import { ReactiveTheme, ThemeController, themes } from '../../theming';
-=======
 import { themes } from '../../theming/theming-decorator.js';
 import type { ReactiveTheme, ThemeController } from '../../theming/types.js';
->>>>>>> f5bc1d04
 import { alternateName } from '../common/decorators/alternateName.js';
-import { blazorSuppress } from '../common/decorators/blazorSuppress.js';
 import { Constructor } from '../common/mixins/constructor.js';
 import { EventEmitterMixin } from '../common/mixins/event-emitter.js';
 import { SizableMixin } from '../common/mixins/sizable.js';
