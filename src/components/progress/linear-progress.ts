import { html, nothing } from 'lit';
import { property } from 'lit/decorators.js';
import { styleMap } from 'lit/directives/style-map.js';

import { IgcProgressBaseComponent } from './base.js';
import { styles } from './themes/linear/linear.progress.base.css.js';
<<<<<<< HEAD
import { all } from './themes/linear/themes.js';
=======
import { styles as bootstrap } from './themes/linear/linear.progress.bootstrap.css.js';
import { styles as fluent } from './themes/linear/linear.progress.fluent.css.js';
import { styles as indigo } from './themes/linear/linear.progress.indigo.css.js';
import { themes } from '../../theming/theming-decorator.js';
import { registerComponent } from '../common/definitions/register.js';
import { asPercent, partNameMap } from '../common/util.js';
>>>>>>> 36e0bac5

/**
 * A linear progress indicator used to express unspecified wait time or display
 * the length of a process.
 *
 * @element igc-linear-progress
 *
 * @slot - The text area container.
 *
 * @csspart track
 * @csspart fill
 * @csspart striped
 * @csspart label
 * @csspart value
 * @csspart indeterminate
 * @csspart primary
 * @csspart danger
 * @csspart warning
 * @csspart info
 * @csspart success
 */
@themes(all, true)
export default class IgcLinearProgressComponent extends IgcProgressBaseComponent {
  public static readonly tagName = 'igc-linear-progress';
  public static override styles = styles;

  public static register() {
    registerComponent(this);
  }

  /**
   * Sets the striped look of the control.
   * @attr
   */
  @property({ type: Boolean, reflect: true })
  public striped = false;

  /**
   * The position for the default label of the control.
   * @attr label-align
   */
  @property({ attribute: 'label-align', reflect: true })
  public labelAlign:
    | 'top-start'
    | 'top'
    | 'top-end'
    | 'bottom-start'
    | 'bottom'
    | 'bottom-end' = 'top-start';

  protected get wrapperParts() {
    return {
      fill: true,
      striped: this.striped,
      indeterminate: this.indeterminate,
      primary: this.variant === 'primary',
      success: this.variant === 'success',
      danger: this.variant === 'danger',
      warning: this.variant === 'warning',
      info: this.variant === 'info',
    };
  }

  protected get animInfo() {
    return {
      width: asPercent(this.value, this.max) + '%',
      '--duration': this.animationDuration + 'ms',
    };
  }

  protected override render() {
    return html`
      <div
        part="track"
        role="progressbar"
        aria-valuemin="0"
        aria-valuemax=${this.max}
        aria-valuenow=${this.indeterminate ? nothing : this.value}
      >
        <div
          part="${partNameMap(this.wrapperParts)}"
          style="${styleMap(this.animInfo)}"
        ></div>
        <div part="${partNameMap(this.wrapperParts)} secondary"></div>
      </div>
      ${this.renderDefaultSlot()}
    `;
  }
}

declare global {
  interface HTMLElementTagNameMap {
    'igc-linear-progress': IgcLinearProgressComponent;
  }
}<|MERGE_RESOLUTION|>--- conflicted
+++ resolved
@@ -4,16 +4,10 @@
 
 import { IgcProgressBaseComponent } from './base.js';
 import { styles } from './themes/linear/linear.progress.base.css.js';
-<<<<<<< HEAD
 import { all } from './themes/linear/themes.js';
-=======
-import { styles as bootstrap } from './themes/linear/linear.progress.bootstrap.css.js';
-import { styles as fluent } from './themes/linear/linear.progress.fluent.css.js';
-import { styles as indigo } from './themes/linear/linear.progress.indigo.css.js';
 import { themes } from '../../theming/theming-decorator.js';
 import { registerComponent } from '../common/definitions/register.js';
 import { asPercent, partNameMap } from '../common/util.js';
->>>>>>> 36e0bac5
 
 /**
  * A linear progress indicator used to express unspecified wait time or display
