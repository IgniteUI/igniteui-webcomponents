import { LitElement, html, nothing } from 'lit';
import { property, query, queryAssignedElements } from 'lit/decorators.js';
import { when } from 'lit/directives/when.js';

import { Animation, animations } from './animations.js';
<<<<<<< HEAD
import { styles } from './themes/step/step.base.css.js';
import { all } from './themes/step/themes.js';
=======
import { styles } from './themes/step/light/step.base.css.js';
import { styles as bootstrap } from './themes/step/light/step.bootstrap.css.js';
import { styles as fluent } from './themes/step/light/step.fluent.css.js';
import { styles as indigo } from './themes/step/light/step.indigo.css.js';
import { styles as material } from './themes/step/light/step.material.css.js';
import { EaseInOut } from '../../animations/easings.js';
import { AnimationPlayer } from '../../animations/player.js';
import { themes } from '../../theming/theming-decorator.js';
import { watch } from '../common/decorators/watch.js';
import { registerComponent } from '../common/definitions/register.js';
import { partNameMap } from '../common/util.js';
>>>>>>> 36e0bac5

/**
 * The step component is used within the `igc-stepper` element and it holds the content of each step.
 * It also supports custom indicators, title and subtitle.
 *
 * @element igc-step
 *
 * @slot - Renders the content of the step.
 * @slot indicator - Renders the indicator of the step. By default, it displays the step index + 1.
 * @slot title - Renders the title of the step.
 * @slot subtitle - Renders the subtitle of the step.
 *
 * @csspart header-container - Wrapper of the step's `header` and its separators.
 * @csspart disabled - Indicates a disabled state. Applies to `header-container`.
 * @csspart complete-start - Indicates a complete state of the current step. Applies to `header-container`.
 * @csspart complete-end - Indicates a complete state of the previous step. Applies to `header-container`.
 * @csspart optional - Indicates an optional state. Applies to `header-container`.
 * @csspart invalid - Indicates an invalid state. Applies to `header-container`.
 * @csspart top - Indicates that the title should be above the indicator. Applies to `header-container`.
 * @csspart bottom - Indicates that the title should be below the indicator. Applies to `header-container`.
 * @csspart start - Indicates that the title should be before the indicator. Applies to `header-container`.
 * @csspart end - Indicates that the title should be after the indicator. Applies to `header-container`.
 * @csspart header - Wrapper of the step's `indicator` and `text`.
 * @csspart indicator - The indicator of the step.
 * @csspart text - Wrapper of the step's `title` and `subtitle`.
 * @csspart empty - Indicates that no title and subtitle has been provided to the step. Applies to `text`.
 * @csspart title - The title of the step.
 * @csspart subtitle - The subtitle of the step.
 * @csspart body - Wrapper of the step's `content`.
 * @csspart content - The steps `content`.
 */
@themes(all, true)
export default class IgcStepComponent extends LitElement {
  public static readonly tagName = 'igc-step';
  public static override styles = styles;

  public static register() {
    registerComponent(this);
  }

  private animationPlayer!: AnimationPlayer;

  @queryAssignedElements({ slot: 'title' })
  private _titleChildren!: Array<HTMLElement>;

  @queryAssignedElements({ slot: 'subtitle' })
  private _subTitleChildren!: Array<HTMLElement>;

  /* blazorSuppress */
  @query('[part~="header"]')
  public header!: HTMLElement;

  /* blazorSuppress */
  @query('[part~="body"]')
  public contentBody!: HTMLElement;

  /* blazorSuppress */
  @query('[part~="body"]')
  public body!: HTMLElement;

  /** Gets/sets whether the step is invalid. */
  @property({ reflect: true, type: Boolean })
  public invalid = false;

  /** Gets/sets whether the step is activе. */
  @property({ reflect: true, type: Boolean })
  public active = false;

  /**
   * Gets/sets whether the step is optional.
   *
   * @remarks
   * Optional steps validity does not affect the default behavior when the stepper is in linear mode i.e.
   * if optional step is invalid the user could still move to the next step.
   */
  @property({ type: Boolean })
  public optional = false;

  /** Gets/sets whether the step is interactable. */
  @property({ reflect: true, type: Boolean })
  public disabled = false;

  /** Gets/sets whether the step is completed.
   *
   * @remarks
   * When set to `true` the following separator is styled `solid`.
   */
  @property({ reflect: true, type: Boolean })
  public complete = false;

  /** @hidden @internal @private */
  @property({ attribute: false })
  public previousComplete = false;

  /** @hidden @internal @private */
  @property({ attribute: false })
  public stepType: 'indicator' | 'title' | 'full' = 'full';

  /** @hidden @internal @private */
  @property({ attribute: false })
  public titlePosition?: 'bottom' | 'top' | 'end' | 'start';

  /** @hidden @internal @private */
  @property({ attribute: false })
  public orientation: 'horizontal' | 'vertical' = 'horizontal';

  /** @hidden @internal @private */
  @property({ attribute: false })
  public index = -1;

  /** @hidden @internal @private */
  @property({ attribute: false })
  public contentTop = false;

  /** @hidden @internal @private */
  @property({ attribute: false })
  public linearDisabled = false;

  /** @hidden @internal @private */
  @property({ attribute: false })
  public visited = false;

  /** @hidden @intrnal @private */
  @property({ attribute: false })
  public animation: Animation = 'fade';

  /** @hidden @internal @private */
  @property({ attribute: false })
  public animationDuration = 350;

  public override firstUpdated() {
    this.animationPlayer = new AnimationPlayer(this.body);
  }

  public async toggleAnimation(
    type: 'in' | 'out',
    direction: 'normal' | 'reverse' = 'normal'
  ) {
    const animation = animations.get(this.animation)!.get(type)!;

    const options: KeyframeAnimationOptions = {
      duration: this.animationDuration,
      easing: EaseInOut.Quad,
      direction,
    };

    const [_, event] = await Promise.all([
      this.animationPlayer.stopAll(),
      this.animationPlayer.play(animation(options)),
    ]);

    return event.type;
  }

  @watch('active', { waitUntilFirstUpdate: true })
  protected activeChange() {
    if (this.active) {
      this.dispatchEvent(
        new CustomEvent('stepActiveChanged', { bubbles: true, detail: false })
      );
    }
  }

  @watch('disabled', { waitUntilFirstUpdate: true })
  @watch('invalid', { waitUntilFirstUpdate: true })
  @watch('optional', { waitUntilFirstUpdate: true })
  protected disabledInvalidOptionalChange() {
    this.dispatchEvent(
      new CustomEvent('stepDisabledInvalidChanged', { bubbles: true })
    );
  }

  @watch('complete', { waitUntilFirstUpdate: true })
  protected completeChange() {
    this.dispatchEvent(
      new CustomEvent('stepCompleteChanged', { bubbles: true })
    );
  }

  private handleClick(event: MouseEvent): void {
    event.stopPropagation();
    if (this.isAccessible) {
      this.dispatchEvent(
        new CustomEvent('stepActiveChanged', { bubbles: true, detail: true })
      );
    }
  }

  private handleKeydown(event: KeyboardEvent): void {
    this.dispatchEvent(
      new CustomEvent('stepHeaderKeydown', {
        bubbles: true,
        detail: { event, focusedStep: this },
      })
    );
  }

  /** @hidden @internal */
  public get isAccessible(): boolean {
    return !this.disabled && !this.linearDisabled;
  }

  private get headerContainerParts() {
    return {
      'header-container': true,
      disabled: !this.isAccessible,
      'complete-start': this.complete,
      'complete-end': this.previousComplete,
      optional: this.optional,
      invalid:
        this.invalid && this.visited && !this.active && this.isAccessible,
      top: this.titlePosition === 'top',
      bottom:
        this.titlePosition === 'bottom' ||
        (this.orientation === 'horizontal' && !this.titlePosition),
      start: this.titlePosition === 'start',
      end:
        this.titlePosition === 'end' ||
        (this.orientation === 'vertical' && !this.titlePosition),
    };
  }

  private get textParts() {
    return {
      text: true,
      empty:
        this.stepType === 'indicator'
          ? true
          : this.stepType === 'full' &&
            !this._titleChildren.length &&
            !this._subTitleChildren.length,
    };
  }

  protected renderIndicator() {
    if (this.stepType !== 'title') {
      return html`
        <div part="indicator">
          <slot name="indicator">
            <span>${this.index + 1}</span>
          </slot>
        </div>
      `;
    } else {
      return nothing;
    }
  }

  protected renderTitleAndSubtitle() {
    return html`
      <div part="${partNameMap(this.textParts)}">
        <div part="title">
          <slot name="title"></slot>
        </div>
        <div part="subtitle">
          <slot name="subtitle"></slot>
        </div>
      </div>
    `;
  }

  protected renderContent() {
    return html`<div
      id="igc-step-content-${this.index}"
      part="body"
      role="tabpanel"
      aria-labelledby="igc-step-header-${this.index}"
    >
      <div part="content">
        <slot></slot>
      </div>
    </div>`;
  }

  protected override render() {
    return html`
      ${when(
        this.contentTop && this.orientation === 'horizontal',
        () => this.renderContent(),
        () => nothing
      )}
      <div part="${partNameMap(this.headerContainerParts)}">
        <div
          part="header"
          tabindex="${this.active ? '0' : '-1'}"
          role="tab"
          aria-selected="${this.active}"
          @click=${this.handleClick}
          @keydown=${this.handleKeydown}
        >
          ${this.renderIndicator()} ${this.renderTitleAndSubtitle()}
        </div>
      </div>
      ${when(
        this.orientation === 'vertical' || !this.contentTop,
        () => this.renderContent(),
        () => nothing
      )}
    `;
  }
}

declare global {
  interface HTMLElementTagNameMap {
    'igc-step': IgcStepComponent;
  }
}<|MERGE_RESOLUTION|>--- conflicted
+++ resolved
@@ -3,22 +3,14 @@
 import { when } from 'lit/directives/when.js';
 
 import { Animation, animations } from './animations.js';
-<<<<<<< HEAD
 import { styles } from './themes/step/step.base.css.js';
 import { all } from './themes/step/themes.js';
-=======
-import { styles } from './themes/step/light/step.base.css.js';
-import { styles as bootstrap } from './themes/step/light/step.bootstrap.css.js';
-import { styles as fluent } from './themes/step/light/step.fluent.css.js';
-import { styles as indigo } from './themes/step/light/step.indigo.css.js';
-import { styles as material } from './themes/step/light/step.material.css.js';
 import { EaseInOut } from '../../animations/easings.js';
 import { AnimationPlayer } from '../../animations/player.js';
 import { themes } from '../../theming/theming-decorator.js';
 import { watch } from '../common/decorators/watch.js';
 import { registerComponent } from '../common/definitions/register.js';
 import { partNameMap } from '../common/util.js';
->>>>>>> 36e0bac5
 
 /**
  * The step component is used within the `igc-stepper` element and it holds the content of each step.
