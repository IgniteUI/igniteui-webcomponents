import { html, LitElement } from 'lit';
import { property, query, queryAssignedNodes, state } from 'lit/decorators.js';
import { ifDefined } from 'lit/directives/if-defined.js';
import { live } from 'lit/directives/live.js';
import { styles } from './input.material.css';
import { Constructor } from '../common/mixins/constructor.js';
import { watch } from '../common/decorators';
import { EventEmitterMixin } from '../common/mixins/event-emitter.js';
import { partNameMap } from '../common/util';
import { SizableMixin } from '../common/mixins/sizable';

let nextId = 0;

type Direction = 'ltr' | 'rtl' | 'auto';

export interface IgcInputEventMap {
  igcInput: CustomEvent<void>;
  igcChange: CustomEvent<void>;
  igcFocus: CustomEvent<void>;
  igcBlur: CustomEvent<void>;
}

/**
 * @element igc-input
 *
 * @slot prefix - Renders content before the input.
 * @slot suffix - Renders content after input.
 * @slot helper-text - Renders content below the input.
 *
 * @fires igcInput - Emitted when the control input receives user input.
 * @fires igcChange - Emitted when the control's checked state changes.
 * @fires igcFocus - Emitted when the control gains focus.
 * @fires igcBlur - Emitted when the control loses focus.
 *
 * @csspart container - The main wrapper that holds all main input elements.
 * @csspart input - The native input element.
 * @csspart label - The native label element.
 * @csspart prefix - The prefix wrapper.
 * @csspart suffix - The suffix wrapper.
 * @csspart helper-text - The helper text wrapper.
 */
export class IgcInputComponent extends SizableMixin(
  EventEmitterMixin<IgcInputEventMap, Constructor<LitElement>>(LitElement)
) {
  /** @private */
  public static styles = styles;

  /** @private */
  protected static shadowRootOptions = {
    ...LitElement.shadowRootOptions,
    delegatesFocus: true,
  };
  private inputId = `input-${nextId++}`;
  private labelId = `input-label-${this.inputId}`;

  @state()
  private _prefixLength!: number;

  @state()
  private _suffixLength!: number;

  @state()
  private theme!: string | undefined;

  @query('input', true)
  protected input!: HTMLInputElement;

  @queryAssignedNodes('prefix', true)
  private _prefix!: NodeListOf<HTMLElement>;

  @queryAssignedNodes('suffix', true)
  private _suffix!: NodeListOf<HTMLElement>;

  /** The direction attribute of the control. */
  @property({ reflect: true })
  public dir: Direction = 'auto';

  /** The type attribute of the control. */
  @property({ reflect: true })
  public type:
    | 'email'
    | 'number'
    | 'password'
    | 'search'
    | 'tel'
    | 'text'
    | 'url' = 'text';

  /** The input mode attribute of the control. */
  @property()
  public inputmode!:
    | 'none'
    | 'txt'
    | 'decimal'
    | 'numeric'
    | 'tel'
    | 'search'
    | 'email'
    | 'url';

  /** The name attribute of the control. */
  @property()
  public name!: string;

  /** The value attribute of the control. */
  @property()
  public value = '';

  /** The pattern attribute of the control. */
  @property({ type: String })
  public pattern!: string;

  /** The label of the control.
   * @attr [label=Label]
   */
  @property({ type: String })
  public label!: string;

  /** The placeholder attribute of the control. */
  @property({ type: String })
  public placeholder!: string;

  /** Controls the validity of the control. */
  @property({ reflect: true, type: Boolean })
  public invalid = false;

  @property({ reflect: true, type: Boolean })
  public outlined = false;

  /** Makes the control a required field. */
  @property({ reflect: true, type: Boolean })
  public required = false;

  /** Makes the control a disabled field. */
  @property({ reflect: true, type: Boolean })
  public disabled = false;

  /** Makes the control a readonly field. */
  @property({ reflect: true, type: Boolean })
  public readonly = false;

  /** The minlength attribute of the control. */
  @property({ type: Number })
  public minlength!: number;

  /** The maxlength attribute of the control. */
  @property({ type: Number })
  public maxlength!: number;

  /** The min attribute of the control. */
  @property()
  public min!: number | string;

  /** The max attribute of the control. */
  @property()
  public max!: number | string;

  /** The step attribute of the control. */
  @property({ type: Number })
  public step!: number;

  /** The autofocus attribute of the control. */
  @property({ type: Boolean })
  public autofocus!: boolean;

  /** The autocomplete attribute of the control. */
  @property()
  public autocomplete!: string;

  public connectedCallback() {
    super.connectedCallback();
    const theme = document.defaultView
      ?.getComputedStyle(this)
      .getPropertyValue('--theme')
      .trim();

    this.theme = theme;

    this.shadowRoot?.addEventListener('slotchange', (_) => {
      this._prefixLength = this._prefix.length;
      this._suffixLength = this._suffix.length;
    });
  }

  /** Checks for validity of the control and shows the browser message if it's invalid. */
<<<<<<< HEAD
  public reportValidity() {
    this.input.reportValidity();
=======
  reportValidity() {
    return this.input.reportValidity();
>>>>>>> b4c8f427
  }

  /**
   * Sets a custom validation message for the control.
   * As long as `message` is not empty, the control is considered invalid.
   */
  public setCustomValidity(message: string) {
    this.input.setCustomValidity(message);
    this.invalid = !this.input.checkValidity();
  }

  /** Selects all text within the input. */
  public select() {
    return this.input.select();
  }

  /** Sets the text selection range of the input. */
  public setSelectionRange(
    selectionStart: number,
    selectionEnd: number,
    selectionDirection: 'backward' | 'forward' | 'none' = 'none'
  ) {
    return this.input.setSelectionRange(
      selectionStart,
      selectionEnd,
      selectionDirection
    );
  }

  /** Replaces the selected text in the input. */
  public setRangeText(
    replacement: string,
    start: number,
    end: number,
    selectMode: 'select' | 'start' | 'end' | 'preserve' = 'preserve'
  ) {
    this.input.setRangeText(replacement, start, end, selectMode);

    if (this.value !== this.input.value) {
      this.value = this.input.value;
      this.emitEvent('igcInput');
      this.emitEvent('igcChange');
    }
  }

  /** Increments the numeric value of the input by one or more steps. */
  public stepUp(n?: number) {
    this.input.stepUp(n);
    this.handleChange();
  }

  /** Decrements the numeric value of the input by one or more steps. */
  public stepDown(n?: number) {
    this.input.stepDown(n);
    this.handleChange();
  }

  /** Sets focus on the control. */
  public focus(options?: FocusOptions) {
    this.input.focus(options);
  }

  /** Removes focus from the control. */
  public blur() {
    this.input.blur();
  }

  protected resolvePartNames(base: string) {
    return {
      [base]: true,
      prefixed: this._prefixLength > 0,
      suffixed: this._suffixLength > 0,
    };
  }

  protected handleInvalid() {
    this.invalid = true;
  }

  protected handleInput() {
    this.value = this.input.value;
    this.emitEvent('igcInput');
  }

  protected handleChange() {
    this.value = this.input.value;
    this.emitEvent('igcChange');
  }

  protected handleFocus() {
    this.emitEvent('igcFocus');
  }

  protected handleBlur() {
    this.emitEvent('igcBlur');
  }

  @watch('value', { waitUntilFirstUpdate: true })
  protected handleValueChange() {
    this.invalid = !this.input.checkValidity();
  }

  private renderInput() {
    return html`
      <input
        id="${this.inputId}"
        part="${partNameMap(this.resolvePartNames('input'))}"
        name="${ifDefined(this.name)}"
        type="${ifDefined(this.type)}"
        pattern="${ifDefined(this.pattern)}"
        placeholder="${this.placeholder ?? ' '}"
        .value="${live(this.value)}"
        ?readonly="${this.readonly}"
        ?disabled="${this.disabled}"
        ?required="${this.required}"
        ?autofocus="${this.autofocus}"
        autocomplete="${ifDefined(this.autocomplete as any)}"
        inputmode="${ifDefined(this.inputmode)}"
        min="${ifDefined(this.min)}"
        max="${ifDefined(this.max)}"
        minlength="${ifDefined(this.minlength)}"
        maxlength="${ifDefined(this.maxlength)}"
        step="${ifDefined(this.step)}"
        aria-invalid="${this.invalid ? 'true' : 'false'}"
        @invalid="${this.handleInvalid}"
        @change="${this.handleChange}"
        @input="${this.handleInput}"
        @focus="${this.handleFocus}"
        @blur="${this.handleBlur}"
      />
    `;
  }

  private renderLabel() {
    return this.label
      ? html`<label id="${this.labelId}" part="label" for="${this.inputId}">
          ${this.label}
        </label>`
      : null;
  }

  private renderPrefix() {
    return html`<div part="prefix">
      <slot name="prefix"></slot>
    </div>`;
  }

  private renderSuffix() {
    return html`<div part="suffix">
      <slot name="suffix"></slot>
    </div>`;
  }

  private renderStandard() {
    return html`${this.renderLabel()}
      <div part="${partNameMap(this.resolvePartNames('container'))}">
        ${this.renderPrefix()} ${this.renderInput()} ${this.renderSuffix()}
      </div>
      <div part="helper-text">
        <slot name="helper-text"></slot>
      </div>`;
  }

  private renderMaterial() {
    return html`
      <div
        part="${partNameMap({
          ...this.resolvePartNames('container'),
          labelled: this.label,
        })}"
      >
        <div part="start">${this.renderPrefix()}</div>
        ${this.renderInput()}
        <div part="notch">${this.renderLabel()}</div>
        <div part="filler"></div>
        <div part="end">${this.renderSuffix()}</div>
      </div>
      <div part="helper-text">
        <slot name="helper-text"></slot>
      </div>
    `;
  }

  protected render() {
    return html`${this.theme === 'material'
      ? this.renderMaterial()
      : this.renderStandard()}`;
  }
}<|MERGE_RESOLUTION|>--- conflicted
+++ resolved
@@ -183,13 +183,8 @@
   }
 
   /** Checks for validity of the control and shows the browser message if it's invalid. */
-<<<<<<< HEAD
   public reportValidity() {
-    this.input.reportValidity();
-=======
-  reportValidity() {
     return this.input.reportValidity();
->>>>>>> b4c8f427
   }
 
   /**
