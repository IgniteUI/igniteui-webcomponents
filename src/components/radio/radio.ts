--- conflicted
+++ resolved
@@ -224,22 +224,7 @@
     const radios = this._radios;
 
     for (const radio of radios) {
-<<<<<<< HEAD
-      radio.updateValidity(message, true);
-      radio.setInvalidState();
-    }
-  }
-
-  @watch('required', { waitUntilFirstUpdate: true })
-  protected override requiredChange(): void {
-    const radios = this._radios;
-
-    for (const radio of radios) {
-      radio.updateValidity();
-      radio.setInvalidState();
-=======
       radio._validate(message);
->>>>>>> d93f7c3a
     }
   }
 
