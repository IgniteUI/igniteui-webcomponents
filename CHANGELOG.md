--- conflicted
+++ resolved
@@ -10,12 +10,9 @@
 ### Added
 
 - Dark Themes
-<<<<<<< HEAD
-- Rating component
-=======
 - Slider component
 - Range Slider component
->>>>>>> 75de38c4
+- Rating component
 
 ### Changed
 
