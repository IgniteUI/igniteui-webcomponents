--- conflicted
+++ resolved
@@ -7,7 +7,6 @@
 import { blazorSuppressComponent } from '../../common/decorators/blazorSuppressComponent.js';
 import { watch } from '../../common/decorators/watch.js';
 import { registerComponent } from '../../common/definitions/register.js';
-<<<<<<< HEAD
 import { IgcCalendarResourceStringEN } from '../../common/i18n/calendar.resources.js';
 import { createDateTimeFormatters } from '../../common/localization/intl-formatters.js';
 import type { Constructor } from '../../common/mixins/constructor.js';
@@ -19,23 +18,6 @@
   calendarRange,
   generateMonth,
   getViewElement,
-=======
-import {
-  IgcCalendarResourceStringEN,
-  type IgcCalendarResourceStrings,
-} from '../../common/i18n/calendar.resources.js';
-import type { Constructor } from '../../common/mixins/constructor.js';
-import { EventEmitterMixin } from '../../common/mixins/event-emitter.js';
-import { partNameMap } from '../../common/util.js';
-import {
-  IgcCalendarBaseComponent,
-  type IgcCalendarBaseEventMap,
-} from '../common/calendar-base.js';
-import {
-  DateRangeType,
-  type ICalendarDate,
-  TimeDeltaInterval,
->>>>>>> 7d93d8e2
   isDateInRanges,
   isNextMonth,
   isPreviousMonth,
@@ -43,7 +25,7 @@
 import { CalendarDay, daysInWeek } from '../model.js';
 import { styles } from '../themes/days-view.base.css.js';
 import { all } from '../themes/days.js';
-import { DateRangeType, IgcCalendarBaseEventMap } from '../types.js';
+import { DateRangeType, type IgcCalendarBaseEventMap } from '../types.js';
 
 export interface IgcDaysViewEventMap extends IgcCalendarBaseEventMap {
   igcActiveDateChange: CustomEvent<Date>;
@@ -228,17 +210,8 @@
       return false;
     }
 
-<<<<<<< HEAD
     if (this._isSingle) {
-      if (this._value && this._value.equalTo(value)) {
-=======
-    const dates = this.values;
-    const min = dates[0];
-    let max: Date;
-
-    if (dates.length === 1) {
-      if (!this.rangePreviewDate) {
->>>>>>> 7d93d8e2
+      if (this._value?.equalTo(value)) {
         return false;
       }
       this._value = value;
@@ -268,7 +241,6 @@
       return false;
     }
 
-<<<<<<< HEAD
     if (this._isMultiple) {
       return isDateInRanges(day, [
         {
@@ -276,36 +248,13 @@
           dateRange: this.values,
         },
       ]);
-    } else {
-      return isDateInRanges(day, [
-        {
-          type: DateRangeType.Between,
-          dateRange: [first(this._values).native, last(this._values).native],
-        },
-      ]);
-=======
-    if (this.selection === 'range' && this.values.length === 1) {
-      return getDateOnly(this.values[0]).getTime() === date.date.getTime();
-    }
-
-    if (this.selection === 'multiple') {
-      const start = getDateOnly(this.values[0]);
-      const end = getDateOnly(this.values[this.values.length - 1]);
-
-      if (this.isWithinRange(date.date, start, end)) {
-        const currentDate = this.values.find(
-          (element) => element.getTime() === date.date.getTime()
-        );
-        return !!currentDate;
-      }
-      return false;
->>>>>>> 7d93d8e2
-    }
-    return this.isWithinRange(
-      date.date,
-      this.values[0],
-      this.values[this.values.length - 1]
-    );
+    }
+    return isDateInRanges(day, [
+      {
+        type: DateRangeType.Between,
+        dateRange: [first(this._values).native, last(this._values).native],
+      },
+    ]);
   }
 
   // XXX: Range interaction
@@ -335,11 +284,9 @@
       return false;
     }
 
-    const target =
-      this._rangePreviewDate &&
-      this._rangePreviewDate.lessThan(first(this._values))
-        ? this._rangePreviewDate
-        : first(this._values);
+    const target = this._rangePreviewDate?.lessThan(first(this._values))
+      ? this._rangePreviewDate
+      : first(this._values);
 
     return target.equalTo(day);
   }
@@ -349,33 +296,15 @@
       return false;
     }
 
-    const target =
-      this._rangePreviewDate &&
-      this._rangePreviewDate.greaterThan(last(this._values))
-        ? this._rangePreviewDate
-        : last(this._values);
+    const target = this._rangePreviewDate?.greaterThan(last(this._values))
+      ? this._rangePreviewDate
+      : last(this._values);
 
     return target.equalTo(day);
   }
 
-<<<<<<< HEAD
   private isRangeDate(day: CalendarDay) {
     const isSingleRange = this._values.length === 1;
-=======
-  private generateDateRange(start: Date, end: Date): Date[] {
-    const result = [];
-    let startDate = getDateOnly(start);
-    const endDate = getDateOnly(end);
-
-    while (startDate.getTime() < endDate.getTime()) {
-      startDate = this.calendarModel.timedelta(
-        startDate,
-        TimeDeltaInterval.Day,
-        1
-      );
-      result.push(startDate);
-    }
->>>>>>> 7d93d8e2
 
     if (!this._hasValues || (isSingleRange && !this._rangePreviewDate)) {
       return false;
@@ -409,7 +338,7 @@
     const fmt = this._intl.get('label');
 
     // Range selection in progress
-    if (this._rangePreviewDate && this._rangePreviewDate.equalTo(day)) {
+    if (this._rangePreviewDate?.equalTo(day)) {
       return fmt.formatRange(
         first(this._values).native,
         this._rangePreviewDate.native
