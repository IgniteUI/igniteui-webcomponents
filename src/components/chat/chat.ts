import { LitElement, html } from 'lit';
import { property } from 'lit/decorators.js';
import IgcButtonComponent from '../button/button.js';
import { registerComponent } from '../common/definitions/register.js';
import type { Constructor } from '../common/mixins/constructor.js';
import { EventEmitterMixin } from '../common/mixins/event-emitter.js';
import IgcChatInputComponent from './chat-input.js';
import IgcChatMessageListComponent from './chat-message-list.js';
import { styles } from './themes/chat.base.css.js';
<<<<<<< HEAD
import type { IgcMessage } from './types.js';

export interface IgcChatComponentEventMap {
  igcMessageSend: CustomEvent<IgcMessage>;
=======
import type {
  IgcMessage,
  IgcMessageAttachment,
  IgcMessageReaction,
  IgcUser,
} from './types.js';

export interface IgcChatComponentEventMap {
  igcMessageSend: CustomEvent<IgcMessage>;
  igcTypingChange: CustomEvent<IgcTypingChangeEventArgs>;
  igcAttachmentClick: CustomEvent<IgcMessageAttachment>;
}

export interface IgcTypingChangeEventArgs {
  user: IgcUser;
  isTyping: boolean;
>>>>>>> ac34a401
}

/**
 *
 * @element igc-chat
 *
 */
export default class IgcChatComponent extends EventEmitterMixin<
  IgcChatComponentEventMap,
  Constructor<LitElement>
>(LitElement) {
  /** @private */
  public static readonly tagName = 'igc-chat';

  public static styles = styles;

  /* blazorSuppress */
  public static register() {
    registerComponent(
      IgcChatComponent,
      IgcChatInputComponent,
      IgcChatMessageListComponent,
      IgcButtonComponent
    );
  }

  @property({ reflect: true, attribute: false })
  public messages: IgcMessage[] = [];

  @property({ reflect: true, attribute: false })
  public isAiResponding = false;

  @property({ type: Boolean, attribute: 'hide-avatar' })
  public hideAvatar = false;

  @property({ type: Boolean, attribute: 'hide-user-name' })
  public hideUserName = false;

  @property({ type: Boolean, attribute: 'disable-auto-scroll' })
  public disableAutoScroll = false;

  @property({ type: Boolean, attribute: 'disable-attachments' })
  public disableAttachments = false;

  @property({ type: String, attribute: 'header-text', reflect: true })
  public headerText = '';

  public override connectedCallback() {
    super.connectedCallback();
    this.addEventListener(
      'message-send',
      this.handleSendMessage as EventListener
    );
    this.addEventListener(
      'attachment-click',
      this.handleAttachmentClick as EventListener
    );
  }

  public override disconnectedCallback() {
    super.disconnectedCallback();
    this.removeEventListener(
      'message-send',
      this.handleSendMessage as EventListener
    );
<<<<<<< HEAD
=======
    this.removeEventListener(
      'add-reaction',
      this.handleAddReaction as EventListener
    );
    this.removeEventListener(
      'attachment-click',
      this.handleAttachmentClick as EventListener
    );
>>>>>>> ac34a401
  }

  private handleSendMessage(e: CustomEvent) {
    const text = e.detail.text;
    const attachments = e.detail.attachments || [];

    if (!text.trim() && attachments.length === 0) return;

    const newMessage: IgcMessage = {
      id: Date.now().toString(),
      text,
      isResponse: false,
      timestamp: new Date(),
      attachments,
    };

    this.messages = [...this.messages, newMessage];
    this.emitEvent('igcMessageSend', { detail: newMessage });
  }

<<<<<<< HEAD
=======
  private handleTypingChange(e: CustomEvent) {
    const isTyping = e.detail.isTyping;
    const user = this.user;
    if (!user) return;
    const typingArgs = { user, isTyping };
    this.emitEvent('igcTypingChange', { detail: typingArgs });
  }

  private handleAddReaction(e: CustomEvent) {
    const { messageId, emojiId } = e.detail;

    if (!messageId) return;

    this.messages = this.messages.map((message) => {
      if (message.id === messageId) {
        const userReaction = message.reactions?.find(
          (r) => this.user && r.users.includes(this.user.id)
        );

        if (userReaction) {
          // Remove reaction
          message.reactions?.forEach((r) => {
            if (r.id === userReaction.id) {
              r.users = (r.users ?? []).filter((id) => id !== this.user?.id);
            }
          });

          message.reactions =
            message.reactions?.filter((r) => r.users.length > 0) || [];
        }

        const existingReaction = message.reactions?.find(
          (r) => r.id === emojiId
        );

        if (existingReaction && userReaction?.id !== emojiId) {
          // Update existing reaction
          message.reactions?.forEach((r) => {
            if (r.id === emojiId) {
              if (this.user) {
                r.users.push(this.user.id);
              }
            }
          });

          message.reactions = [...(message.reactions || [])];
        }

        if (!existingReaction && userReaction?.id !== emojiId) {
          // Create new reaction
          const newReaction: IgcMessageReaction = {
            id: emojiId,
            users: this.user ? [this.user.id] : [],
          };

          message.reactions = [...(message.reactions || []), newReaction];
        }
      }

      return { ...message };
    });
  }

  private handleAttachmentClick(e: CustomEvent) {
    const attachmentArgs = e.detail.attachment;
    this.emitEvent('igcAttachmentClick', { detail: attachmentArgs });
  }

>>>>>>> ac34a401
  protected override render() {
    return html`
      <div class="chat-container">
        <div class="header" part="header">
          <div class="info">
            <slot name="prefix" part="prefix"></slot>
            <slot name="title" part="title">${this.headerText}</slot>
          </div>
          <slot name="actions" class="actions">
            <igc-button variant="flat">⋯</igc-button>
          </slot>
        </div>
        <igc-chat-message-list
          .messages=${this.messages}
          .disableAutoScroll=${this.disableAutoScroll}
          .isAiResponding=${this.isAiResponding}
        >
        </igc-chat-message-list>
        <igc-chat-input
          .disableAttachments=${this.disableAttachments}
          .isAiResponding=${this.isAiResponding}
          @message-send=${this.handleSendMessage}
        ></igc-chat-input>
      </div>
    `;
  }
}

declare global {
  interface HTMLElementTagNameMap {
    'igc-chat': IgcChatComponent;
  }
}<|MERGE_RESOLUTION|>--- conflicted
+++ resolved
@@ -7,29 +7,11 @@
 import IgcChatInputComponent from './chat-input.js';
 import IgcChatMessageListComponent from './chat-message-list.js';
 import { styles } from './themes/chat.base.css.js';
-<<<<<<< HEAD
-import type { IgcMessage } from './types.js';
+import type { IgcMessage, IgcMessageAttachment } from './types.js';
 
 export interface IgcChatComponentEventMap {
   igcMessageSend: CustomEvent<IgcMessage>;
-=======
-import type {
-  IgcMessage,
-  IgcMessageAttachment,
-  IgcMessageReaction,
-  IgcUser,
-} from './types.js';
-
-export interface IgcChatComponentEventMap {
-  igcMessageSend: CustomEvent<IgcMessage>;
-  igcTypingChange: CustomEvent<IgcTypingChangeEventArgs>;
   igcAttachmentClick: CustomEvent<IgcMessageAttachment>;
-}
-
-export interface IgcTypingChangeEventArgs {
-  user: IgcUser;
-  isTyping: boolean;
->>>>>>> ac34a401
 }
 
 /**
@@ -95,17 +77,10 @@
       'message-send',
       this.handleSendMessage as EventListener
     );
-<<<<<<< HEAD
-=======
-    this.removeEventListener(
-      'add-reaction',
-      this.handleAddReaction as EventListener
-    );
     this.removeEventListener(
       'attachment-click',
       this.handleAttachmentClick as EventListener
     );
->>>>>>> ac34a401
   }
 
   private handleSendMessage(e: CustomEvent) {
@@ -126,77 +101,11 @@
     this.emitEvent('igcMessageSend', { detail: newMessage });
   }
 
-<<<<<<< HEAD
-=======
-  private handleTypingChange(e: CustomEvent) {
-    const isTyping = e.detail.isTyping;
-    const user = this.user;
-    if (!user) return;
-    const typingArgs = { user, isTyping };
-    this.emitEvent('igcTypingChange', { detail: typingArgs });
-  }
-
-  private handleAddReaction(e: CustomEvent) {
-    const { messageId, emojiId } = e.detail;
-
-    if (!messageId) return;
-
-    this.messages = this.messages.map((message) => {
-      if (message.id === messageId) {
-        const userReaction = message.reactions?.find(
-          (r) => this.user && r.users.includes(this.user.id)
-        );
-
-        if (userReaction) {
-          // Remove reaction
-          message.reactions?.forEach((r) => {
-            if (r.id === userReaction.id) {
-              r.users = (r.users ?? []).filter((id) => id !== this.user?.id);
-            }
-          });
-
-          message.reactions =
-            message.reactions?.filter((r) => r.users.length > 0) || [];
-        }
-
-        const existingReaction = message.reactions?.find(
-          (r) => r.id === emojiId
-        );
-
-        if (existingReaction && userReaction?.id !== emojiId) {
-          // Update existing reaction
-          message.reactions?.forEach((r) => {
-            if (r.id === emojiId) {
-              if (this.user) {
-                r.users.push(this.user.id);
-              }
-            }
-          });
-
-          message.reactions = [...(message.reactions || [])];
-        }
-
-        if (!existingReaction && userReaction?.id !== emojiId) {
-          // Create new reaction
-          const newReaction: IgcMessageReaction = {
-            id: emojiId,
-            users: this.user ? [this.user.id] : [],
-          };
-
-          message.reactions = [...(message.reactions || []), newReaction];
-        }
-      }
-
-      return { ...message };
-    });
-  }
-
   private handleAttachmentClick(e: CustomEvent) {
     const attachmentArgs = e.detail.attachment;
     this.emitEvent('igcAttachmentClick', { detail: attachmentArgs });
   }
 
->>>>>>> ac34a401
   protected override render() {
     return html`
       <div class="chat-container">
