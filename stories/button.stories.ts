--- conflicted
+++ resolved
@@ -95,19 +95,7 @@
   },
 });
 
-<<<<<<< HEAD
-const ButtonTemplate = (
-  { disabled = false, variant, type }: IgcButtonArgs,
-  { globals: { direction } }: Context
-) => {
-=======
-const ButtonTemplate = ({
-  disabled = false,
-  size,
-  variant,
-  type,
-}: IgcButtonArgs) => {
->>>>>>> 8c61f5ec
+const ButtonTemplate = ({ disabled = false, variant, type }: IgcButtonArgs) => {
   const handleClick = () => {
     console.log('the button was clicked');
   };
@@ -126,29 +114,14 @@
   `;
 };
 
-<<<<<<< HEAD
-const LinkTemplate = (
-  {
-    disabled = false,
-    variant,
-    href = 'http://www.infragistics.com',
-    download,
-    rel,
-    target,
-  }: IgcButtonArgs,
-  { globals: { direction } }: Context
-) => html`
-=======
 const LinkTemplate = ({
   disabled = false,
-  size,
   variant,
   href = 'http://www.infragistics.com',
   download,
   rel,
   target,
 }: IgcButtonArgs) => html`
->>>>>>> 8c61f5ec
   <igc-button
     .disabled=${disabled}
     .variant=${variant}
