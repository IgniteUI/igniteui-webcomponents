import { html } from 'lit';
<<<<<<< HEAD
import { Meta, StoryObj } from '@storybook/web-components';
import {
  defineComponents,
  IgcButtonGroupComponent,
  IgcIconComponent,
  registerIcon,
} from '../src/index.js';

defineComponents(IgcButtonGroupComponent, IgcIconComponent);
=======
import { Context } from './story.js';
import {
  defineComponents,
  IgcButtonGroupComponent,
  registerIconFromText,
} from '../src/index.js';
import { Meta, StoryObj } from '@storybook/web-components';
import { github, amazon, google } from '@igniteui/material-icons-extended';

defineComponents(IgcButtonGroupComponent);
registerIconFromText(github.name, github.value);
registerIconFromText(amazon.name, github.value);
registerIconFromText(google.name, github.value);
>>>>>>> 0102de96

// region default
const metadata: Meta<IgcButtonGroupComponent> = {
  title: 'ButtonGroup',
  component: 'igc-button-group',
<<<<<<< HEAD
  parameters: {
    docs: {
      description: {
        component:
          'The `igc-button-group` groups a series of `igc-toggle-button`s together, exposing features such as layout and selection.',
      },
    },
  },
=======
  parameters: { docs: { description: {} } },
>>>>>>> 0102de96
  argTypes: {
    disabled: {
      type: 'boolean',
      description: 'Disables all buttons inside the group.',
      control: 'boolean',
      defaultValue: false,
    },
    alignment: {
      type: '"horizontal" | "vertical"',
      description: 'Sets the orientation of the buttons in the group.',
      options: ['horizontal', 'vertical'],
      control: { type: 'inline-radio' },
      defaultValue: 'horizontal',
    },
    selection: {
      type: '"single" | "single-required" | "multiple"',
      description: 'Controls the mode of selection for the button group.',
      options: ['single', 'single-required', 'multiple'],
      control: { type: 'inline-radio' },
      defaultValue: 'single',
    },
  },
  args: { disabled: false, alignment: 'horizontal', selection: 'single' },
};

export default metadata;

interface IgcButtonGroupArgs {
  /** Disables all buttons inside the group. */
  disabled: boolean;
  /** Sets the orientation of the buttons in the group. */
  alignment: 'horizontal' | 'vertical';
  /** Controls the mode of selection for the button group. */
  selection: 'single' | 'single-required' | 'multiple';
}
type Story = StoryObj<IgcButtonGroupArgs>;

// endregion

Object.assign(metadata.parameters!, {
  actions: {
    handles: ['igcSelect', 'igcDeselect'],
  },
});

const icons = [
  {
    name: 'bold',
    url: 'https://unpkg.com/material-design-icons@3.0.1/editor/svg/production/ic_format_bold_24px.svg',
  },
  {
    name: 'italic',
    url: 'https://unpkg.com/material-design-icons@3.0.1/editor/svg/production/ic_format_italic_24px.svg',
  },
  {
    name: 'underline',
    url: 'https://unpkg.com/material-design-icons@3.0.1/editor/svg/production/ic_format_underlined_24px.svg',
  },
];

icons.forEach((icon) => {
  registerIcon(icon.name, icon.url, 'material');
});

const BasicTemplate = ({
  selection,
  disabled,
  alignment,
}: IgcButtonGroupArgs) => {
  const igcSelect = (e) => {
    console.log('igcSelect');
    console.log(e.detail);
  };

  const igcDeselect = (e) => {
    console.log('igcDeselect');
    console.log(e.detail);
  };

  return html`
<<<<<<< HEAD
    <igc-button-group
      .selection=${selection}
      .disabled=${disabled}
      .alignment=${alignment}
      @igcSelect=${igcSelect}
      @igcDeselect=${igcDeselect}
    >
      <igc-toggle-button value="left">Left</igc-toggle-button>
      <igc-toggle-button value="center">Center</igc-toggle-button>
      <igc-toggle-button value="right">Right</igc-toggle-button>
      <igc-toggle-button value="top">Top</igc-toggle-button>
      <igc-toggle-button value="bottom">Bottom</igc-toggle-button>
    </igc-button-group>
  `;
};

const SlottedContentTemplate = () => {
  return html`
    <igc-button-group selection="multiple">
      <igc-toggle-button aria-label="Bold" value="bold">
        <igc-icon name="bold" collection="material"></igc-icon>
      </igc-toggle-button>

      <igc-toggle-button aria-label="Italic" value="italic">
        <igc-icon name="italic" collection="material"></igc-icon>
      </igc-toggle-button>

      <igc-toggle-button aria-label="Underline" value="underline">
        <igc-icon name="underline" collection="material"></igc-icon>
      </igc-toggle-button>
    </igc-button-group>
=======
    <div style="display: flex; flex-direction: column; gap: 24px">
      <igc-button-group
        .multiple=${multiple}
        .disabled=${disabled}
        .alignment=${alignment}
        .dir=${direction}
        @igcSelect=${igcSelect}
      >
        <igc-toggle-button value="left"> Left </igc-toggle-button>
        <igc-toggle-button value="center">Center</igc-toggle-button>
        <igc-toggle-button value="right">
          <span
            >Right (Lorem ipsum dolor sit amet, consectetur adipisicing elit.
            Praesentium, reiciendis.)</span
          >
        </igc-toggle-button>
        <igc-toggle-button value="top">Top</igc-toggle-button>
        <igc-toggle-button value="bottom">Bottom</igc-toggle-button>
      </igc-button-group>

      <div style="display: flex;">
        <igc-button-group
          .multiple=${multiple}
          .disabled=${disabled}
          .alignment=${alignment}
          .dir=${direction}
          @igcSelect=${igcSelect}
        >
          <igc-toggle-button value="left">
            <igc-icon name="github"></igc-icon>
            <span>left icon</span>
          </igc-toggle-button>
          <igc-toggle-button value="center">
            <span>right icon</span>
            <igc-icon name="github"></igc-icon>
          </igc-toggle-button>
          <igc-toggle-button value="right">
            <igc-icon name="github"></igc-icon>
            <span>both sides</span>
            <igc-icon name="github"></igc-icon>
          </igc-toggle-button>
        </igc-button-group>
      </div>

      <div style="display: flex;">
        <igc-button-group
          .multiple=${multiple}
          .disabled=${disabled}
          .alignment=${alignment}
          .dir=${direction}
          @igcSelect=${igcSelect}
        >
          <igc-toggle-button value="left">
            <igc-icon name="github"></igc-icon>
          </igc-toggle-button>
          <igc-toggle-button value="center">
            <igc-icon name="github"></igc-icon>
          </igc-toggle-button>
          <igc-toggle-button value="right">
            <igc-icon name="github"></igc-icon>
          </igc-toggle-button>
        </igc-button-group>
      </div>

      <div>
        <button @click=${getSelection}>Get selection</button>
        <button @click=${setSelection}>Set selection</button>
      </div>
    </div>
>>>>>>> 0102de96
  `;
};

export const Basic: Story = BasicTemplate.bind({});
export const SlottedContent: Story = SlottedContentTemplate.bind({});<|MERGE_RESOLUTION|>--- conflicted
+++ resolved
@@ -1,15 +1,4 @@
 import { html } from 'lit';
-<<<<<<< HEAD
-import { Meta, StoryObj } from '@storybook/web-components';
-import {
-  defineComponents,
-  IgcButtonGroupComponent,
-  IgcIconComponent,
-  registerIcon,
-} from '../src/index.js';
-
-defineComponents(IgcButtonGroupComponent, IgcIconComponent);
-=======
 import { Context } from './story.js';
 import {
   defineComponents,
@@ -23,25 +12,19 @@
 registerIconFromText(github.name, github.value);
 registerIconFromText(amazon.name, github.value);
 registerIconFromText(google.name, github.value);
->>>>>>> 0102de96
 
 // region default
 const metadata: Meta<IgcButtonGroupComponent> = {
   title: 'ButtonGroup',
   component: 'igc-button-group',
-<<<<<<< HEAD
-  parameters: {
-    docs: {
-      description: {
-        component:
-          'The `igc-button-group` groups a series of `igc-toggle-button`s together, exposing features such as layout and selection.',
-      },
+  parameters: { docs: { description: {} } },
+  argTypes: {
+    multiple: {
+      type: 'boolean',
+      description: 'Enables selection of multiple buttons.',
+      control: 'boolean',
+      defaultValue: false,
     },
-  },
-=======
-  parameters: { docs: { description: {} } },
->>>>>>> 0102de96
-  argTypes: {
     disabled: {
       type: 'boolean',
       description: 'Disables all buttons inside the group.',
@@ -55,26 +38,19 @@
       control: { type: 'inline-radio' },
       defaultValue: 'horizontal',
     },
-    selection: {
-      type: '"single" | "single-required" | "multiple"',
-      description: 'Controls the mode of selection for the button group.',
-      options: ['single', 'single-required', 'multiple'],
-      control: { type: 'inline-radio' },
-      defaultValue: 'single',
-    },
   },
-  args: { disabled: false, alignment: 'horizontal', selection: 'single' },
+  args: { multiple: false, disabled: false, alignment: 'horizontal' },
 };
 
 export default metadata;
 
 interface IgcButtonGroupArgs {
+  /** Enables selection of multiple buttons. */
+  multiple: boolean;
   /** Disables all buttons inside the group. */
   disabled: boolean;
   /** Sets the orientation of the buttons in the group. */
   alignment: 'horizontal' | 'vertical';
-  /** Controls the mode of selection for the button group. */
-  selection: 'single' | 'single-required' | 'multiple';
 }
 type Story = StoryObj<IgcButtonGroupArgs>;
 
@@ -82,78 +58,42 @@
 
 Object.assign(metadata.parameters!, {
   actions: {
-    handles: ['igcSelect', 'igcDeselect'],
+    handles: ['igcSelect'],
   },
 });
 
-const icons = [
+const Template = (
   {
-    name: 'bold',
-    url: 'https://unpkg.com/material-design-icons@3.0.1/editor/svg/production/ic_format_bold_24px.svg',
-  },
-  {
-    name: 'italic',
-    url: 'https://unpkg.com/material-design-icons@3.0.1/editor/svg/production/ic_format_italic_24px.svg',
-  },
-  {
-    name: 'underline',
-    url: 'https://unpkg.com/material-design-icons@3.0.1/editor/svg/production/ic_format_underlined_24px.svg',
-  },
-];
+    multiple = false,
+    disabled = false,
+    alignment = 'horizontal',
+  }: IgcButtonGroupArgs,
+  { globals: { direction } }: Context
+) => {
+  let buttonGroup: IgcButtonGroupComponent;
 
-icons.forEach((icon) => {
-  registerIcon(icon.name, icon.url, 'material');
-});
+  const getSelection = () => {
+    buttonGroup = document.getElementById(
+      'igc-button-group-1'
+    ) as IgcButtonGroupComponent;
 
-const BasicTemplate = ({
-  selection,
-  disabled,
-  alignment,
-}: IgcButtonGroupArgs) => {
+    console.log(buttonGroup.selection);
+  };
+
+  const setSelection = () => {
+    buttonGroup = document.getElementById(
+      'igc-button-group-1'
+    ) as IgcButtonGroupComponent;
+
+    buttonGroup.selection = ['top', 'bottom'];
+  };
+
   const igcSelect = (e) => {
     console.log('igcSelect');
     console.log(e.detail);
   };
 
-  const igcDeselect = (e) => {
-    console.log('igcDeselect');
-    console.log(e.detail);
-  };
-
   return html`
-<<<<<<< HEAD
-    <igc-button-group
-      .selection=${selection}
-      .disabled=${disabled}
-      .alignment=${alignment}
-      @igcSelect=${igcSelect}
-      @igcDeselect=${igcDeselect}
-    >
-      <igc-toggle-button value="left">Left</igc-toggle-button>
-      <igc-toggle-button value="center">Center</igc-toggle-button>
-      <igc-toggle-button value="right">Right</igc-toggle-button>
-      <igc-toggle-button value="top">Top</igc-toggle-button>
-      <igc-toggle-button value="bottom">Bottom</igc-toggle-button>
-    </igc-button-group>
-  `;
-};
-
-const SlottedContentTemplate = () => {
-  return html`
-    <igc-button-group selection="multiple">
-      <igc-toggle-button aria-label="Bold" value="bold">
-        <igc-icon name="bold" collection="material"></igc-icon>
-      </igc-toggle-button>
-
-      <igc-toggle-button aria-label="Italic" value="italic">
-        <igc-icon name="italic" collection="material"></igc-icon>
-      </igc-toggle-button>
-
-      <igc-toggle-button aria-label="Underline" value="underline">
-        <igc-icon name="underline" collection="material"></igc-icon>
-      </igc-toggle-button>
-    </igc-button-group>
-=======
     <div style="display: flex; flex-direction: column; gap: 24px">
       <igc-button-group
         .multiple=${multiple}
@@ -223,9 +163,7 @@
         <button @click=${setSelection}>Set selection</button>
       </div>
     </div>
->>>>>>> 0102de96
   `;
 };
 
-export const Basic: Story = BasicTemplate.bind({});
-export const SlottedContent: Story = SlottedContentTemplate.bind({});+export const Basic: Story = Template.bind({});