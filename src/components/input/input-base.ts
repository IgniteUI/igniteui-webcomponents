import { LitElement, type TemplateResult, html, nothing } from 'lit';
import { property, query, queryAssignedElements } from 'lit/decorators.js';

import { getThemeController, themes } from '../../theming/theming-decorator.js';
import { blazorDeepImport } from '../common/decorators/blazorDeepImport.js';
import type { Constructor } from '../common/mixins/constructor.js';
import { EventEmitterMixin } from '../common/mixins/event-emitter.js';
import { FormAssociatedRequiredMixin } from '../common/mixins/form-associated-required.js';
import { createCounter, partNameMap } from '../common/util.js';
import IgcValidationContainerComponent from '../validation-container/validation-container.js';
import { styles } from './themes/input.base.css.js';
import { styles as shared } from './themes/shared/input.common.css.js';
import { all } from './themes/themes.js';

export interface IgcInputEventMap {
  /* alternateName: inputOcurred */
  igcInput: CustomEvent<string>;
  /* blazorSuppress */
  igcChange: CustomEvent<string>;
  igcFocus: CustomEvent<void>;
  igcBlur: CustomEvent<void>;
}

@blazorDeepImport
@themes(all, { exposeController: true })
export abstract class IgcInputBaseComponent extends FormAssociatedRequiredMixin(
  EventEmitterMixin<IgcInputEventMap, Constructor<LitElement>>(LitElement)
) {
  protected static shadowRootOptions = {
    ...LitElement.shadowRootOptions,
    delegatesFocus: true,
  };

  public static styles = [styles, shared];
  private static readonly increment = createCounter();

  protected inputId = `input-${IgcInputBaseComponent.increment()}`;

  /* blazorSuppress */
  /** The value attribute of the control. */
  public abstract value: string | Date | null;

  @query('input')
  protected input!: HTMLInputElement;

  @queryAssignedElements({ slot: 'prefix' })
  protected prefixes!: Array<HTMLElement>;

  @queryAssignedElements({ slot: 'suffix' })
  protected suffixes!: Array<HTMLElement>;

<<<<<<< HEAD
=======
  @queryAssignedElements({ slot: 'helper-text' })
  protected helperText!: Array<HTMLElement>;

  protected get _isMaterial() {
    return getThemeController(this)?.theme === 'material';
  }

>>>>>>> da8f0b56
  /**
   * Whether the control will have outlined appearance.
   * @attr
   */
  @property({ reflect: true, type: Boolean })
  public outlined = false;

  /**
   * Makes the control a readonly field.
   * @attr readonly
   */
  @property({ type: Boolean, reflect: true, attribute: 'readonly' })
  public readOnly = false;

  /**
   * The placeholder attribute of the control.
   * @attr
   */
  @property()
  public placeholder!: string;

  /**
   * The label for the control.
   * @attr
   */
  @property()
  public label!: string;

  protected override createRenderRoot() {
    const root = super.createRenderRoot();
    root.addEventListener('slotchange', () => this.requestUpdate());
    return root;
  }

  /* alternateName: focusComponent */
  /** Sets focus on the control. */
  public override focus(options?: FocusOptions) {
    this.input.focus(options);
  }

  /* alternateName: blurComponent */
  /** Removes focus from the control. */
  public override blur() {
    this.input.blur();
  }

  protected abstract renderInput(): TemplateResult;

  protected renderValidatorContainer(): TemplateResult {
    return IgcValidationContainerComponent.create(this);
  }

  protected resolvePartNames(base: string) {
    return {
      [base]: true,
      prefixed: this.prefixes.length > 0,
      suffixed: this.suffixes.length > 0,
      filled: !!this.value,
    };
  }

  protected handleFocus() {
    this.emitEvent('igcFocus');
  }

  protected handleBlur() {
    this.emitEvent('igcBlur');
  }

  /** Sets the text selection range of the control */
  public setSelectionRange(
    start: number,
    end: number,
    direction: 'backward' | 'forward' | 'none' = 'none'
  ) {
    this.input.setSelectionRange(start, end, direction);
  }

  /** Replaces the selected text in the input. */
  public setRangeText(
    replacement: string,
    start: number,
    end: number,
    selectMode: 'select' | 'start' | 'end' | 'preserve' = 'preserve'
  ) {
    this.input.setRangeText(replacement, start, end, selectMode);
  }

  private renderPrefix() {
    return html`<div part="prefix">
      <slot name="prefix"></slot>
    </div>`;
  }

  private renderSuffix() {
    return html`<div part="suffix">
      <slot name="suffix"></slot>
    </div>`;
  }

  private renderLabel() {
    return this.label
      ? html`<label part="label" for=${this.inputId}> ${this.label} </label>`
      : nothing;
  }

  private renderMaterial() {
    return html`
      <div
        part=${partNameMap({
          ...this.resolvePartNames('container'),
          labelled: this.label,
        })}
      >
        <div part="start">${this.renderPrefix()}</div>
        ${this.renderInput()}
        <div part="notch">${this.renderLabel()}</div>
        <div part="filler"></div>
        <div part="end">${this.renderSuffix()}</div>
      </div>
      ${this.renderValidatorContainer()}
    `;
  }

  private renderStandard() {
    return html`${this.renderLabel()}
      <div part=${partNameMap(this.resolvePartNames('container'))}>
        ${this.renderPrefix()} ${this.renderInput()} ${this.renderSuffix()}
      </div>
      ${this.renderValidatorContainer()}`;
  }

  protected override render() {
    return this._isMaterial ? this.renderMaterial() : this.renderStandard();
  }
}<|MERGE_RESOLUTION|>--- conflicted
+++ resolved
@@ -49,16 +49,10 @@
   @queryAssignedElements({ slot: 'suffix' })
   protected suffixes!: Array<HTMLElement>;
 
-<<<<<<< HEAD
-=======
-  @queryAssignedElements({ slot: 'helper-text' })
-  protected helperText!: Array<HTMLElement>;
-
   protected get _isMaterial() {
     return getThemeController(this)?.theme === 'material';
   }
 
->>>>>>> da8f0b56
   /**
    * Whether the control will have outlined appearance.
    * @attr
