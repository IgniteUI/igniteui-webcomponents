--- conflicted
+++ resolved
@@ -1,58 +1,5 @@
 @use '../../utilities' as utils;
 @use '../base/fluent' as base;
-<<<<<<< HEAD
-@use '../../../components/button/button.fluent' as button with (
-    $button-color: utils.color(surface, 500),
-    $hover-color: utils.color(primary, 300),
-    $active-color: utils.color(primary, 100)
-);
-@use '../../../components/button/icon-button.fluent' as icon-button with (
-    $button-color: utils.color(surface, 500),
-    $hover-color: utils.color(primary, 300)
-);
-@use '../../../components/card/card.fluent' as card;
-@use '../../../components/checkbox/checkbox.fluent' as checkbox with (
-    $border-color: utils.color(gray, 700),
-    $hover-color: utils.color(gray, 900),
-    $checked-hover-color: utils.color(primary, 100),
-    $invalid-color: utils.color(error, 200),
-    $invalid-hover-color: utils.color(error, 100),
-    $disabled-color: utils.color(gray, 200)
-);
-@use '../../../components/radio/radio.fluent' as radio with (
-    $hover-color: utils.color(gray, 500),
-    $checked-hover-color: utils.color(primary, 100),
-    $invalid-color: utils.color(error, 200),
-    $invalid-hover-color: utils.color(error, 100),
-    $disabled-color: utils.color(gray, 200)
-);
-@use '../../../components/checkbox/switch.fluent' as switch with (
-    $thumb-color: utils.color(gray, 500),
-    $disabled-thumb-color: utils.color(surface, 100),
-    $hover-color: utils.color(gray, 900),
-    $checked-hover-color: utils.color(primary, 100),
-    $invalid-color: utils.color(error, 200),
-    $invalid-hover-color: utils.color(error, 100),
-    $disabled-color: utils.color(gray, 200)
-);
-@use '../../../components/list/list.fluent' as list with (
-    $item-hover-bg: utils.color(gray, 100),
-);
-@use '../../../components/calendar/calendar.fluent' as calendar;
-@use '../../../components/input/input.fluent' as input with ($container-background: transparent);
-@use '../../../components/slider/slider.fluent' as slider with (
-    $inactive-background: utils.color(gray, 100),
-    $fill-background: utils.color(gray, 400),
-    $thumb-border: utils.color(gray, 400),
-    $fill-hover-background: utils.color(primary, 300),
-    $thumb-hover-border: utils.color(primary, 300),
-    $inactive-disabled-background: utils.color(gray, 100),
-    $fill-disabled-background: utils.color(gray, 300),
-    $thumb-disabled-border: utils.color(gray, 200)
-);
-@use '../../../components/progress/themes/linear/linear.progress.fluent' as linear-progress;
-@use '../../../components/progress/themes/circular/circular.progress.fluent' as circular-progress;
-=======
 @use '../../../components/button/themes/button/dark/button.fluent' as button;
 @use '../../../components/button/themes/icon-button/dark/icon-button.fluent' as icon-button;
 @use '../../../components/checkbox/themes/dark/checkbox.fluent' as checkbox;
@@ -61,7 +8,6 @@
 @use '../../../components/radio/themes/dark/radio.fluent' as radio;
 @use '../../../components/slider/themes/dark/slider.fluent.scss' as slider;
 @use '../../../components/list/themes/dark/list.fluent' as list;
->>>>>>> bb39cd95
 
 $palette: utils.palette(
     $primary: #0078d4,
@@ -79,13 +25,6 @@
 @include checkbox.theme();
 @include switch.theme();
 @include input.theme();
-<<<<<<< HEAD
-@include icon-button.theme();
-@include slider.theme();
-@include linear-progress.theme();
-@include circular-progress.theme();
-=======
 @include radio.theme();
 @include slider.theme();
-@include list.theme();
->>>>>>> bb39cd95
+@include list.theme();