--- conflicted
+++ resolved
@@ -1,7 +1,6 @@
 import { consume } from '@lit/context';
 import { html, LitElement, nothing } from 'lit';
 import { query, state } from 'lit/decorators.js';
-import { ifDefined } from 'lit/directives/if-defined.js';
 import { addThemingController } from '../../theming/theming-controller.js';
 import IgcIconButtonComponent from '../button/icon-button.js';
 import IgcChipComponent from '../chip/chip.js';
@@ -59,10 +58,6 @@
   @consume({ context: chatContext, subscribe: true })
   private _chatState?: ChatState;
 
-  private _isTyping = false;
-
-  private _lastTyped = Date.now();
-
   /* blazorSuppress */
   public static register() {
     registerComponent(
@@ -94,80 +89,6 @@
     registerIconFromText('file-image', fileImageIcon, 'material');
   }
 
-  private getIconName(fileType: string | undefined): string {
-    if (fileType?.startsWith('image')) {
-      return 'file-image';
-    }
-    return 'file-document';
-  }
-
-<<<<<<< HEAD
-=======
-  public get defaultAttachmentsArea(): TemplateResult {
-    return html`${this._chatState?.inputAttachments?.map(
-      (attachment, index) => html`
-        <div part="attachment-wrapper" role="listitem">
-          <igc-chip removable @igcRemove=${() => this.removeAttachment(index)}>
-            <igc-icon
-              slot="prefix"
-              name=${this.getIconName(attachment.file?.type ?? attachment.type)}
-              collection="material"
-            ></igc-icon>
-            <span part="attachment-name">${attachment.name}</span>
-          </igc-chip>
-        </div>
-      `
-    )} `;
-  }
-
-  public get defaultTextArea(): TemplateResult {
-    return html` <igc-textarea
-      part="text-input"
-      .placeholder=${this.inputPlaceholder}
-      resize="auto"
-      rows="1"
-      .value=${this.inputValue}
-      @igcInput=${this.handleInput}
-      @keydown=${this.handleKeyDown}
-      @focus=${this.handleFocus}
-      @blur=${this.handleBlur}
-    ></igc-textarea>`;
-  }
-
-  public get defaultFileUploadButton(): TemplateResult {
-    return html`
-      <label for="input_attachments" part="upload-button">
-        <igc-icon-button
-          variant="flat"
-          name="attachment"
-          collection="material"
-        ></igc-icon-button>
-        <input
-          type="file"
-          id="input_attachments"
-          name="input_attachments"
-          multiple
-          accept=${ifDefined(this._chatState?.options?.acceptedFiles === '' ? undefined : this._chatState?.options?.acceptedFiles)}
-          @change=${this.handleFileUpload}>
-        </input>
-      </label>
-    `;
-  }
-
-  public get defaultSendButton(): TemplateResult {
-    return html`<igc-icon-button
-      aria-label="Send message"
-      name="send-message"
-      collection="material"
-      variant="contained"
-      part="send-button"
-      ?disabled=${!this.inputValue.trim() &&
-      this._chatState?.inputAttachments.length === 0}
-      @click=${this.sendMessage}
-    ></igc-icon-button>`;
-  }
-
->>>>>>> b5654096
   protected *renderDefaultFileUploadTemplate() {
     yield html`${this._chatState?.options?.disableAttachments
       ? nothing
@@ -182,56 +103,6 @@
     }
   }
 
-<<<<<<< HEAD
-=======
-  protected override updated() {
-    this.inputValue = this._chatState?.inputValue || '';
-    this.inputPlaceholder = this._chatState?.options?.inputPlaceholder || '';
-  }
-
-  private handleInput({ detail }: CustomEvent<string>) {
-    this.inputValue = detail;
-    this._chatState?.handleInputChange(this.inputValue);
-  }
-
-  private handleKeyDown(e: KeyboardEvent) {
-    if (e.key === 'Enter' && !e.shiftKey) {
-      e.preventDefault();
-      this.sendMessage();
-    } else {
-      this._lastTyped = Date.now();
-      if (!this._isTyping) {
-        this._chatState?.emitEvent('igcTypingChange', {
-          detail: { isTyping: true },
-        });
-        this._isTyping = true;
-      }
-
-      const stopTypingDelay = this._chatState?.stopTypingDelay;
-      setTimeout(() => {
-        if (
-          this._isTyping &&
-          stopTypingDelay &&
-          this._lastTyped + stopTypingDelay < Date.now()
-        ) {
-          this._chatState?.emitEvent('igcTypingChange', {
-            detail: { isTyping: false },
-          });
-          this._isTyping = false;
-        }
-      }, stopTypingDelay);
-    }
-  }
-
-  private handleFocus() {
-    this._chatState?.emitEvent('igcInputFocus');
-  }
-
-  private handleBlur() {
-    this._chatState?.emitEvent('igcInputBlur');
-  }
-
->>>>>>> b5654096
   private setupDragAndDrop() {
     const container = this.shadowRoot?.querySelector(
       `div[part='input-container']`
@@ -302,7 +173,6 @@
     this.requestUpdate();
   }
 
-<<<<<<< HEAD
   // private adjustTextareaHeight() {
   //   const textarea = this.textInputElement;
   //   if (!textarea) return;
@@ -311,45 +181,6 @@
   //   const newHeight = Math.min(textarea.scrollHeight, 120);
   //   textarea.style.height = `${newHeight}px`;
   // }
-=======
-  private sendMessage() {
-    if (
-      !this.inputValue.trim() &&
-      this._chatState?.inputAttachments.length === 0
-    )
-      return;
-
-    this._chatState?.addMessage({
-      text: this.inputValue,
-      attachments: this._chatState?.inputAttachments,
-    });
-    this.inputValue = '';
-
-    if (this.textInputElement) {
-      this.textInputElement.style.height = 'auto';
-    }
-
-    this.updateComplete.then(() => {
-      this.textInputElement?.focus();
-    });
-  }
-
-  private handleFileUpload(e: Event) {
-    const input = e.target as HTMLInputElement;
-    if (!input.files || input.files.length === 0) return;
-
-    const files = Array.from(input.files);
-    this._chatState?.attachFiles(files);
-    this.requestUpdate();
-
-    input.value = '';
-  }
-
-  private removeAttachment(index: number) {
-    this._chatState?.removeAttachment(index);
-    this.requestUpdate();
-  }
->>>>>>> b5654096
 
   private renderActionsArea() {
     return html`<div part="buttons-container">
