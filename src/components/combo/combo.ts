--- conflicted
+++ resolved
@@ -1,9 +1,4 @@
-<<<<<<< HEAD
-import { html, LitElement, TemplateResult } from 'lit';
-import { all } from './themes/themes.js';
-=======
 import { LitElement, TemplateResult, html } from 'lit';
->>>>>>> 36e0bac5
 import {
   property,
   query,
@@ -21,6 +16,7 @@
 import { NavigationController } from './controllers/navigation.js';
 import { SelectionController } from './controllers/selection.js';
 import { styles } from './themes/combo.base.css.js';
+import { all } from './themes/themes.js';
 import type {
   ComboItemTemplate,
   ComboRecord,
