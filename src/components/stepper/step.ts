import { html, LitElement, nothing } from 'lit';
import { property, query, queryAssignedElements } from 'lit/decorators.js';
import { themes } from '../../theming';
import { styles } from './themes/step/light/step.base.css';
import { styles as bootstrap } from './themes/step/light/step.bootstrap.css';
import { styles as indigo } from './themes/step/light/step.indigo.css.js';
import { styles as fluent } from './themes/step/light/step.fluent.css.js';
import { styles as material } from './themes/step/light/step.material.css.js';
import { partNameMap } from '../common/util.js';
import { watch } from '../common/decorators';

@themes({ bootstrap, indigo, fluent, material })
export default class IgcStepComponent extends LitElement {
  /** @private */
  public static readonly tagName = 'igc-step';

  /** @private */
  public static override styles = styles;

  @queryAssignedElements({ slot: 'title' })
  private _titleChildren!: Array<HTMLElement>;

  @queryAssignedElements({ slot: 'subtitle' })
  private _subTitleChildren!: Array<HTMLElement>;

  @query('[part~="header"]')
  public header!: HTMLElement;

  @query('[part~="body"]')
  public contentBody!: HTMLElement;

  /** Gets/sets whether the step is invalid. */
  @property({ reflect: true, type: Boolean })
  public invalid = false;

  /** Gets/sets whether the step is activе. */
  @property({ reflect: true, type: Boolean })
  public active = false;

  /**
   * Gets/sets whether the step is optional.
   *
   * @remarks
   * Optional steps validity does not affect the default behavior when the stepper is in linear mode i.e.
   * if optional step is invalid the user could still move to the next step.
   */
  @property({ type: Boolean })
  public optional = false;

  /** Gets/sets whether the step is interactable. */
  @property({ reflect: true, type: Boolean })
  public disabled = false;

  /** Gets/sets whether the step is completed.
   *
   * @remarks
   * When set to `true` the following separator is styled `solid`.
   */
  @property({ reflect: true, type: Boolean })
  public complete = false;

  /** @private */
  @property({ attribute: false })
  public previousComplete = false;

  /** @private */
  @property({ attribute: false })
  public stepType: 'indicator' | 'title' | 'full' = 'full';

  /** @private */
  @property({ attribute: false })
  public titlePosition?: 'bottom' | 'top' | 'end' | 'start';

  /** @private */
  @property({ attribute: false })
  public orientation: 'horizontal' | 'vertical' = 'horizontal';

  /** @private */
  @property({ attribute: false })
  public index = -1;

  /** @private */
  @property({ attribute: false })
  public contentTop = false;

  /** @private */
  @property({ attribute: false })
  public linearDisabled = false;

  /** @private */
  @property({ attribute: false })
  public visited = false;

  @watch('active')
  public activeChange() {
    if (this.active) {
      this.dispatchEvent(
        new CustomEvent('stepActiveChanged', { bubbles: true, detail: false })
      );
    }
  }

  @watch('invalid')
  public invalidStateChanged() {
    this.dispatchEvent(
      new CustomEvent('stepInvalidStateChanged', {
        bubbles: true,
      })
    );
  }

  @watch('complete', { waitUntilFirstUpdate: true })
  public completeChange() {
    this.dispatchEvent(
      new CustomEvent('stepCompleteChanged', { bubbles: true })
    );
  }

  @watch('disabled', { waitUntilFirstUpdate: true })
  public disabledChange() {
    this.dispatchEvent(
      new CustomEvent('stepDisabledChanged', { bubbles: true })
    );
  }

  protected override async firstUpdated() {
    await this.updateComplete;

    if (this.complete) {
      this.dispatchEvent(
        new CustomEvent('stepCompleteChanged', { bubbles: true })
      );
    }

    if (this.disabled) {
      this.dispatchEvent(
        new CustomEvent('stepDisabledChanged', { bubbles: true })
      );
    }
  }

<<<<<<< HEAD
  public override disconnectedCallback(): void {
    super.disconnectedCallback();
  }

=======
>>>>>>> 2244a81e
  protected handleClick(event: MouseEvent): void {
    event.stopPropagation();
    if (this.isAccessible) {
      this.dispatchEvent(
        new CustomEvent('stepActiveChanged', { bubbles: true, detail: true })
      );
    }
  }

  protected handleKeydown(event: KeyboardEvent): void {
    this.dispatchEvent(
      new CustomEvent('stepHeaderKeydown', {
        bubbles: true,
        detail: { event, focusedStep: this },
      })
    );
  }

  public get isAccessible(): boolean {
    return !this.disabled && !this.linearDisabled;
  }

  private get headerContainerParts() {
    return {
      'header-container': true,
      disabled: !this.isAccessible,
      'complete-start': this.complete,
      'complete-end': this.previousComplete,
      optional: this.optional,
      'active-header': this.active,
      invalid:
        this.invalid && this.visited && !this.active && this.isAccessible,
      top: this.titlePosition === 'top',
      bottom:
        this.titlePosition === 'bottom' ||
        (this.orientation === 'horizontal' && !this.titlePosition),
      start: this.titlePosition === 'start',
      end:
        this.titlePosition === 'end' ||
        (this.orientation === 'vertical' && !this.titlePosition),
    };
  }

  private get textParts() {
    return {
      text: true,
      empty:
        this.stepType === 'indicator'
          ? true
          : this.stepType === 'full' &&
            !this._titleChildren.length &&
            !this._subTitleChildren.length,
    };
  }

  private get bodyParts() {
    return {
      body: true,
      'active-body': this.active,
      'body-top': this.contentTop,
      top: this.titlePosition === 'top',
      bottom:
        this.titlePosition === 'bottom' ||
        (this.orientation === 'horizontal' && !this.titlePosition),
      start: this.titlePosition === 'start',
      end:
        this.titlePosition === 'end' ||
        (this.orientation === 'vertical' && !this.titlePosition),
    };
  }

  protected renderIndicator() {
    if (this.stepType !== 'title') {
      return html`
        <div part="indicator">
          <slot name="indicator">
            <span>${this.index + 1}</span>
          </slot>
        </div>
      `;
    } else {
      return nothing;
    }
  }

  protected renderTitleAndSubtitle() {
    return html`
      <div part="${partNameMap(this.textParts)}">
        <div part="title">
          <slot name="title"></slot>
        </div>
        <div part="subtitle">
          <slot name="subtitle"></slot>
        </div>
      </div>
    `;
  }

  protected renderContent() {
    return html`<div
      id="igc-step-content-${this.index}"
      part="${partNameMap(this.bodyParts)}"
      role="tabpanel"
      aria-labelledby="igc-step-header-${this.index}"
    >
      <div part="content">
        <slot></slot>
      </div>
    </div>`;
  }

  protected override render() {
    return html`
      <div part="${partNameMap(this.headerContainerParts)}">
        <div
          part="header"
          tabindex="${this.active ? '0' : '-1'}"
          role="tab"
          aria-selected="${this.active}"
          @click=${this.handleClick}
          @keydown=${this.handleKeydown}
        >
          ${this.renderIndicator()} ${this.renderTitleAndSubtitle()}
        </div>
      </div>
      ${this.renderContent()}
    `;
  }
}

declare global {
  interface HTMLElementTagNameMap {
    'igc-step': IgcStepComponent;
  }
}<|MERGE_RESOLUTION|>--- conflicted
+++ resolved
@@ -139,13 +139,6 @@
     }
   }
 
-<<<<<<< HEAD
-  public override disconnectedCallback(): void {
-    super.disconnectedCallback();
-  }
-
-=======
->>>>>>> 2244a81e
   protected handleClick(event: MouseEvent): void {
     event.stopPropagation();
     if (this.isAccessible) {
