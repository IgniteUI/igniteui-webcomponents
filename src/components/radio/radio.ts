import { LitElement, type TemplateResult, html } from 'lit';
import { property, query, queryAssignedNodes, state } from 'lit/decorators.js';
import { ifDefined } from 'lit/directives/if-defined.js';
import { live } from 'lit/directives/live.js';

import { themes } from '../../theming/theming-decorator.js';
import { addKeyboardFocusRing } from '../common/controllers/focus-ring.js';
import {
  addKeybindings,
  arrowDown,
  arrowLeft,
  arrowRight,
  arrowUp,
  tabKey,
} from '../common/controllers/key-bindings.js';
import { registerComponent } from '../common/definitions/register.js';
import type { Constructor } from '../common/mixins/constructor.js';
import { EventEmitterMixin } from '../common/mixins/event-emitter.js';
import { FormAssociatedCheckboxRequiredMixin } from '../common/mixins/forms/associated-required.js';
import {
  type FormValue,
  createFormValueState,
  defaultBooleanTransformers,
} from '../common/mixins/forms/form-value.js';
import { partMap } from '../common/part-map.js';
import {
  createCounter,
  isDefined,
  isEmpty,
  isLTR,
  last,
  noop,
  wrap,
} from '../common/util.js';
import type { ToggleLabelPosition } from '../types.js';
import IgcValidationContainerComponent from '../validation-container/validation-container.js';
import { styles } from './themes/radio.base.css.js';
import { styles as shared } from './themes/shared/radio.common.css.js';
import { all } from './themes/themes.js';
import { getGroup } from './utils.js';
import { radioValidators } from './validators.js';

export interface IgcRadioChangeEventArgs {
  checked: boolean;
  value?: string;
}

export interface IgcRadioComponentEventMap {
  igcChange: CustomEvent<IgcRadioChangeEventArgs>;
  // For analyzer meta only:
  /* skipWCPrefix */
  focus: FocusEvent;
  /* skipWCPrefix */
  blur: FocusEvent;
}

/**
 * @element igc-radio
 *
 * @slot - The radio label.
 * @slot helper-text - Renders content below the input.
 * @slot value-missing - Renders content when the required validation fails.
 * @slot custom-error - Renders content when setCustomValidity(message) is set.
 * @slot invalid - Renders content when the component is in invalid state (validity.valid = false).
 *
 * @fires igcChange - Emitted when the control's checked state changes.
 *
 * @csspart base - The radio control base wrapper.
 * @csspart control - The radio input control.
 * @csspart label - The radio control label.
 */
@themes(all)
export default class IgcRadioComponent extends FormAssociatedCheckboxRequiredMixin(
  EventEmitterMixin<IgcRadioComponentEventMap, Constructor<LitElement>>(
    LitElement
  )
) {
  public static readonly tagName = 'igc-radio';
  protected static styles = [styles, shared];

  /* blazorSuppress */
  public static register(): void {
    registerComponent(IgcRadioComponent, IgcValidationContainerComponent);
  }

  private static readonly increment = createCounter();

  protected override get __validators() {
    return radioValidators;
  }

  protected override _formValue: FormValue<boolean>;

  private readonly _inputId = `radio-${IgcRadioComponent.increment()}`;
  private readonly _labelId = `radio-label-${this._inputId}`;
  private readonly _focusRingManager = addKeyboardFocusRing(this);

  protected _value!: string;

  @query('input', true)
  protected readonly _input!: HTMLInputElement;

  @queryAssignedNodes({ flatten: true })
  protected readonly _label!: Array<Node>;

  @state()
  protected _hideLabel = false;

  @state()
  private _tabIndex = 0;

  /** Returns all radio elements from the group, that is having the same name property. */
  private get _radios() {
    return getGroup(this).radios;
  }

  /** All sibling radio elements of the one invoking the getter. */
  private get _siblings() {
    return getGroup(this).siblings;
  }

  /** All non-disabled radio elements from the group. */
  private get _active() {
    return getGroup(this).active;
  }

  /** All checked radio elements from the group. */
  private get _checkedRadios() {
    return getGroup(this).checked;
  }

  @property({ type: Boolean, reflect: true })
  public override set required(value: boolean) {
    super.required = value;

    if (this.hasUpdated) {
      for (const radio of this._siblings) {
        radio._validate();
      }
    }
  }

  public override get required(): boolean {
    return this._required;
  }

  /**
   * The value attribute of the control.
   * @attr
   */
  @property()
  public set value(value: string) {
    this._value = value;
    if (this.checked) {
      this._setFormValue(this._value || 'on');
    }
  }

  public get value(): string {
    return this._value;
  }

  /* @tsTwoWayProperty(true, "igcChange", "detail.checked", false) */
  /**
   * The checked state of the control.
   * @attr
   */
  @property({ type: Boolean })
  public set checked(value: boolean) {
    this._formValue.setValueAndFormState(value);
    this._tabIndex = this.checked ? 0 : -1;
    this._validate();
    if (this.hasUpdated && this.checked) {
      this._updateCheckedState();
    }
  }

  public get checked(): boolean {
    return this._formValue.value;
  }

  /**
   * The label position of the radio control.
   * @attr label-position
   */
  @property({ reflect: true, attribute: 'label-position' })
  public labelPosition: ToggleLabelPosition = 'after';

  constructor() {
    super();

    this._formValue = createFormValueState(this, {
      initialValue: false,
      transformers: defaultBooleanTransformers,
    });

    addKeybindings(this, {
      skip: () => this.disabled,
      bindingDefaults: { preventDefault: true, triggers: ['keydownRepeat'] },
    })
      .set(tabKey, noop, { preventDefault: false })
      .set(arrowLeft, () => this._navigate(isLTR(this) ? -1 : 1))
      .set(arrowRight, () => this._navigate(isLTR(this) ? 1 : -1))
      .set(arrowUp, () => this._navigate(-1))
      .set(arrowDown, () => this._navigate(1));
  }

  protected override createRenderRoot(): HTMLElement | DocumentFragment {
    const root = super.createRenderRoot();
    this._hideLabel = isEmpty(this._label);

    root.addEventListener('slotchange', () => {
      this._hideLabel = isEmpty(this._label);
    });
    return root;
  }

  protected override async firstUpdated(): Promise<void> {
    await this.updateComplete;

    if (this.checked && this === last(this._checkedRadios)) {
      for (const radio of this._siblings) {
        radio.checked = false;
        radio.defaultChecked = false;
      }
    } else {
      this._updateValidity();
    }
  }

  protected override _setDefaultValue(current: string | null): void {
    this._formValue.defaultValue = isDefined(current);
    for (const radio of this._siblings) {
      radio.defaultChecked = false;
    }
  }

  /** Simulates a click on the radio control. */
  public override click(): void {
    this._input.click();
  }

  /* alternateName: focusComponent */
  /** Sets focus on the radio control. */
  public override focus(options?: FocusOptions): void {
    this._input.focus(options);
  }

  /* alternateName: blurComponent */
  /** Removes focus from the radio control. */
  public override blur(): void {
    this._input.blur();
  }

  private _checkValidity(): boolean {
    return super.checkValidity();
  }

  private _reportValidity(): boolean {
    return super.reportValidity();
  }

  /** Checks for validity of the control and emits the invalid event if it invalid. */
  public override checkValidity(): boolean {
    for (const radio of this._siblings) {
      radio._checkValidity();
    }

    return this._checkValidity();
  }

  /** Checks for validity of the control and shows the browser message if it invalid. */
  public override reportValidity(): boolean {
    for (const radio of this._siblings) {
      radio._reportValidity();
    }

    return this._reportValidity();
  }

  /**
   * Sets a custom validation message for the control.
   * As long as `message` is not empty, the control is considered invalid.
   */
  public override setCustomValidity(message: string): void {
    for (const radio of this._radios) {
      radio._validate(message);
    }
  }

  private _updateCheckedState(): void {
    for (const radio of this._siblings) {
      radio.checked = false;
    }
  }

  protected override formResetCallback(): void {
    super.formResetCallback();
    this._resetTabIndexes();
  }

  /** Called after a form reset callback to restore default keyboard navigation. */
  private _resetTabIndexes(): void {
    const radios = this._radios;

    if (isEmpty(this._checkedRadios)) {
      for (const radio of radios) {
        radio._tabIndex = 0;
      }
    } else {
      for (const radio of radios) {
        radio._tabIndex = radio.checked ? 0 : -1;
      }
    }
  }

  protected _handleClick(event: PointerEvent) {
    event.stopPropagation();

    if (this.checked) {
      return;
    }

    this.checked = true;
    this._input.focus();
    this.emitEvent('igcChange', {
      detail: {
        checked: this.checked,
        value: this.value,
      },
    });
  }

  protected _navigate(idx: number): void {
    const active = this._active;
    const next = wrap(0, active.length - 1, active.indexOf(this) + idx);
    const radio = active[next];

    radio.focus();
    radio.checked = true;
    radio.emitEvent('igcChange', {
      detail: { checked: radio.checked, value: radio.value },
    });
  }

  protected _renderValidatorContainer(): TemplateResult {
    return IgcValidationContainerComponent.create(this);
  }

  protected override render() {
    const labelledBy = this.getAttribute('aria-labelledby');
    const checked = this.checked;

    return html`
      <label
        part=${partMap({
          base: true,
          checked,
          focused: this._focusRingManager.focused,
        })}
        for=${this._inputId}
      >
        <input
          id=${this._inputId}
          type="radio"
          name=${ifDefined(this.name)}
          value=${ifDefined(this.value)}
          .required=${this.required}
          .disabled=${this.disabled}
          .checked=${live(checked)}
          tabindex=${this._tabIndex}
<<<<<<< HEAD
          aria-checked=${checked ? 'true' : 'false'}
          aria-disabled=${this.disabled ? 'true' : 'false'}
          aria-labelledby=${labelledBy ? labelledBy : this._labelId}
          @click=${this._handleClick}
=======
          aria-checked=${checked}
          aria-disabled=${this.disabled}
          aria-labelledby=${labelledBy ? labelledBy : this.labelId}
          @click=${this.handleClick}
          @blur=${this.handleBlur}
>>>>>>> f9c2ba86
        />
        <span part=${partMap({ control: true, checked })}>
          <span
            .hidden=${this.disabled}
            part=${partMap({ ripple: true, checked })}
          ></span>
        </span>
        <span
<<<<<<< HEAD
          .hidden=${this._hideLabel}
          part=${partNameMap({ label: true, checked })}
          id=${this._labelId}
=======
          .hidden=${this.hideLabel}
          part=${partMap({ label: true, checked })}
          id=${this.labelId}
>>>>>>> f9c2ba86
        >
          <slot></slot>
        </span>
      </label>
      ${this._renderValidatorContainer()}
    `;
  }
}

declare global {
  interface HTMLElementTagNameMap {
    'igc-radio': IgcRadioComponent;
  }
}<|MERGE_RESOLUTION|>--- conflicted
+++ resolved
@@ -369,18 +369,10 @@
           .disabled=${this.disabled}
           .checked=${live(checked)}
           tabindex=${this._tabIndex}
-<<<<<<< HEAD
-          aria-checked=${checked ? 'true' : 'false'}
-          aria-disabled=${this.disabled ? 'true' : 'false'}
+          aria-checked=${checked}
+          aria-disabled=${this.disabled}
           aria-labelledby=${labelledBy ? labelledBy : this._labelId}
           @click=${this._handleClick}
-=======
-          aria-checked=${checked}
-          aria-disabled=${this.disabled}
-          aria-labelledby=${labelledBy ? labelledBy : this.labelId}
-          @click=${this.handleClick}
-          @blur=${this.handleBlur}
->>>>>>> f9c2ba86
         />
         <span part=${partMap({ control: true, checked })}>
           <span
@@ -389,15 +381,9 @@
           ></span>
         </span>
         <span
-<<<<<<< HEAD
           .hidden=${this._hideLabel}
-          part=${partNameMap({ label: true, checked })}
+          part=${partMap({ label: true, checked })}
           id=${this._labelId}
-=======
-          .hidden=${this.hideLabel}
-          part=${partMap({ label: true, checked })}
-          id=${this.labelId}
->>>>>>> f9c2ba86
         >
           <slot></slot>
         </span>
