# Ignite UI Web Components Changelog
All notable changes to this project will be documented in this file.

The format is based on [Keep a Changelog](http://keepachangelog.com/)
and this project adheres to [Semantic Versioning](http://semver.org/).

<<<<<<< HEAD
## [Unreleased]

### Removed
- igc-form - use native forms instead
=======
## [4.11.1] - 2024-07-03
### Changed
 - Stepper Design in vertical mode [#1246](https://github.com/IgniteUI/igniteui-webcomponents/issues/1246)

## [4.11.0] - 2024-07-03
### Changed
 - Toast Component Indigo Theme [#1249](https://github.com/IgniteUI/igniteui-webcomponents/pull/1249)
 - Rating Component Indigo Theme [#1249](https://github.com/IgniteUI/igniteui-webcomponents/pull/1249)
 - Stepper Component Indigo Theme [#1249](https://github.com/IgniteUI/igniteui-webcomponents/pull/1249)
>>>>>>> 5fb5ee2c

## [4.10.0] - 2024-07-01
### Added
- Banner component [#1174](https://github.com/IgniteUI/igniteui-webcomponents/issues/1174)
- Divider component [#1237](https://github.com/IgniteUI/igniteui-webcomponents/issues/1237)
- Date picker component [#174](https://github.com/IgniteUI/igniteui-webcomponents/issues/174)
- Radio group - Bind underlying radio components name and checked state through the radio group [#315](https://github.com/IgniteUI/igniteui-webcomponents/issues/315)
- VSCode custom data intellisense (both HTML and CSS)
- JetBrains editors WebTypes intellisense

### Deprecated
- Input `inputmode` property. Aligned with the native `inputMode` DOM property instead.

### Fixed
- Input, Textarea - passing `undefined` to **value** sets the underlying input value to undefined [#1206](https://github.com/IgniteUI/igniteui-webcomponents/issues/1206)
- Mask input - after a form `reset` call correctly update underlying input value and placeholder state
- Tree - setting `--ig-size` on the item `indicator` CSS Part will now change the size of the icon
- Date-time input - double emit of `igcChange` in certain scenarios
- Navigation drawer - mini variant is not initially rendered when not in an open state [#1266](https://github.com/IgniteUI/igniteui-webcomponents/issues/1266)
- Combo:
  - Selecting an entry using the Enter key now correctly works in single selection mode [#1229](https://github.com/IgniteUI/igniteui-webcomponents/issues/1229)
  - Turning on the `disableFiltering` option now clears any previously entered search term [#1238](https://github.com/IgniteUI/igniteui-webcomponents/issues/1238)
  - Entering a search term in single selection mode that already matches the selected item now works correctly [#1260](https://github.com/IgniteUI/igniteui-webcomponents/issues/1260)

## [4.9.0] - 2024-04-30
### Added
- Button group component now allows resetting the selection state via the `selectedItems` property [#1168](https://github.com/IgniteUI/igniteui-webcomponents/pull/1168)
- Input, Textarea - exposed `validateOnly` to enable validation rules being enforced without restricting user input [#1178](https://github.com/IgniteUI/igniteui-webcomponents/pull/1178)

### Changed
- Combo, Select and Dropdown components now use the native Popover API [#1082](https://github.com/IgniteUI/igniteui-webcomponents/pull/1082)

### Deprecated
- Dropdown `positionStrategy` property. The dropdown now uses the Popover API to render its container in the top layer of the browser viewport,
  making the property obsolete.

### Fixed
- Date-time input - Label in Material theme is broken when component is in read-only mode [#1166](https://github.com/IgniteUI/igniteui-webcomponents/issues/1166)

## [4.8.2] - 2024-04-15
### Fixed
- Textarea - resize handle position for non-suffixed textarea [#1094](https://github.com/IgniteUI/igniteui-webcomponents/issues/1094)
- Tabs - error when dynamically creating and adding a tab group and tabs in a single call stack [#1140](https://github.com/IgniteUI/igniteui-webcomponents/issues/1140)
- Checkbox/Switch - participate in form submission when initially checked [#1144](https://github.com/IgniteUI/igniteui-webcomponents/issues/1144)
- Dialog - `igcClosed` fired before the component was actually closed/hidden.

## [4.8.1] - 2024-04-08
### Fixed
- Date-time input - `inputFormat` is not applied to an already set value [#1114](https://github.com/IgniteUI/igniteui-webcomponents/issues/1114)
- Checkbox, Radio, Switch - apply form validation synchronously [#1122](https://github.com/IgniteUI/igniteui-webcomponents/issues/1122)
- Select, Dropdown - Unable to select item when clicking on a wrapping element inside the dropdown/select item slot [#1123](https://github.com/IgniteUI/igniteui-webcomponents/issues/1123)
- Tree - active state is correctly applied to the correct tree node on click [#1131](https://github.com/IgniteUI/igniteui-webcomponents/issues/1131)

## [4.8.0] - 2024-03-20
### Added
- Combo component can now set `groupSorting` to `none` which shows the groups in the order of the provided data. [#1026](https://github.com/IgniteUI/igniteui-webcomponents/pull/1026)
- Button/Icon button - updated visual looks across themes, new states. [#1050](https://github.com/IgniteUI/igniteui-webcomponents/pull/1050)
- Navigation bar - added border in Bootstrap theme. [#1060](https://github.com/IgniteUI/igniteui-webcomponents/pull/1060)

### Changed
- Grouping in Combo component no longer sorts the data. `groupSorting` property now affects the sorting direction only of the groups.
  **Behavioral change**
  In previous release the sorting directions of the groups sorted the items as well. If you want to achieve this behavior you can pass already sorted data to the Combo component.

### Deprecated
- Slider
   - `aria-label-upper` and `aria-label-lower` are deprecated and will be removed in the next major release. Use `thumb-label-upper` and `thumb-label-lower` instead.

### Fixed
- Button
   - slotted icon size. [#1054](https://github.com/IgniteUI/igniteui-webcomponents/pull/1054)
- Button group
   - updated Fluent theme look. [#1044](https://github.com/IgniteUI/igniteui-webcomponents/pull/1044)
   - disabled state in Safari. [#1047](https://github.com/IgniteUI/igniteui-webcomponents/pull/1047)
- Combo/Select
   - style issues. [#1038](https://github.com/IgniteUI/igniteui-webcomponents/pull/1038) [#1059](https://github.com/IgniteUI/igniteui-webcomponents/pull/1059)
- Slider
   - clicks on the slider track now use the track element width as a basis for the calculation. [#1049](https://github.com/IgniteUI/igniteui-webcomponents/pull/1049)
   - input events are not longer emitted while continuously dragging the slider thumb and exceeding upper/lower bounds. [#1049](https://github.com/IgniteUI/igniteui-webcomponents/pull/1049)
   - when setting **upper-bound/lower-bound** *before* **min/max**, the slider will no longer overwrite the bound properties with the previous values of min/max. [#1049](https://github.com/IgniteUI/igniteui-webcomponents/pull/1049)
   - the **aria-label** bound to the slider thumb is no longer reset on consequent renders. [#1049](https://github.com/IgniteUI/igniteui-webcomponents/pull/1049)
- Input
   - default validators are run synchronously. [#1066](https://github.com/IgniteUI/igniteui-webcomponents/issues/1066)
   - style issues. [#1038](https://github.com/IgniteUI/igniteui-webcomponents/pull/1038) [#1104](https://github.com/IgniteUI/igniteui-webcomponents/pull/1104)
- Date-time input
   - setRangeText() updates underlying value. [#1075](https://github.com/IgniteUI/igniteui-webcomponents/issues/1075)

## [4.7.0] - 2024-01-05
### Added
- Tree - Added **`toggleNodeOnClick`** property that determines whether clicking over a node will change its expanded state or not. Defaults to `false`. [#1003](https://github.com/IgniteUI/igniteui-webcomponents/pull/1003).
- Rating - **`allowReset`** added. When enabled selecting the same value will reset the component [#1014](https://github.com/IgniteUI/igniteui-webcomponents/issues/1014).
  **Behavioral change**

  In previous releases this was the default behavior of the rating component. Make sure to set `allowReset` if you need to keep this behavior in your application.

### Changed
- Improved WAI-ARIA compliance for Avatar, Badge and Combo components [#1007](https://github.com/IgniteUI/igniteui-webcomponents/pull/1007)

### Fixed
- Active item visual styles for Dropdown, Select and Combo components [#1002](https://github.com/IgniteUI/igniteui-webcomponents/pull/1002)
- Navigation drawer - mini variant broken visual style [#1011](https://github.com/IgniteUI/igniteui-webcomponents/pull/1011)

## [4.6.0] - 2023-12-05
### Added
- **`action`** slot added to Snackbar [#974](https://github.com/IgniteUI/igniteui-webcomponents/issues/974)
- **`indicator-expanded`** slot added to Expansion panel [#982](https://github.com/IgniteUI/igniteui-webcomponents/pull/982)
- **`toggle-icon-expanded`** slot added to Select [#983](https://github.com/IgniteUI/igniteui-webcomponents/pull/983)
- Select, Dropdown - exposed **`selectedItem`**, **`items`** and **`groups`** getters

### Changed
- Updated the package to Lit v3
- Components dark variants are now bound to their shadow root [#940](https://github.com/IgniteUI/igniteui-webcomponents/pull/940)
- Components implement default sizes based on current theme [#977](https://github.com/IgniteUI/igniteui-webcomponents/pull/977)
- Button group - changed events to non-cancellable [#984](https://github.com/IgniteUI/igniteui-webcomponents/pull/984)
- Optimized components CSS and reduced bundle size [#972](https://github.com/IgniteUI/igniteui-webcomponents/pull/972)
- WAI-ARIA improvements for Icon, Select, Dropdown and List components [#980](https://github.com/IgniteUI/igniteui-webcomponents/pull/980) [#983](https://github.com/IgniteUI/igniteui-webcomponents/pull/983)

### Fixed
- Textarea missing styling parts [#944](https://github.com/IgniteUI/igniteui-webcomponents/issues/944)
- Tree item disabled styles [#949](https://github.com/IgniteUI/igniteui-webcomponents/pull/949)
- Snackbar removed unnecessary styles [#960](https://github.com/IgniteUI/igniteui-webcomponents/pull/960)
- Tree item hover state visual design [#987](https://github.com/IgniteUI/igniteui-webcomponents/pull/987)
- Calendar not keeping focus state when switching views [#992](https://github.com/IgniteUI/igniteui-webcomponents/issues/992)

## [4.5.0] - 2023-10-09
### Added
- Text area component [#764](https://github.com/IgniteUI/igniteui-webcomponents/issues/764)
- Button group component [#827](https://github.com/IgniteUI/igniteui-webcomponents/issues/827)
- Toggle button component [#877](https://github.com/IgniteUI/igniteui-webcomponents/issues/877)
- Navigation drawer now supports CSS transitions [#922](https://github.com/IgniteUI/igniteui-webcomponents/pull/922)
- Position attribute for toast and snackbar [#934](https://github.com/IgniteUI/igniteui-webcomponents/pull/934)

### Deprecated
- The `size` property and attribute have been deprecated for all components. Use the `--ig-size` CSS custom property instead.
  The following example sets the size of the avatar component to small:
  ```css
    igc-avatar {
      --ig-size: var(--ig-size-small);
    }
  ```

### Fixed
- Combo items position in Safari [#903](https://github.com/IgniteUI/igniteui-webcomponents/pull/903)
- Calendar navigation buttons in RTL context [#915](https://github.com/IgniteUI/igniteui-webcomponents/pull/915)
- Export `IgcComboChangeEventArgs` type [#917](https://github.com/IgniteUI/igniteui-webcomponents/pull/917)
- Combo value and selection states with lazy data binding [#937](https://github.com/IgniteUI/igniteui-webcomponents/pull/937)
- Various style and theming fixes and adjustments

## [4.4.0] - 2023-08-30
### Added
- The following components are now Form Associated Custom Elements. They are automatically associated with a parent `<form>`
  and behave like a browser-provided control:
  - Button & Icon button
  - Checkbox
  - Combo
  - DateTime input
  - Input
  - Masked input
  - Radio
  - Rating
  - Single slider
  - Select
  - Switch
- Stepper now supports animations [#861](https://github.com/IgniteUI/igniteui-webcomponents/issues/861)

### Changed
- Rating fluent theme colors [#481](https://github.com/IgniteUI/igniteui-webcomponents/issues/481)
- Stepper indicator styles and color schemas [#766](https://github.com/IgniteUI/igniteui-webcomponents/issues/766) [#868](https://github.com/IgniteUI/igniteui-webcomponents/issues/868)

### Deprecated
- IgcForm component is deprecated
- Input component:
  - `minlength` property is deprecated and will be removed in the next major version. Use `minLength` instead.
  - `maxlength` property is deprecated and will be removed in the next major version. Use `maxLength` instead.
  - `readonly` property is deprecated and will be removed in the next major version. Use `readOnly` instead.
- Mask input component:
  - `readonly` property is deprecated and will be removed in the next major version. Use `readOnly` instead.
- DateTime input component:
  - `readonly` property is deprecated and will be removed in the next major version. Use `readOnly` instead.
  - `minValue` property is deprecated and will be removed in the next major version. Use `min` instead.
  - `maxValue` property is deprecated and will be removed in the next major version. Use `max` instead.
- Rating component:
  - `readonly` property is deprecated and will be removed in the next major version. Use `readOnly` instead.

### Removed
- Removed our own `dir` attribute which shadowed the default one. This is a **non-breaking change**.
- Slider - `ariaLabel` shadowed property. This is a **non-breaking change**.
- Checkbox - `ariaLabelledBy` shadowed attribute. This is a **non-breaking change**.
- Switch - `ariaLabelledBy` shadowed attribute. This is a **non-breaking change**.
- Radio - `ariaLabelledBy` shadowed attribute. This is a **non-breaking change**.

### Fixed
- Input - outlined variant styling issues [#875](https://github.com/IgniteUI/igniteui-webcomponents/issues/875) and indigo theme issues [#879](https://github.com/IgniteUI/igniteui-webcomponents/issues/879)
- Select - outlined variant styling issues [#880](https://github.com/IgniteUI/igniteui-webcomponents/issues/880)
- DateTime Input - `spinUp/spinDown` calls moving the caret when the input is focused [#859](https://github.com/IgniteUI/igniteui-webcomponents/issues/859)

## [4.3.1] - 2023-08-02
### Added
- Tree - component animations [#846](https://github.com/IgniteUI/igniteui-webcomponents/issues/846)
- Components border radius is consumed from their schemas [#805](https://github.com/IgniteUI/igniteui-webcomponents/issues/805)

### Changed
- Combo, Input, Select - schema colors [#767](https://github.com/IgniteUI/igniteui-webcomponents/issues/767)
- Dropdown - schema colors [#828](https://github.com/IgniteUI/igniteui-webcomponents/issues/828)
- Icon - updated theming styles and size [#813](https://github.com/IgniteUI/igniteui-webcomponents/issues/813)

### Fixed
- Combo - single selection not working in certain scenarios [#816](https://github.com/IgniteUI/igniteui-webcomponents/issues/816)
- Dropdown - various styling fixes [#841](https://github.com/IgniteUI/igniteui-webcomponents/issues/841) [#848](https://github.com/IgniteUI/igniteui-webcomponents/issues/848)
- Icon button - border radius with ripple [#839](https://github.com/IgniteUI/igniteui-webcomponents/issues/839)
- Icon button - fixed wrong color in Fluent theme [#845](https://github.com/IgniteUI/igniteui-webcomponents/issues/845)
- Input - various styling fixes [#818](https://github.com/IgniteUI/igniteui-webcomponents/issues/818) [#832](https://github.com/IgniteUI/igniteui-webcomponents/issues/832) [#844](https://github.com/IgniteUI/igniteui-webcomponents/pull/844)
- Tree Item - assign closest *igc-tree-item* ancestor as a parent [#829](https://github.com/IgniteUI/igniteui-webcomponents/issues/829)
- Tabs - internal **hidden** styles and custom display property [#851](https://github.com/IgniteUI/igniteui-webcomponents/issues/851)

## [4.3.0] - 2023-06-28
### Added
- Combo: Added `matchDiacritics` to the filtering options property. Defaults to `false`.
  If set to `true` the filter distinguishes between accented letters and
  their base letters. Otherwise strings are normalized and then matched.
- Combo: Added `selection` property which returns the current selection as an array of data objects.
- Card: Support explicit height
- Dialog: Added animations
- Snackbar: Added animations
- Toast: Added animations

### Changed
- Combo: `value` is no longer readonly and can be explicitly set. The value attribute also supports declarative binding,
  accepting a valid JSON stringified array.
- Combo: `value` type changed from `string[]` to `ComboValue<T>[]` where
  ```ts
  ComboValue<T> = T | T[keyof T]
  ```
- Combo: `igcChange` event object properties are also changed to reflect tee new `value` type:
  ```typescript
  interface IgcComboChangeEventArgs<T> {
  newValue: ComboValue<T>[];
  items: T[];
  type: ComboChangeType;
  }
  ```

### Deprecated
- Select: Deprecated `sameWidth`, `positionStrategy` and `flip`. They will be removed in the next major release.

### Fixed
- Select: prefix/suffix/helper-text slots not being rendered [#722](https://github.com/IgniteUI/igniteui-webcomponents/issues/722)
- Tabs: Nested tabs selection [#713](https://github.com/IgniteUI/igniteui-webcomponents/issues/713)
- Dialog: Backdrop doesn't overlay elements [#727](https://github.com/IgniteUI/igniteui-webcomponents/issues/727)
- Dropdown: Listbox position on initial open state [#723](https://github.com/IgniteUI/igniteui-webcomponents/issues/723)
- Stepper: Stretch vertically in parent container [#738](https://github.com/IgniteUI/igniteui-webcomponents/issues/738)
- Navbar: Wrong colors in fluent theme [#719](https://github.com/IgniteUI/igniteui-webcomponents/issues/719)
- Animation player throws errors when height is unspecified [#793](https://github.com/IgniteUI/igniteui-webcomponents/issues/793)
- DateTimeInput: Intl.DateTimeFormat issues in Chromium based browsers [#803](https://github.com/IgniteUI/igniteui-webcomponents/issues/803)

## [4.2.3] - 2023-04-03
### Deprecated
- Dialog - Property `closeOnEscape` is deprecated in favor of new property `keepOpenOnEscape`.

### Fixed
- Radio Button- colors in selected focus state [#685](https://github.com/IgniteUI/igniteui-webcomponents/issues/685)
- Icon Button - set icon size to match other design system products [#598](https://github.com/IgniteUI/igniteui-webcomponents/issues/598), [#695](https://github.com/IgniteUI/igniteui-webcomponents/issues/695)
- Chip - removed outline styles for Fluent and Material themes [#702](https://github.com/IgniteUI/igniteui-webcomponents/pull/702)
- Calendar - navigation to date on set value [#436](https://github.com/IgniteUI/igniteui-webcomponents/issues/436)
- Tabs - not taking the full height of their parents [#710](https://github.com/IgniteUI/igniteui-webcomponents/issues/710)

## [4.2.2] - 2023-03-07
### Deprecated
- Button - The prefix/suffix slots are no longer needed and will be removed in the next major release.

### Fixed
- Button - UI inconsistencies [#675](https://github.com/IgniteUI/igniteui-webcomponents/issues/675), [#679](https://github.com/IgniteUI/igniteui-webcomponents/issues/679)
- Calendar - Fluent theme inconsistencies [#653](https://github.com/IgniteUI/igniteui-webcomponents/issues/653), [#672](https://github.com/IgniteUI/igniteui-webcomponents/issues/672)
- Combo - Selection via API doesn't work on a searched list [#649](https://github.com/IgniteUI/igniteui-webcomponents/issues/649)
- Dialog - Fluent theme inconsistency [#603](https://github.com/IgniteUI/igniteui-webcomponents/issues/603)
- Input - UI inconsistencies [#657](https://github.com/IgniteUI/igniteui-webcomponents/issues/657), [#658](https://github.com/IgniteUI/igniteui-webcomponents/issues/658)
- Toast - Fluent theme inconsistency [#668](https://github.com/IgniteUI/igniteui-webcomponents/issues/668)
- Components missing in defineAllComponents [#691](https://github.com/IgniteUI/igniteui-webcomponents/issues/691)
- Wrong host sizes for Avatar, Badge, Button and Icon Button [#669](https://github.com/IgniteUI/igniteui-webcomponents/issues/669)

## [4.2.1] - 2023-02-01
### Fixed
- Combo - Matching item not activated on filtering in single selection mode

## [4.2.0] - 2023-01-31
### Added
- Combo - Single Selection mode via the `single-select` attribute [#626](https://github.com/IgniteUI/igniteui-webcomponents/issues/626)

### Fixed
- Input - UI inconsistencies [#619](https://github.com/IgniteUI/igniteui-webcomponents/issues/619), [#620](https://github.com/IgniteUI/igniteui-webcomponents/issues/620), [#633](https://github.com/IgniteUI/igniteui-webcomponents/issues/633), [#638](https://github.com/IgniteUI/igniteui-webcomponents/issues/638)
- Badge - Doesn't correctly render `igc-icon` and font icons [#631](https://github.com/IgniteUI/igniteui-webcomponents/issues/631)
- Radio - UI inconsistencies [#621](https://github.com/IgniteUI/igniteui-webcomponents/issues/621), [#623](https://github.com/IgniteUI/igniteui-webcomponents/issues/623)
- Navigation Drawer - Can't override item margin [#614](https://github.com/IgniteUI/igniteui-webcomponents/issues/614)

## [4.1.1] - 2023-01-12
### Fixed
- Input - position label based on component size [#589](https://github.com/IgniteUI/igniteui-webcomponents/pull/589)
- Input - material themes don't match design by [#580](https://github.com/IgniteUI/igniteui-webcomponents/issues/580)
- Input - do not cache the underlying input [#604](https://github.com/IgniteUI/igniteui-webcomponents/issues/604)
- Card - color discrepancy between WC and Angular [#586](https://github.com/IgniteUI/igniteui-webcomponents/issues/586)
- Theme - update stale --igc-* variables to --ig-* [#603](https://github.com/IgniteUI/igniteui-webcomponents/issues/603)
- Removed dangling references after element disconnect [#608](https://github.com/IgniteUI/igniteui-webcomponents/pull/608)

## [4.1.0] - 2022-12-09
### Added
- Stepper Component [#219](https://github.com/IgniteUI/igniteui-webcomponents/issues/219)
- Combo Component [#411](https://github.com/IgniteUI/igniteui-webcomponents/issues/411)
- Mask Input - Skip literal positions when deleting symbols in the component

### Fixed
- Mask input - Validation state on user input [#558](https://github.com/IgniteUI/igniteui-webcomponents/issues/558)

## [4.0.0] - 2022-11-02
### Changed
- Themes
  - Build - Utilize [Ignite UI Theming](https://github.com/IgniteUI/igniteui-theming) package when building themes [#415](https://github.com/IgniteUI/igniteui-webcomponents/issues/415)
  - Sizing - Introduced CSS variables that allow runtime CSS configuration of the size for all or individual components [#115](https://github.com/IgniteUI/igniteui-webcomponents/issues/115)
  - Spacing - Introduced CSS variables that allow runtime CSS configuration of the internal spacing (padding/margin) of components [#506](https://github.com/IgniteUI/igniteui-webcomponents/issues/506)
  - Scrollbars - Added the ability to style application-level scrollbars by setting the `ig-scrollbar` CSS class on any element [#141](https://github.com/IgniteUI/igniteui-webcomponents/issues/141)

## [3.4.2] - 2022-11-01
### Fixed
- Resolved importing error for `DateRangeType` [#535](https://github.com/IgniteUI/igniteui-webcomponents/issues/535)

## [3.4.1] - 2022-09-19
### Changed
- Slider - updated theme with the latest fluent spec [#453](https://github.com/IgniteUI/igniteui-webcomponents/pull/453)
- Calendar - updated weekend days color [#483](https://github.com/IgniteUI/igniteui-webcomponents/issues/483)

### Fixed
- Tabs `selected` attribute breaks content visibility on init [#507](https://github.com/IgniteUI/igniteui-webcomponents/issues/507)

## [3.4.0] - 2022-09-07
### Added
- Dialog component [#175](https://github.com/IgniteUI/igniteui-webcomponents/issues/175)
- Select component [#180](https://github.com/IgniteUI/igniteui-webcomponents/issues/180)

### Fixed
- Calendar - range selection a11y improvements [#476](https://github.com/IgniteUI/igniteui-webcomponents/issues/476)
- Range slider - a11y improvements for choosing range values [#477](https://github.com/IgniteUI/igniteui-webcomponents/issues/477)
- Rating - improved a11y with assistive software now reading the total number of items [#478](https://github.com/IgniteUI/igniteui-webcomponents/issues/478)
- Toast - added `role="alert"` to the message container for assistive software to read it without the need of focusing [#479](https://github.com/IgniteUI/igniteui-webcomponents/issues/479)
- Chip - made remove button accessible with the keyboard [#480](https://github.com/IgniteUI/igniteui-webcomponents/issues/480)
- Button prefix/suffix does not align icons to the button text [#491](https://github.com/IgniteUI/igniteui-webcomponents/issues/491)

## [3.3.1] - 2022-08-10
### Changed
- Tree - Removed theme-specified height [#460](https://github.com/IgniteUI/igniteui-webcomponents/pull/460)

### Fixed
- Dropdown - Dispose of top-level event listeners [#462](https://github.com/IgniteUI/igniteui-webcomponents/issues/462)
- Linear Progress - Indeterminate animation in Safari [#378](https://github.com/IgniteUI/igniteui-webcomponents/issues/378)
- Radio Group - Child radio components auto-registration [#464](https://github.com/IgniteUI/igniteui-webcomponents/pull/464)

## [3.3.0] - 2022-07-26
### Added
- DateTime input component [#314](https://github.com/IgniteUI/igniteui-webcomponents/pull/314)
- Tabs component [#341](https://github.com/IgniteUI/igniteui-webcomponents/pull/341)
- Typography styles in themes [#392](https://github.com/IgniteUI/igniteui-webcomponents/pull/392)
- Accordion component [#418](https://github.com/IgniteUI/igniteui-webcomponents/pull/418)

### Changed
- Rating - Added support for single selection and empty symbols [#428](https://github.com/IgniteUI/igniteui-webcomponents/pull/428)
- Slider - Improved slider steps rendering [#448](https://github.com/IgniteUI/igniteui-webcomponents/pull/448)
- Components will now auto register their dependencies when they are registered in `defineComponents`

    ```typescript
    import { IgcDropdownComponent, defineComponents } from 'igniteui-webcomponents';
    // will automatically register the dropdown item & group elements
    // as well as their dependencies if any
    defineComponents(IgcDropdownComponent);
    ```

    Check the official [documentation](https://www.infragistics.com/products/ignite-ui-web-components/web-components/components/general-getting-started) for more information.

### Fixed
- Remove input helper text container when it is empty [#395](https://github.com/IgniteUI/igniteui-webcomponents/pull/395)
- Icon not showing in Safari [#393](https://github.com/IgniteUI/igniteui-webcomponents/pull/393)
- Checkbox not showing in Safari [#398](https://github.com/IgniteUI/igniteui-webcomponents/pull/398)
- Button stretches correctly in flex containers [#407](https://github.com/IgniteUI/igniteui-webcomponents/pull/407)
- Various theming issues [#402](https://github.com/IgniteUI/igniteui-webcomponents/pull/402) [#409](https://github.com/IgniteUI/igniteui-webcomponents/pull/409) [#424](https://github.com/IgniteUI/igniteui-webcomponents/pull/424)
- Dropdown - bug fixes and improvements [#434](https://github.com/IgniteUI/igniteui-webcomponents/pull/434)

## [3.2.0] - 2022-05-30
### Added
- Mask input [#173](https://github.com/IgniteUI/igniteui-webcomponents/issues/173)
- Expansion Panel [#177](https://github.com/IgniteUI/igniteui-webcomponents/issues/177)
- Tree [#188](https://github.com/IgniteUI/igniteui-webcomponents/issues/188)
- Rating - Added `selected` CSS part and exposed CSS variable to control symbol sizes [#340](https://github.com/IgniteUI/igniteui-webcomponents/pull/340) [#371](https://github.com/IgniteUI/igniteui-webcomponents/pull/371)
- Icon Button - Allow slotted content [#355](https://github.com/IgniteUI/igniteui-webcomponents/pull/355)

### Fixed
- Navigation drawer - Various styles fixes [#356](https://github.com/IgniteUI/igniteui-webcomponents/pull/356) [#349](https://github.com/IgniteUI/igniteui-webcomponents/pull/349) [#363](https://github.com/IgniteUI/igniteui-webcomponents/pull/363) [#364](https://github.com/IgniteUI/igniteui-webcomponents/pull/364)
- Buttons - Vertical align [#357](https://github.com/IgniteUI/igniteui-webcomponents/pull/357) and focus management [#380](https://github.com/IgniteUI/igniteui-webcomponents/pull/380)
- Input - Overflow for suffix/prefix [#359](https://github.com/IgniteUI/igniteui-webcomponents/pull/359)
- Switch - Collapse with small sizes [#362](https://github.com/IgniteUI/igniteui-webcomponents/pull/362)
- List - Overflow behaviour [#391](https://github.com/IgniteUI/igniteui-webcomponents/pull/391)

## [3.1.0] - 2022-04-15
### Added
- Chip: Added `prefix` and `suffix` slots [#334](https://github.com/IgniteUI/igniteui-webcomponents/pull/334)
- Snackbar: Added `toggle` method [#326](https://github.com/IgniteUI/igniteui-webcomponents/issues/326)

### Deprecated
- Chip: Previously exposed `start` and `end` slots are replaced by prefix and suffix. They remain active, but are now deprecated and will be removed in a future version.

### Fixed
- Chip: Auto load internal icons [#327](https://github.com/IgniteUI/igniteui-webcomponents/issues/327)
- Chip: Selected chip is misaligned [#328](https://github.com/IgniteUI/igniteui-webcomponents/issues/328)
- Package: ESM internal import paths

## [3.0.0] - 2022-04-12
### Changed
- **Breaking Change**: All dropdown related classes renamed from `IgcDropDown*` to `IgcDropdown*`

## [2.2.0] - 2022-04-01
### Added
- Drop Down component
- Calendar: Active date can be set via an attribute

## [2.1.1] - 2022-03-15
### Added
- Control border radius and elevation from `--igc-radius-factor` and `--igc-elevation-factor`:

  Example:

  ```css
  /* Make all components square and remove all shadows */
  :root {
    --igc-radius-factor: 0;
    --igc-elevation-factor: 0;
  }
  ```

## [2.1.0] - 2022-03-15
### Added
- Linear Progress component
- Circular Progress component
- Chip component
- Snackbar component
- Toast component
- Rating component
- Component themes can be changed at runtime by calling the `configureTheme(theme: Theme)` function

## [2.0.0] - 2022-02-03
### Added
- Dark Themes
- Slider component
- Range Slider component
- Support `required` property in Radio component.

### Changed
- Fix checkbox/switch validity status
- Split Calendar component's `value: Date | Date[]` property into two properties - `value: Date` and `values: Date[]`
- Replaced Calendar component's `hasHeader` property & `has-header` attribute with `hideHeader` & `hide-header` respectively.
- Replaced Card component's `outlined` property with `elevated`.

### Removed
- Removed `igcOpening`, `igcOpened`, `igcClosing` and `igcClosed` events from Navigation drawer component.

## [1.0.0] - 2021-11-22
Initial release of Ignite UI Web Components

### Added
- Avatar component
- Badge component
- Button component
- Calendar component
- Card component
- Checkbox component
- Form component
- Icon component
- Icon button component
- Input component
- List component
- Navigation bar component
- Navigation drawer component
- Radio group component
- Radio component
- Ripple component
- Switch component

[4.11.1]: https://github.com/IgniteUI/igniteui-webcomponents/compare/4.11.0...4.11.1
[4.11.0]: https://github.com/IgniteUI/igniteui-webcomponents/compare/4.10.0...4.11.0
[4.10.0]: https://github.com/IgniteUI/igniteui-webcomponents/compare/4.9.0...4.10.0
[4.9.0]: https://github.com/IgniteUI/igniteui-webcomponents/compare/4.8.2...4.9.0
[4.8.2]: https://github.com/IgniteUI/igniteui-webcomponents/compare/4.8.1...4.8.2
[4.8.1]: https://github.com/IgniteUI/igniteui-webcomponents/compare/4.8.0...4.8.1
[4.8.0]: https://github.com/IgniteUI/igniteui-webcomponents/compare/4.7.0...4.8.0
[4.7.0]: https://github.com/IgniteUI/igniteui-webcomponents/compare/4.6.0...4.7.0
[4.6.0]: https://github.com/IgniteUI/igniteui-webcomponents/compare/4.5.0...4.6.0
[4.5.0]: https://github.com/IgniteUI/igniteui-webcomponents/compare/4.4.0...4.5.0
[4.4.0]: https://github.com/IgniteUI/igniteui-webcomponents/compare/4.3.1...4.4.0
[4.3.1]: https://github.com/IgniteUI/igniteui-webcomponents/compare/4.3.0...4.3.1
[4.3.0]: https://github.com/IgniteUI/igniteui-webcomponents/compare/4.2.3...4.3.0
[4.2.3]: https://github.com/IgniteUI/igniteui-webcomponents/compare/4.2.2...4.2.3
[4.2.2]: https://github.com/IgniteUI/igniteui-webcomponents/compare/4.2.1...4.2.2
[4.2.1]: https://github.com/IgniteUI/igniteui-webcomponents/compare/4.2.0...4.2.1
[4.2.0]: https://github.com/IgniteUI/igniteui-webcomponents/compare/4.1.1...4.2.0
[4.1.1]: https://github.com/IgniteUI/igniteui-webcomponents/compare/4.1.0...4.1.1
[4.1.0]: https://github.com/IgniteUI/igniteui-webcomponents/compare/4.0.0...4.1.0
[4.0.0]: https://github.com/IgniteUI/igniteui-webcomponents/compare/3.4.2...4.0.0
[3.4.2]: https://github.com/IgniteUI/igniteui-webcomponents/compare/3.4.1...3.4.2
[3.4.1]: https://github.com/IgniteUI/igniteui-webcomponents/compare/3.4.0...3.4.1
[3.4.0]: https://github.com/IgniteUI/igniteui-webcomponents/compare/3.3.1...3.4.0
[3.3.1]: https://github.com/IgniteUI/igniteui-webcomponents/compare/3.3.0...3.3.1
[3.3.0]: https://github.com/IgniteUI/igniteui-webcomponents/compare/3.2.0...3.3.0
[3.2.0]: https://github.com/IgniteUI/igniteui-webcomponents/compare/3.1.0...3.2.0
[3.1.0]: https://github.com/IgniteUI/igniteui-webcomponents/compare/3.0.0...3.1.0
[3.0.0]: https://github.com/IgniteUI/igniteui-webcomponents/compare/2.2.0...3.0.0
[2.2.0]: https://github.com/IgniteUI/igniteui-webcomponents/compare/2.1.1...2.2.0
[2.1.1]: https://github.com/IgniteUI/igniteui-webcomponents/compare/2.1.0...2.1.1
[2.1.0]: https://github.com/IgniteUI/igniteui-webcomponents/compare/2.0.0...2.1.0
[2.0.0]: https://github.com/IgniteUI/igniteui-webcomponents/compare/1.0.0...2.0.0
[1.0.0]: https://github.com/IgniteUI/igniteui-webcomponents/releases/tag/1.0.0<|MERGE_RESOLUTION|>--- conflicted
+++ resolved
@@ -4,12 +4,10 @@
 The format is based on [Keep a Changelog](http://keepachangelog.com/)
 and this project adheres to [Semantic Versioning](http://semver.org/).
 
-<<<<<<< HEAD
 ## [Unreleased]
-
 ### Removed
-- igc-form - use native forms instead
-=======
+- igc-form - use the native form element instead
+
 ## [4.11.1] - 2024-07-03
 ### Changed
  - Stepper Design in vertical mode [#1246](https://github.com/IgniteUI/igniteui-webcomponents/issues/1246)
@@ -19,7 +17,6 @@
  - Toast Component Indigo Theme [#1249](https://github.com/IgniteUI/igniteui-webcomponents/pull/1249)
  - Rating Component Indigo Theme [#1249](https://github.com/IgniteUI/igniteui-webcomponents/pull/1249)
  - Stepper Component Indigo Theme [#1249](https://github.com/IgniteUI/igniteui-webcomponents/pull/1249)
->>>>>>> 5fb5ee2c
 
 ## [4.10.0] - 2024-07-01
 ### Added
