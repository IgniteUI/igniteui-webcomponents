--- conflicted
+++ resolved
@@ -68,8 +68,6 @@
         background: var-get($flat-theme, 'focus-background');
     }
 
-<<<<<<< HEAD
-=======
     &:focus-visible {
         color: var-get($flat-theme, 'focus-visible-foreground');
         background: var-get($flat-theme, 'focus-visible-background');
@@ -86,7 +84,6 @@
     }
 }
 
->>>>>>> eaeda98d
 :host(:not([disabled])[variant='contained']) [part='base'] {
     color: var-get($contained-theme, 'foreground');
     background: var-get($contained-theme, 'background');
@@ -130,19 +127,11 @@
         color: var-get($outlined-theme, 'focus-visible-foreground');
         background: var-get($outlined-theme, 'focus-visible-background');
     }
-<<<<<<< HEAD
-}
-
-:host([variant='fab'][size='large']) [part='base'] {
-    @include border-radius(rem(16px));
-}
-=======
 
     &:hover {
         color: var-get($outlined-theme, 'hover-foreground');
         background: var-get($outlined-theme, 'hover-background');
     }
->>>>>>> eaeda98d
 
     &:active {
         color: var-get($outlined-theme, 'active-foreground');
@@ -185,30 +174,6 @@
     }
 }
 
-<<<<<<< HEAD
-:host([disabled][variant='outlined']) [part='base'],
-:host(:disabled[variant='outlined']) [part='base'] {
-    box-shadow: none;
-    color: #{color(primary, 200)};
-    border: rem(1px) solid color(primary, 200);
-    background: transparent;
-}
-
-:host([disabled][variant='flat']) [part='base'],
-:host(:disabled[variant='flat']) [part='base'] {
-    background: transparent;
-    color: #{color(primary, 100)};
-}
-
-:host([disabled][variant='fab']),
-:host(:disabled[variant='fab']),
-:host([disabled][variant='contained']),
-:host(:disabled[variant='contained']) {
-    [part='base'] {
-        background: #{color(primary, 200)};
-        color: #{contrast-color(primary, 600)};
-    }
-=======
 :host([disabled][variant='flat']) [part='base'] {
     color: var-get($flat-theme, 'disabled-foreground');
     background: var-get($flat-theme, 'disabled-background');
@@ -228,5 +193,4 @@
 :host([disabled][variant='fab']) [part='base'] {
     color: var-get($fab-theme, 'disabled-foreground');
     background: var-get($fab-theme, 'disabled-background');
->>>>>>> eaeda98d
 }