import { html } from 'lit';
import { property } from 'lit/decorators.js';
import { ifDefined } from 'lit/directives/if-defined.js';
import { live } from 'lit/directives/live.js';
<<<<<<< HEAD
import { ReactiveTheme, ThemeController, themes } from '../../theming';
import { alternateName, blazorTwoWayBind, watch } from '../common/decorators';
import { Constructor } from '../common/mixins/constructor.js';
import { EventEmitterMixin } from '../common/mixins/event-emitter.js';
import { SizableMixin } from '../common/mixins/sizable';
import { partNameMap } from '../common/util';
import { styles } from './themes/light/input.base.css';
import { styles as bootstrap } from './themes/light/input.bootstrap.css';
import { styles as fluent } from './themes/light/input.fluent.css';
import { styles as indigo } from './themes/light/input.indigo.css';
import { styles as material } from './themes/light/input.material.css';

let nextId = 0;
=======
import { styles } from './input.material.css';
import { alternateName, watch, blazorTwoWayBind } from '../common/decorators';
import { partNameMap } from '../common/util';
import { IgcInputBaseComponent } from './input-base';
>>>>>>> ae7e4241

type Direction = 'ltr' | 'rtl' | 'auto';

/**
 * @element igc-input
 *
 * @slot prefix - Renders content before the input.
 * @slot suffix - Renders content after input.
 * @slot helper-text - Renders content below the input.
 *
 * @fires igcInput - Emitted when the control input receives user input.
 * @fires igcChange - Emitted when the control's checked state changes.
 * @fires igcFocus - Emitted when the control gains focus.
 * @fires igcBlur - Emitted when the control loses focus.
 *
 * @csspart container - The main wrapper that holds all main input elements.
 * @csspart input - The native input element.
 * @csspart label - The native label element.
 * @csspart prefix - The prefix wrapper.
 * @csspart suffix - The suffix wrapper.
 * @csspart helper-text - The helper text wrapper.
 */
<<<<<<< HEAD
@themes({ bootstrap, material, fluent, indigo })
export default class IgcInputComponent
  extends SizableMixin(
    EventEmitterMixin<IgcInputEventMap, Constructor<LitElement>>(LitElement)
  )
  implements ReactiveTheme
{
  public static readonly tagName = 'igc-input';
  public static styles = styles;

  protected static shadowRootOptions = {
    ...LitElement.shadowRootOptions,
    delegatesFocus: true,
  };
  private inputId = `input-${nextId++}`;
  private labelId = `input-label-${this.inputId}`;

  @state()
  private _prefixLength!: number;

  @state()
  private _suffixLength!: number;

  private themeController!: ThemeController;

  @query('input', true)
  private input!: HTMLInputElement;

  @queryAssignedElements({ slot: 'prefix' })
  private _prefix!: Array<HTMLElement>;

  @queryAssignedElements({ slot: 'suffix' })
  private _suffix!: Array<HTMLElement>;
=======
export default class IgcInputComponent extends IgcInputBaseComponent {
  public static readonly tagName = 'igc-input';
  public static styles = styles;

  @property()
  @blazorTwoWayBind('igcChange', 'detail')
  public value = '';
>>>>>>> ae7e4241

  /** The direction attribute of the control. */
  @property({ reflect: true })
  public override dir: Direction = 'auto';

  /** The type attribute of the control. */
  @alternateName('displayType')
  @property({ reflect: true })
  public type:
    | 'email'
    | 'number'
    | 'password'
    | 'search'
    | 'tel'
    | 'text'
    | 'url' = 'text';

  /** The input mode attribute of the control. */
  @property()
  public inputmode!:
    | 'none'
    | 'txt'
    | 'decimal'
    | 'numeric'
    | 'tel'
    | 'search'
    | 'email'
    | 'url';

  /** The pattern attribute of the control. */
  @property({ type: String })
  public pattern!: string;

  /** Controls the validity of the control. */
  @property({ reflect: true, type: Boolean })
  public invalid = false;

  /** The minlength attribute of the control. */
  @property({ type: Number })
  public minlength!: number;

  /** The maxlength attribute of the control. */
  @property({ type: Number })
  public maxlength!: number;

  /** The min attribute of the control. */
  @property()
  public min!: number | string;

  /** The max attribute of the control. */
  @property()
  public max!: number | string;

  /** The step attribute of the control. */
  @property({ type: Number })
  public step!: number;

  /** The autofocus attribute of the control. */
  @property({ type: Boolean })
  public override autofocus!: boolean;

  /** The autocomplete attribute of the control. */
  @property()
  public autocomplete!: string;

<<<<<<< HEAD
  constructor() {
    super();
    this.size = 'medium';
  }

  public override connectedCallback() {
    super.connectedCallback();

    this.shadowRoot?.addEventListener('slotchange', (_) => {
      this._prefixLength = this._prefix.length;
      this._suffixLength = this._suffix.length;
    });
  }

  public themeAdopted(controller: ThemeController) {
    this.themeController = controller;
  }

=======
>>>>>>> ae7e4241
  /** Checks for validity of the control and shows the browser message if it's invalid. */
  public reportValidity() {
    return this.input.reportValidity();
  }

  /** Replaces the selected text in the input. */
  public override setRangeText(
    replacement: string,
    start: number,
    end: number,
    selectMode: 'select' | 'start' | 'end' | 'preserve' = 'preserve'
  ) {
    super.setRangeText(replacement, start, end, selectMode);
    this.value = this.input.value;
  }

  /**
   * Sets a custom validation message for the control.
   * As long as `message` is not empty, the control is considered invalid.
   */
  public setCustomValidity(message: string) {
    this.input.setCustomValidity(message);
    this.invalid = !this.input.checkValidity();
  }

  /** Selects all text within the input. */
  public select() {
    return this.input.select();
  }

  /** Increments the numeric value of the input by one or more steps. */
  public stepUp(n?: number) {
    this.input.stepUp(n);
    this.handleChange();
  }

  /** Decrements the numeric value of the input by one or more steps. */
  public stepDown(n?: number) {
    this.input.stepDown(n);
    this.handleChange();
  }

  private handleInvalid() {
    this.invalid = true;
  }

  private handleInput() {
    this.value = this.input.value;
    this.emitEvent('igcInput', { detail: this.value });
  }

  @watch('value', { waitUntilFirstUpdate: true })
  protected handleValueChange() {
    this.updateComplete.then(
      () => (this.invalid = !this.input.checkValidity())
    );
  }

  protected renderInput() {
    return html`
      <input
        id="${this.inputId}"
        part="${partNameMap(this.resolvePartNames('input'))}"
        name="${ifDefined(this.name)}"
        type="${ifDefined(this.type)}"
        pattern="${ifDefined(this.pattern)}"
        placeholder="${this.placeholder ?? ' '}"
        .value="${live(this.value)}"
        ?readonly="${this.readonly}"
        ?disabled="${this.disabled}"
        ?required="${this.required}"
        ?autofocus="${this.autofocus}"
        autocomplete="${ifDefined(this.autocomplete as any)}"
        inputmode="${ifDefined(this.inputmode)}"
        min="${ifDefined(this.min)}"
        max="${ifDefined(this.max)}"
        minlength="${ifDefined(this.minlength)}"
        maxlength="${ifDefined(this.maxlength)}"
        step="${ifDefined(this.step)}"
        aria-invalid="${this.invalid ? 'true' : 'false'}"
        @invalid="${this.handleInvalid}"
        @change="${this.handleChange}"
        @input="${this.handleInput}"
        @focus="${this.handleFocus}"
        @blur="${this.handleBlur}"
      />
    `;
  }
<<<<<<< HEAD

  private renderLabel() {
    return this.label
      ? html`<label id="${this.labelId}" part="label" for="${this.inputId}">
          ${this.label}
        </label>`
      : null;
  }

  private renderPrefix() {
    return html`<div part="prefix">
      <slot name="prefix"></slot>
    </div>`;
  }

  private renderSuffix() {
    return html`<div part="suffix">
      <slot name="suffix"></slot>
    </div>`;
  }

  private renderStandard() {
    return html`${this.renderLabel()}
      <div part="${partNameMap(this.resolvePartNames('container'))}">
        ${this.renderPrefix()} ${this.renderInput()} ${this.renderSuffix()}
      </div>
      <div part="helper-text">
        <slot name="helper-text"></slot>
      </div>`;
  }

  private renderMaterial() {
    return html`
      <div
        part="${partNameMap({
          ...this.resolvePartNames('container'),
          labelled: this.label,
        })}"
      >
        <div part="start">${this.renderPrefix()}</div>
        ${this.renderInput()}
        <div part="notch">${this.renderLabel()}</div>
        <div part="filler"></div>
        <div part="end">${this.renderSuffix()}</div>
      </div>
      <div part="helper-text">
        <slot name="helper-text"></slot>
      </div>
    `;
  }

  protected override render() {
    return html`${this.themeController.theme === 'material'
      ? this.renderMaterial()
      : this.renderStandard()}`;
  }
=======
>>>>>>> ae7e4241
}

declare global {
  interface HTMLElementTagNameMap {
    'igc-input': IgcInputComponent;
  }
}<|MERGE_RESOLUTION|>--- conflicted
+++ resolved
@@ -2,26 +2,9 @@
 import { property } from 'lit/decorators.js';
 import { ifDefined } from 'lit/directives/if-defined.js';
 import { live } from 'lit/directives/live.js';
-<<<<<<< HEAD
-import { ReactiveTheme, ThemeController, themes } from '../../theming';
 import { alternateName, blazorTwoWayBind, watch } from '../common/decorators';
-import { Constructor } from '../common/mixins/constructor.js';
-import { EventEmitterMixin } from '../common/mixins/event-emitter.js';
-import { SizableMixin } from '../common/mixins/sizable';
-import { partNameMap } from '../common/util';
-import { styles } from './themes/light/input.base.css';
-import { styles as bootstrap } from './themes/light/input.bootstrap.css';
-import { styles as fluent } from './themes/light/input.fluent.css';
-import { styles as indigo } from './themes/light/input.indigo.css';
-import { styles as material } from './themes/light/input.material.css';
-
-let nextId = 0;
-=======
-import { styles } from './input.material.css';
-import { alternateName, watch, blazorTwoWayBind } from '../common/decorators';
 import { partNameMap } from '../common/util';
 import { IgcInputBaseComponent } from './input-base';
->>>>>>> ae7e4241
 
 type Direction = 'ltr' | 'rtl' | 'auto';
 
@@ -44,49 +27,12 @@
  * @csspart suffix - The suffix wrapper.
  * @csspart helper-text - The helper text wrapper.
  */
-<<<<<<< HEAD
-@themes({ bootstrap, material, fluent, indigo })
-export default class IgcInputComponent
-  extends SizableMixin(
-    EventEmitterMixin<IgcInputEventMap, Constructor<LitElement>>(LitElement)
-  )
-  implements ReactiveTheme
-{
-  public static readonly tagName = 'igc-input';
-  public static styles = styles;
-
-  protected static shadowRootOptions = {
-    ...LitElement.shadowRootOptions,
-    delegatesFocus: true,
-  };
-  private inputId = `input-${nextId++}`;
-  private labelId = `input-label-${this.inputId}`;
-
-  @state()
-  private _prefixLength!: number;
-
-  @state()
-  private _suffixLength!: number;
-
-  private themeController!: ThemeController;
-
-  @query('input', true)
-  private input!: HTMLInputElement;
-
-  @queryAssignedElements({ slot: 'prefix' })
-  private _prefix!: Array<HTMLElement>;
-
-  @queryAssignedElements({ slot: 'suffix' })
-  private _suffix!: Array<HTMLElement>;
-=======
 export default class IgcInputComponent extends IgcInputBaseComponent {
   public static readonly tagName = 'igc-input';
-  public static styles = styles;
 
   @property()
   @blazorTwoWayBind('igcChange', 'detail')
   public value = '';
->>>>>>> ae7e4241
 
   /** The direction attribute of the control. */
   @property({ reflect: true })
@@ -152,27 +98,6 @@
   @property()
   public autocomplete!: string;
 
-<<<<<<< HEAD
-  constructor() {
-    super();
-    this.size = 'medium';
-  }
-
-  public override connectedCallback() {
-    super.connectedCallback();
-
-    this.shadowRoot?.addEventListener('slotchange', (_) => {
-      this._prefixLength = this._prefix.length;
-      this._suffixLength = this._suffix.length;
-    });
-  }
-
-  public themeAdopted(controller: ThemeController) {
-    this.themeController = controller;
-  }
-
-=======
->>>>>>> ae7e4241
   /** Checks for validity of the control and shows the browser message if it's invalid. */
   public reportValidity() {
     return this.input.reportValidity();
@@ -261,65 +186,6 @@
       />
     `;
   }
-<<<<<<< HEAD
-
-  private renderLabel() {
-    return this.label
-      ? html`<label id="${this.labelId}" part="label" for="${this.inputId}">
-          ${this.label}
-        </label>`
-      : null;
-  }
-
-  private renderPrefix() {
-    return html`<div part="prefix">
-      <slot name="prefix"></slot>
-    </div>`;
-  }
-
-  private renderSuffix() {
-    return html`<div part="suffix">
-      <slot name="suffix"></slot>
-    </div>`;
-  }
-
-  private renderStandard() {
-    return html`${this.renderLabel()}
-      <div part="${partNameMap(this.resolvePartNames('container'))}">
-        ${this.renderPrefix()} ${this.renderInput()} ${this.renderSuffix()}
-      </div>
-      <div part="helper-text">
-        <slot name="helper-text"></slot>
-      </div>`;
-  }
-
-  private renderMaterial() {
-    return html`
-      <div
-        part="${partNameMap({
-          ...this.resolvePartNames('container'),
-          labelled: this.label,
-        })}"
-      >
-        <div part="start">${this.renderPrefix()}</div>
-        ${this.renderInput()}
-        <div part="notch">${this.renderLabel()}</div>
-        <div part="filler"></div>
-        <div part="end">${this.renderSuffix()}</div>
-      </div>
-      <div part="helper-text">
-        <slot name="helper-text"></slot>
-      </div>
-    `;
-  }
-
-  protected override render() {
-    return html`${this.themeController.theme === 'material'
-      ? this.renderMaterial()
-      : this.renderStandard()}`;
-  }
-=======
->>>>>>> ae7e4241
 }
 
 declare global {
