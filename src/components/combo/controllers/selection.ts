import { ReactiveController } from 'lit';
import type {
  ComboHost,
  ComboValue,
  IgcComboChangeEventArgs,
  Item,
  Keys,
  Values,
} from '../types.js';

export class SelectionController<T extends object>
  implements ReactiveController
{
  private _selected: Set<T> = new Set();

  public get data() {
    return this.host.data;
  }

  public resetSearchTerm() {
    // @ts-expect-error protected access
    this.host.resetSearchTerm();
  }

<<<<<<< HEAD
  public getValue(items: T[]) {
    const key = this.host.valueKey ?? this.host.displayKey;
    return items.map((item) => (key ? `${item[key]}` : `${item}`));
  }

  public getDisplayValue(items: T[]) {
    const key = this.host.displayKey;
    return items.map((item) => (key ? `${item[key]}` : `${item}`)).join(', ');
=======
  public getValue(items: T[], key: Keys<T>): ComboValue<T>[] {
    return items.map((item) => item[key] ?? item);
>>>>>>> 51942d23
  }

  private handleChange(detail: IgcComboChangeEventArgs) {
    // TODO: Investigate
    // this.host.requestUpdate('value');
    return this.host.emitEvent('igcChange', { cancelable: true, detail });
  }

  private getItemsByValueKey(keys: Values<T>[]) {
    return keys.map((key) =>
      this.data.find((i) => i[this.host.valueKey!] === key)
    );
  }

  private selectValueKeys(keys: Values<T>[]) {
    if (keys.length === 0) return;

    this.getItemsByValueKey(keys).forEach((item) => {
      return item && this._selected.add(item);
    });
  }

  private deselectValueKeys(keys: Values<T>[]) {
    if (keys.length === 0) return;

    this.getItemsByValueKey(keys).forEach((item) => {
      return item && this._selected.delete(item);
    });
  }

  private selectObjects(items: T[]) {
    if (items.length === 0) return;

    items.forEach((item) => {
      const i = this.data.includes(item);
      if (i) {
        this._selected.add(item);
      }
    });
  }

  private deselectObjects(items: T[]) {
    if (items.length === 0) return;

    items.forEach((item) => {
      const i = this.data.includes(item);
      if (i) {
        this._selected.delete(item);
      }
    });
  }

  private selectAll() {
    this.data.forEach((item) => {
      this._selected.add(item);
    });
    this.host.requestUpdate();
  }

  private deselectAll() {
    this._selected.clear();
    this.host.requestUpdate();
  }

  public async select(items?: Item<T>[], emit = false) {
    const { singleSelect } = this.host;

    if (singleSelect) {
      this._selected.clear();
      this.resetSearchTerm();
    }

    if (!items || items.length === 0) {
      !singleSelect && this.selectAll();
      return;
    }

    const _items = singleSelect ? items.slice(0, 1) : items;

    const values = this.host.valueKey
      ? this.getItemsByValueKey(_items as Values<T>[])
      : _items;
    const selected = Array.from(this._selected.values());
    const payload = [...values, ...selected] as T[];

    if (
      emit &&
      !this.handleChange({
        newValue: this.getValue(payload, this.host.valueKey!),
        items: values as T[],
        type: 'selection',
      })
    ) {
      return;
    }

    if (this.host.valueKey) {
      this.selectValueKeys(_items as Values<T>[]);
    } else {
      this.selectObjects(_items as T[]);
    }

    this.host.requestUpdate();
  }

  public async deselect(items?: Item<T>[], emit = false) {
    const { singleSelect } = this.host;

    if (!items || items.length === 0) {
      if (
        emit &&
        !this.handleChange({
          newValue: [],
          items: Array.from(this.selected),
          type: 'deselection',
        })
      ) {
        return;
      }

      !singleSelect && this.deselectAll();
      return;
    }

    const _items = this.host.singleSelect ? items.slice(0, 1) : items;
    const values = this.host.valueKey
      ? this.getItemsByValueKey(_items as Values<T>[])
      : _items;
    const selected = Array.from(this._selected.values());
    const payload = selected.filter((item) => item !== values[0]);

    if (
      emit &&
      !this.handleChange({
        newValue: this.getValue(payload, this.host.valueKey!),
        items: values as T[],
        type: 'deselection',
      })
    ) {
      return;
    }

    if (this.host.valueKey) {
      this.deselectValueKeys(_items as Values<T>[]);
    } else {
      this.deselectObjects(_items as T[]);
    }

    this.host.requestUpdate();
  }

  public get selected(): Set<T> {
    return this._selected;
  }

  public changeSelection(index: number) {
    const item = this.data[index];

    if (this.host.valueKey) {
      !this.selected.has(item)
        ? this.select([item[this.host.valueKey]], true)
        : this.deselect([item[this.host.valueKey]], true);
    } else {
      !this.selected.has(item)
        ? this.select([item], true)
        : this.deselect([item], true);
    }
  }

  constructor(protected host: ComboHost<T>) {
    this.host.addController(this);
  }

  public hostConnected() {}

  public hostDisconnected() {}
}<|MERGE_RESOLUTION|>--- conflicted
+++ resolved
@@ -22,19 +22,8 @@
     this.host.resetSearchTerm();
   }
 
-<<<<<<< HEAD
-  public getValue(items: T[]) {
-    const key = this.host.valueKey ?? this.host.displayKey;
-    return items.map((item) => (key ? `${item[key]}` : `${item}`));
-  }
-
-  public getDisplayValue(items: T[]) {
-    const key = this.host.displayKey;
-    return items.map((item) => (key ? `${item[key]}` : `${item}`)).join(', ');
-=======
   public getValue(items: T[], key: Keys<T>): ComboValue<T>[] {
     return items.map((item) => item[key] ?? item);
->>>>>>> 51942d23
   }
 
   private handleChange(detail: IgcComboChangeEventArgs) {
