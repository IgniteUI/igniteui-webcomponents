import { html } from 'lit-html';
import '../igniteui-webcomponents.js';
<<<<<<< HEAD
import { Story, Context } from './story.js';
=======
import { Context, Story } from './story.js';
>>>>>>> 5aace9c5
import { ifDefined } from 'lit-html/directives/if-defined';

// region default
export default {
  title: 'Switch',
  component: 'igc-switch',
  argTypes: {
    label: { control: 'text', defaultValue: 'Label' },
    labelPosition: {
      options: ['before', 'after'],
      control: {
        type: 'inline-radio',
      },
      defaultValue: 'after',
    },
    checked: {
      type: 'boolean',
      defaultValue: false,
    },
    disabled: {
      type: 'boolean',
      defaultValue: false,
    },
  },
};

interface ArgTypes {
  label: string;
  labelPosition: 'before' | 'after';
  checked: boolean;
  disabled: boolean;
}
<<<<<<< HEAD
=======
// endregion
>>>>>>> 5aace9c5

const Template: Story<ArgTypes, Context> = (
  { label, labelPosition, checked, disabled }: ArgTypes,
  { globals: { direction } }: Context
) => {
  return html`
    <igc-switch
      label-position=${ifDefined(labelPosition)}
      .checked=${checked}
      .disabled=${disabled}
      dir=${ifDefined(direction)}
    >
      ${label}
    </igc-switch>
  `;
};

export const Basic = Template.bind({});<|MERGE_RESOLUTION|>--- conflicted
+++ resolved
@@ -1,10 +1,6 @@
 import { html } from 'lit-html';
 import '../igniteui-webcomponents.js';
-<<<<<<< HEAD
-import { Story, Context } from './story.js';
-=======
 import { Context, Story } from './story.js';
->>>>>>> 5aace9c5
 import { ifDefined } from 'lit-html/directives/if-defined';
 
 // region default
@@ -37,10 +33,7 @@
   checked: boolean;
   disabled: boolean;
 }
-<<<<<<< HEAD
-=======
 // endregion
->>>>>>> 5aace9c5
 
 const Template: Story<ArgTypes, Context> = (
   { label, labelPosition, checked, disabled }: ArgTypes,
