--- conflicted
+++ resolved
@@ -1,12 +1,6 @@
 @use 'styles/utilities' as *;
 
 [part~='base'] {
-<<<<<<< HEAD
-    gap: rem(24px);
-    padding: rem(4px);
-    margin: rem(15px) rem(8px);
-    min-height: rem(32px);
-=======
     gap: rem(16px);
     padding: rem(8px) rem(16px);
     margin: 0;
@@ -15,7 +9,6 @@
     ::slotted(igc-icon) {
         --ig-size: 2;
     }
->>>>>>> a0c49ee9
 }
 
 [part='base mini'] {
