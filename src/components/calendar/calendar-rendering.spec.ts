--- conflicted
+++ resolved
@@ -400,14 +400,10 @@
 
     it('issue #1278', async () => {
       const today = new CalendarDay({ year: 2024, month: 6, date: 25 });
-<<<<<<< HEAD
+      calendar.activeDate = today.native;
+      await elementUpdated(calendar);
+
       const calendarDOM = getCalendarDOM(calendar);
-=======
-      el.activeDate = today.native;
-      await elementUpdated(el);
-
-      const calendarDOM = getCalendarDOM(el);
->>>>>>> ad8e5d41
 
       const julySpecials = [
         new CalendarDay({ year: 2024, month: 6, date: 22 }),
