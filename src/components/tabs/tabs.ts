--- conflicted
+++ resolved
@@ -32,12 +32,8 @@
 import { all } from './themes/tabs-themes.js';
 import { styles } from './themes/tabs.base.css.js';
 
-<<<<<<< HEAD
 const OFFSET_TOLERANCE = 1;
-export interface IgcTabsEventMap {
-=======
 export interface IgcTabsComponentEventMap {
->>>>>>> c14d0f23
   igcChange: CustomEvent<IgcTabComponent>;
 }
 
