--- conflicted
+++ resolved
@@ -65,7 +65,10 @@
     ::slotted(*) {
         @include line-clamp(2, true, true);
     }
-<<<<<<< HEAD
+
+    ::slotted(igc-icon) {
+        display: flex;
+    }
 }
 
 [part~='body'] {
@@ -114,10 +117,4 @@
 
 ::slotted(igc-icon) {
     --size: #{rem(24px)};
-=======
-
-    ::slotted(igc-icon) {
-        display: flex;
-    }
->>>>>>> 77bfcd71
 }