--- conflicted
+++ resolved
@@ -73,11 +73,7 @@
     }
 
     [part='control checked'] {
-<<<<<<< HEAD
-        // box-shadow: 0 0 0 rem(3px) var-get($theme, 'focus-outline-color-focused');
-=======
         box-shadow: 0 0 0 rem(3px) var-get($theme, 'focus-outline-color-filled');
->>>>>>> 4c989cbb
     }
 }
 
