import { html, LitElement } from 'lit';
import { property, query, queryAssignedNodes, state } from 'lit/decorators.js';
import { ifDefined } from 'lit/directives/if-defined.js';
import { live } from 'lit/directives/live.js';
import { themes } from '../../theming/theming-decorator.js';
import { alternateName } from '../common/decorators/alternateName.js';
import { blazorTwoWayBind } from '../common/decorators/blazorTwoWayBind.js';
import { watch } from '../common/decorators/watch.js';
import { registerComponent } from '../common/definitions/register.js';
import messages from '../common/localization/validation-en.js';
import { Constructor } from '../common/mixins/constructor.js';
import { EventEmitterMixin } from '../common/mixins/event-emitter.js';
import { FormAssociatedRequiredMixin } from '../common/mixins/form-associated-required.js';
import {
  any,
  createCounter,
  isLTR,
  partNameMap,
  wrap,
} from '../common/util.js';
import { Validator } from '../common/validators.js';
import { styles } from './themes/light/radio.base.css.js';
import { styles as bootstrap } from './themes/light/radio.bootstrap.css.js';
import { styles as fluent } from './themes/light/radio.fluent.css.js';
import { styles as indigo } from './themes/light/radio.indigo.css.js';
import { styles as material } from './themes/light/radio.material.css.js';
<<<<<<< HEAD
import { FormAssociatedRequiredMixin } from '../common/mixins/form-associated-required.js';
import messages from '../common/localization/validation-en.js';
import { Validator } from '../common/validators.js';
import {
  addKeybindings,
  arrowDown,
  arrowLeft,
  arrowRight,
  arrowUp,
} from '../common/controllers/key-bindings.js';
=======
>>>>>>> 62c14969

export interface IgcRadioEventMap {
  igcChange: CustomEvent<boolean>;
  igcFocus: CustomEvent<void>;
  igcBlur: CustomEvent<void>;
}

type RadioQueryResult = {
  /** All the radio components under the same name */
  radios: IgcRadioComponent[];
  /** All the radio components under the same name which are not disabled */
  nonDisabled: IgcRadioComponent[];
  /** All the radio components under the same name except the caller */
  siblings: IgcRadioComponent[];
};

/**
 * @element igc-radio
 *
 * @slot - The radio label.
 *
 * @fires igcChange - Emitted when the control's checked state changes.
 * @fires igcFocus - Emitted when the control gains focus.
 * @fires igcBlur - Emitted when the control loses focus.
 *
 * @csspart base - The radio control base wrapper.
 * @csspart control - The radio control.
 * @csspart label - The radio control label.
 */
@themes({
  light: { material, bootstrap, fluent, indigo },
  dark: { material, bootstrap, fluent, indigo },
})
export default class IgcRadioComponent extends FormAssociatedRequiredMixin(
  EventEmitterMixin<IgcRadioEventMap, Constructor<LitElement>>(LitElement)
) {
  public static readonly tagName = 'igc-radio';
  protected static styles = styles;

  public static register() {
    registerComponent(this);
  }

  private static readonly increment = createCounter();

  protected override validators: Validator<this>[] = [
    {
      key: 'valueMissing',
      message: messages.required,
      isValid: () => {
        const { radios } = this.radioGroup;
        return any(radios, 'required') ? any(radios, 'checked') : true;
      },
    },
  ];

  private inputId = `radio-${IgcRadioComponent.increment()}`;
  private labelId = `radio-label-${this.inputId}`;

  @query('input[type="radio"]')
  protected input!: HTMLInputElement;

  @queryAssignedNodes({ flatten: true })
  protected label!: Array<Node>;

  @state()
  private _tabIndex = 0;

  @state()
  private focused = false;

  @state()
  protected hideLabel = false;

  private get radioGroup(): RadioQueryResult {
    const radios: IgcRadioComponent[] = Array.from(
      document.querySelectorAll(`${this.tagName}[name='${this.name}']`)
    );
    const nonDisabled = [];
    const siblings = [];

    for (const radio of radios) {
      if (!radio.disabled) {
        nonDisabled.push(radio);
      }
      if (!radio.isSameNode(this)) {
        siblings.push(radio);
      }
    }

    return { radios, nonDisabled, siblings };
  }

  protected override setDefaultValue(): void {
    const firstChecked = this.radioGroup.radios.find((r) => r.checked);
    if (firstChecked && firstChecked.isSameNode(this)) {
      this._defaultValue = true;
    } else {
      this._defaultValue = false;
    }
  }

  /**
   * The value attribute of the control.
   * @attr
   */
  @property()
  public value!: string;

  /**
   * The checked state of the control.
   * @attr
   */
  @property({ type: Boolean })
  @blazorTwoWayBind('igcChange', 'detail')
  public checked = false;

  /**
   * The label position of the radio control.
   * @attr label-position
   */
  @property({ reflect: true, attribute: 'label-position' })
  public labelPosition: 'before' | 'after' = 'after';

  constructor() {
    super();
    this.addEventListener('keyup', this.handleKeyUp);

    addKeybindings(this, {
      skip: [],
      bindingDefaults: { preventDefault: true, triggers: ['keydownExclusive'] },
    })
      .set(arrowLeft, () => this.navigate(isLTR(this) ? -1 : 1))
      .set(arrowRight, () => this.navigate(isLTR(this) ? 1 : -1))
      .set(arrowUp, () => this.navigate(-1))
      .set(arrowDown, () => this.navigate(1));
  }

  /** Simulates a click on the radio control. */
  public override click() {
    this.input.click();
  }

  /** Sets focus on the radio control. */
  @alternateName('focusComponent')
  public override focus(options?: FocusOptions) {
    this.input.focus(options);
  }

  /** Removes focus from the radio control. */
  @alternateName('blurComponent')
  public override blur() {
    this.input.blur();
  }

  /**
   * Sets a custom validation message for the control.
   * As long as `message` is not empty, the control is considered invalid.
   */
  public override setCustomValidity(message: string): void {
    const { radios } = this.radioGroup;

    for (const radio of radios) {
      radio.updateValidity(message);
      radio.setInvalidState();
    }
  }

  @watch('required', { waitUntilFirstUpdate: true })
  protected override requiredChange(): void {
    const { radios } = this.radioGroup;

    for (const radio of radios) {
      radio.updateValidity();
      radio.setInvalidState();
    }
  }

  private _updateCheckedState() {
    const siblings = this.radioGroup.siblings;

    this.setFormValue(this.value || 'on');
    this.updateValidity();
    this.setInvalidState();

    this._tabIndex = 0;
    this.input?.focus();

    for (const radio of siblings) {
      radio.checked = false;
      radio._tabIndex = -1;
      radio.updateValidity();
      radio.setInvalidState();
    }
  }

  private _updateUncheckedState() {
    const siblings = this.radioGroup.siblings;

    this.setFormValue(null);
    this.updateValidity();
    this.setInvalidState();

    if (this.hasUpdated) {
      this._tabIndex = -1;
    }

    for (const radio of siblings) {
      radio.updateValidity();
    }
  }

  @watch('checked')
  protected checkedChanged() {
    this.checked ? this._updateCheckedState() : this._updateUncheckedState();
  }

  protected handleMouseDown(event: PointerEvent) {
    event.preventDefault();
    this.input.focus();
    this.focused = false;
  }

  protected handleClick() {
    this.checked = true;
    this.emitEvent('igcChange', { detail: this.checked });
  }

  protected handleBlur() {
    this.emitEvent('igcBlur');
    this.focused = false;
  }

  protected handleFocus() {
    this.emitEvent('igcFocus');
  }

  protected handleKeyUp() {
    if (!this.focused) {
      this.focused = true;
    }
  }

  protected navigate(idx: number) {
    const radios = this.radioGroup.nonDisabled;
    const next = wrap(0, radios.length - 1, radios.indexOf(this) + idx);
    const target = radios[next];

    target.focus();
    target.checked = true;
    target.emitEvent('igcChange', { detail: target.checked });
  }

  protected handleSlotChange() {
    this.hideLabel = this.label.length < 1;
  }

  protected override render() {
    const labelledBy = this.getAttribute('aria-labelledby');

    return html`
      <label
        part=${partNameMap({
          base: true,
          checked: this.checked,
          focused: this.focused,
        })}
        for=${this.inputId}
        @pointerdown=${this.handleMouseDown}
      >
        <input
          id=${this.inputId}
          type="radio"
          name=${ifDefined(this.name)}
          value=${ifDefined(this.value)}
          .required=${this.required}
          .disabled=${this.disabled}
          .checked=${live(this.checked)}
          tabindex=${this._tabIndex}
          aria-checked=${this.checked ? 'true' : 'false'}
          aria-disabled=${this.disabled ? 'true' : 'false'}
          aria-labelledby=${labelledBy ? labelledBy : this.labelId}
          @click=${this.handleClick}
          @blur=${this.handleBlur}
          @focus=${this.handleFocus}
        />
        <span part=${partNameMap({ control: true, checked: this.checked })}>
          <span
            .hidden=${this.disabled}
            part=${partNameMap({ ripple: true, checked: this.checked })}
          ></span>
        </span>
        <span
          .hidden=${this.hideLabel}
          part=${partNameMap({ label: true, checked: this.checked })}
          id=${this.labelId}
        >
          <slot @slotchange=${this.handleSlotChange}></slot>
        </span>
      </label>
    `;
  }
}

declare global {
  interface HTMLElementTagNameMap {
    'igc-radio': IgcRadioComponent;
  }
}<|MERGE_RESOLUTION|>--- conflicted
+++ resolved
@@ -3,6 +3,13 @@
 import { ifDefined } from 'lit/directives/if-defined.js';
 import { live } from 'lit/directives/live.js';
 import { themes } from '../../theming/theming-decorator.js';
+import {
+  addKeybindings,
+  arrowDown,
+  arrowLeft,
+  arrowRight,
+  arrowUp,
+} from '../common/controllers/key-bindings.js';
 import { alternateName } from '../common/decorators/alternateName.js';
 import { blazorTwoWayBind } from '../common/decorators/blazorTwoWayBind.js';
 import { watch } from '../common/decorators/watch.js';
@@ -24,19 +31,6 @@
 import { styles as fluent } from './themes/light/radio.fluent.css.js';
 import { styles as indigo } from './themes/light/radio.indigo.css.js';
 import { styles as material } from './themes/light/radio.material.css.js';
-<<<<<<< HEAD
-import { FormAssociatedRequiredMixin } from '../common/mixins/form-associated-required.js';
-import messages from '../common/localization/validation-en.js';
-import { Validator } from '../common/validators.js';
-import {
-  addKeybindings,
-  arrowDown,
-  arrowLeft,
-  arrowRight,
-  arrowUp,
-} from '../common/controllers/key-bindings.js';
-=======
->>>>>>> 62c14969
 
 export interface IgcRadioEventMap {
   igcChange: CustomEvent<boolean>;
