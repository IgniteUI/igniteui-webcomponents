--- conflicted
+++ resolved
@@ -1135,13 +1135,8 @@
 
     it('should render messageHeaderTemplate', async () => {
       chat.options = {
-<<<<<<< HEAD
         renderers: {
-          messageHeader: { render: (ctx) => messageAuthorTemplate(ctx.param) },
-=======
-        templates: {
-          messageHeaderTemplate: messageHeaderTemplate,
->>>>>>> 7fb8f587
+          messageHeader: { render: (ctx) => messageHeaderTemplate(ctx.param) },
         },
       };
       await elementUpdated(chat);
