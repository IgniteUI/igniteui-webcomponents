@use 'sass:map';
@use '../../../../styles/common/component';
@use '../../../../styles/utilities' as *;
@use '../../../../styles/themes/schemas' as *;

$schema: extend(
    (
        name: 'ig-switch'
    ),
    map.get($light-fluent-schema, 'switch')
);
$theme: digest-schema($schema);

:host {
    --size: #{rem(40px)};
    --thumb-size: #{rem(12px)};
    --border-size: #{rem(2px)};
    --thumb-offset: calc(var(--thumb-size) / 2 - #{rem(2px)});
    --label-gap: #{rem(8px)};

    @include css-vars($theme);
}

[part~='control'] {
    @include border-radius(var-get($theme, 'border-radius-track'));

    width: var(--size);
    height: rem(20px);
    background: var-get($theme, 'track-off-color');
    border: rem(1px) solid var-get($theme, 'border-color');
}

[part~='control'][part~='checked'] {
    background: var-get($theme, 'track-on-color');
    border-color: var-get($theme, 'border-on-color');
}

[part~='thumb'] {
    @include border-radius(var-get($theme, 'border-radius-thumb'));

    width: var(--thumb-size);
    height: var(--thumb-size);
    min-width: var(--thumb-size);
    margin-inline-start: var(--thumb-offset);
    background: var-get($theme, 'thumb-off-color');
}

[part~='thumb'][part~='checked'] {
    margin-inline-start: calc(100% - var(--thumb-size) - var(--thumb-offset));
    background: var-get($theme, 'thumb-on-color')
}

[part~='label'] {
    @include type-style('body-2');

    color: var-get($theme, 'label-color');
    transition: all .2s ease-in-out;
}

[part~='focused'] {
    position: relative;

    $focus-outline-offset-top: rem(2px);
    $focus-outline-offset-left: rem(2px);

    &::after {
        content: '';
        position: absolute;
        top: -$focus-outline-offset-top;
        left: -$focus-outline-offset-left;
        box-shadow: 0 0 0 rem(1px) var-get($theme, 'focus-outline-color');
        width: calc(100% + (#{$focus-outline-offset-left} * 2));
        height: calc(100% + (#{$focus-outline-offset-top} * 2));
    }
}

:host(:not([disabled]):hover)  {
    [part~='control'] {
        border-color: var-get($theme, 'border-hover-color');
    }

    [part~='control'][part~='checked'] {
        background: var-get($theme, 'track-on-hover-color');
        border-color: var-get($theme, 'border-on-hover-color');
    }

    [part~='thumb'] {
        background: var-get($theme, 'border-hover-color');
    }

    [part~='thumb'][part~='checked'] {
        background: var-get($theme, 'thumb-on-color');
    }
}

:host(:not([disabled])[invalid]) {
    [part~='control'][part~='checked'] {
        background: var-get($theme, 'track-error-color');
    }

    [part~='control'],
    [part~='control'][part~='checked'] {
        border-color: var-get($theme, 'error-color');
    }

    [part~='thumb'] {
        background: var-get($theme, 'error-color');
    }

    [part~='control'][part~='focused'],
    [part~='control'][part~='checked'][part~='focused'] {
        box-shadow: 0 0 0 rem(2px) var-get($theme, 'error-color-hover');
    }


<<<<<<< HEAD
:host([disabled]) [part~='label'],
:host(:disabled) [part~='label'] {
    color: $disabled-color;
}

:host([disabled]) [part~='control'],
:host(:disabled) [part~='control'],
:host([disabled][invalid]) [part~='control'],
:host(:disabled[invalid]) [part~='control'] {
    box-shadow: inset 0 0 0 1px $disabled-color;
}

:host([disabled]) [part~='control'][part~='checked'],
:host(:disabled) [part~='control'][part~='checked'],
:host([disabled][invalid]) [part~='control'][part~='checked'],
:host(:disabled[invalid]) [part~='control'][part~='checked'],
:host([disabled]) [part~='thumb'],
:host(:disabled) [part~='thumb'],
:host([disabled][invalid]) [part~='thumb'],
:host(:disabled[invalid]) [part~='thumb'] {
    background: $disabled-color;
}
=======
    [part~='thumb'][part~='checked'] {
        background: var-get($theme, 'thumb-on-error-color');
    }

    [part~='label'] {
        color: var-get($theme, 'label-invalid-color');
    }
}

:host([disabled]) {
    [part~='label'] {
        color: var-get($theme, 'label-disabled-color');
    }
>>>>>>> 0a24a423

    [part~='control'] {
        background: var-get($theme, 'track-disabled-color');
        border-color: var-get($theme, 'border-disabled-color');
    }

    [part~='control'][part~='checked'] {
        background: var-get($theme, 'track-on-disabled-color');
    }

<<<<<<< HEAD
:host([disabled]) [part~='thumb'][part~='checked'],
:host(:disabled) [part~='thumb'][part~='checked'],
:host([disabled][invalid]) [part~='thumb'][part~='checked'],
:host(:disabled[invalid]) [part~='thumb'][part~='checked'] {
    background: $disabled-thumb-color;
=======
    [part~='thumb'] {
        background: var-get($theme, 'thumb-disabled-color');
    }

    [part~='thumb'][part~='checked'] {
        background: var-get($theme, 'thumb-on-disabled-color');
    }
>>>>>>> 0a24a423
}<|MERGE_RESOLUTION|>--- conflicted
+++ resolved
@@ -74,7 +74,8 @@
     }
 }
 
-:host(:not([disabled]):hover)  {
+:host(:not([disabled]):hover),
+:host(:not(:disabled):hover)  {
     [part~='control'] {
         border-color: var-get($theme, 'border-hover-color');
     }
@@ -93,7 +94,8 @@
     }
 }
 
-:host(:not([disabled])[invalid]) {
+:host(:not([disabled])[invalid]),
+:host(:not(:disabled)[invalid]) {
     [part~='control'][part~='checked'] {
         background: var-get($theme, 'track-error-color');
     }
@@ -113,30 +115,6 @@
     }
 
 
-<<<<<<< HEAD
-:host([disabled]) [part~='label'],
-:host(:disabled) [part~='label'] {
-    color: $disabled-color;
-}
-
-:host([disabled]) [part~='control'],
-:host(:disabled) [part~='control'],
-:host([disabled][invalid]) [part~='control'],
-:host(:disabled[invalid]) [part~='control'] {
-    box-shadow: inset 0 0 0 1px $disabled-color;
-}
-
-:host([disabled]) [part~='control'][part~='checked'],
-:host(:disabled) [part~='control'][part~='checked'],
-:host([disabled][invalid]) [part~='control'][part~='checked'],
-:host(:disabled[invalid]) [part~='control'][part~='checked'],
-:host([disabled]) [part~='thumb'],
-:host(:disabled) [part~='thumb'],
-:host([disabled][invalid]) [part~='thumb'],
-:host(:disabled[invalid]) [part~='thumb'] {
-    background: $disabled-color;
-}
-=======
     [part~='thumb'][part~='checked'] {
         background: var-get($theme, 'thumb-on-error-color');
     }
@@ -146,11 +124,11 @@
     }
 }
 
-:host([disabled]) {
+:host([disabled]),
+:host(:disabled) {
     [part~='label'] {
         color: var-get($theme, 'label-disabled-color');
     }
->>>>>>> 0a24a423
 
     [part~='control'] {
         background: var-get($theme, 'track-disabled-color');
@@ -161,13 +139,6 @@
         background: var-get($theme, 'track-on-disabled-color');
     }
 
-<<<<<<< HEAD
-:host([disabled]) [part~='thumb'][part~='checked'],
-:host(:disabled) [part~='thumb'][part~='checked'],
-:host([disabled][invalid]) [part~='thumb'][part~='checked'],
-:host(:disabled[invalid]) [part~='thumb'][part~='checked'] {
-    background: $disabled-thumb-color;
-=======
     [part~='thumb'] {
         background: var-get($theme, 'thumb-disabled-color');
     }
@@ -175,5 +146,4 @@
     [part~='thumb'][part~='checked'] {
         background: var-get($theme, 'thumb-on-disabled-color');
     }
->>>>>>> 0a24a423
 }