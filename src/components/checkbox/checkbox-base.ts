import { LitElement } from 'lit';
import { property, query, queryAssignedNodes, state } from 'lit/decorators.js';

import { addKeyboardFocusRing } from '../common/controllers/focus-ring.js';
import { blazorDeepImport } from '../common/decorators/blazorDeepImport.js';
import type { Constructor } from '../common/mixins/constructor.js';
import { EventEmitterMixin } from '../common/mixins/event-emitter.js';
import { FormAssociatedRequiredMixin } from '../common/mixins/form-associated-required.js';
import {
  type Validator,
  requiredBooleanValidator,
} from '../common/validators.js';

export interface CheckboxChangeEventArgs {
  checked: boolean;
  value?: string;
}

export interface IgcCheckboxEventMap {
<<<<<<< HEAD
  igcChange: CustomEvent<boolean>;
  /// REVIEW:
  // igcFocus: CustomEvent<void>;
  // igcBlur: CustomEvent<void>;
=======
  igcChange: CustomEvent<CheckboxChangeEventArgs>;
  igcFocus: CustomEvent<void>;
  igcBlur: CustomEvent<void>;
>>>>>>> ac17f78f
}

@blazorDeepImport
export class IgcCheckboxBaseComponent extends FormAssociatedRequiredMixin(
  EventEmitterMixin<IgcCheckboxEventMap, Constructor<LitElement>>(LitElement)
) {
  protected override validators: Validator<this>[] = [requiredBooleanValidator];

  protected _kbFocus = addKeyboardFocusRing(this);
  protected _value!: string;
  protected _checked = false;

  @query('input', true)
  protected input!: HTMLInputElement;

  @queryAssignedNodes({ flatten: true })
  protected label!: Array<Node>;

  @state()
  protected hideLabel = false;

  /**
   * The value attribute of the control.
   * @attr
   */
  @property()
  public set value(value: string) {
    this._value = value;
    if (this.checked) {
      this.setFormValue(this._value || 'on');
    }
  }

  public get value(): string {
    return this._value;
  }

  /* @tsTwoWayProperty(true, "igcChange", "detail", false) */
  /**
   * The checked state of the control.
   * @attr
   */
  @property({ type: Boolean })
  public set checked(value: boolean) {
    this._checked = Boolean(value);
    this.setFormValue(this._checked ? this.value || 'on' : null);
    this.updateValidity();
    this.setInvalidState();
  }

  public get checked(): boolean {
    return this._checked;
  }

  /**
   * The label position of the control.
   * @attr label-position
   */
  @property({ reflect: true, attribute: 'label-position' })
  public labelPosition: 'before' | 'after' = 'after';

  protected override createRenderRoot() {
    const root = super.createRenderRoot();
    root.addEventListener('slotchange', () => {
      this.hideLabel = this.label.length < 1;
    });
    return root;
  }

  public override connectedCallback() {
    super.connectedCallback();
    this.updateValidity();
  }

  /** Simulates a click on the control. */
  public override click() {
    this.input.click();
  }

  /* alternateName: focusComponent */
  /** Sets focus on the control. */
  public override focus(options?: FocusOptions) {
    this.input.focus(options);
  }

  /* alternateName: blurComponent */
  /** Removes focus from the control. */
  public override blur() {
    this.input.blur();
  }

  protected handleClick() {
    this.checked = !this.checked;
    this.emitEvent('igcChange', {
      detail: { checked: this.checked, value: this.value },
    });
  }

  protected handleBlur() {
    this._kbFocus.reset();
  }

  protected handleFocus() {
    this._dirty = true;
  }
}<|MERGE_RESOLUTION|>--- conflicted
+++ resolved
@@ -17,16 +17,10 @@
 }
 
 export interface IgcCheckboxEventMap {
-<<<<<<< HEAD
-  igcChange: CustomEvent<boolean>;
+  igcChange: CustomEvent<CheckboxChangeEventArgs>;
   /// REVIEW:
   // igcFocus: CustomEvent<void>;
   // igcBlur: CustomEvent<void>;
-=======
-  igcChange: CustomEvent<CheckboxChangeEventArgs>;
-  igcFocus: CustomEvent<void>;
-  igcBlur: CustomEvent<void>;
->>>>>>> ac17f78f
 }
 
 @blazorDeepImport
