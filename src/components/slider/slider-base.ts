import { html, LitElement, TemplateResult } from 'lit';
import {
  property,
  query,
  queryAssignedElements,
  state,
} from 'lit/decorators.js';
import { ifDefined } from 'lit/directives/if-defined.js';
import { StyleInfo, styleMap } from 'lit/directives/style-map.js';
<<<<<<< HEAD
import {
  blazorTypeOverride,
  watch,
} from '../common/decorators';
import { styles } from './slider.material.css';

=======
import { themes } from '../../theming';
import { blazorSuppress, blazorTypeOverride, watch } from '../common/decorators';
import { styles } from './themes/light/slider.base.css';
import { styles as bootstrap } from './themes/light/slider.bootstrap.css';
import { styles as fluent } from './themes/light/slider.fluent.css';
import { styles as indigo } from './themes/light/slider.indigo.css';
import { styles as material } from './themes/light/slider.material.css';

@themes({ material, bootstrap, fluent, indigo })
>>>>>>> 86dfb348
export class IgcSliderBaseComponent extends LitElement {
  public static override styles = styles;

  @query(`[part='thumb']`)
  protected thumb!: HTMLElement;

  @queryAssignedElements({ selector: 'igc-slider-label' })
  private labelElements!: HTMLElement[];

  private _lowerBound?: number;
  private _upperBound?: number;
  private _min = 0;
  private _max = 100;
  private _step = 1;
  private startValue?: number;
  private pointerCaptured = false;
  private thumbHoverTimer: any;
  protected activeThumb?: HTMLElement;

  @state()
  private thumbLabelsVisible = false;

  @state()
  private labels?: string[];

  public set min(value: number) {
    if (value < this.max) {
      const oldVal = this._min;
      this._min = this.labels ? 0 : value;
      this.requestUpdate('min', oldVal);

      if (typeof this.lowerBound === 'number' && this.lowerBound < value) {
        this.lowerBound = value;
      }
    }
  }

  /**
   * The minimum value of the slider scale. Defaults to 0.
   */
  @property({ type: Number })
  public get min() {
    return this._min;
  }

  public set max(value: number) {
    if (value > this.min) {
      const oldVal = this._max;
      this._max = this.labels ? this.labels.length - 1 : value;
      this.requestUpdate('max', oldVal);

      if (typeof this.upperBound === 'number' && this.upperBound > value) {
        this.upperBound = value;
      }
    }
  }

  /**
   * The maximum value of the slider scale. Defaults to 100.
   */
  @property({ type: Number })
  public get max() {
    return this._max;
  }

  public set lowerBound(value: number | undefined) {
    const oldVal = this._lowerBound;

    if (typeof value === 'number') {
      this._lowerBound = this.valueInRange(value, this.min, this.actualMax);
    } else {
      this._lowerBound = value;
    }
    this.requestUpdate('lowerBound', oldVal);
  }

  /**
   * The lower bound of the slider value. If not set, the `min` value is applied.
   */
  @property({ type: Number, attribute: 'lower-bound' })
  public get lowerBound(): number | undefined {
    return this._lowerBound;
  }

  public set upperBound(value: number | undefined) {
    const oldVal = this._upperBound;

    if (typeof value === 'number') {
      this._upperBound = this.valueInRange(value, this.actualMin, this.max);
    } else {
      this._upperBound = value;
    }
    this.requestUpdate('upperBound', oldVal);
  }

  /**
   * The upper bound of the slider value. If not set, the `max` value is applied.
   */
  @property({ type: Number, attribute: 'upper-bound' })
  public get upperBound(): number | undefined {
    return this._upperBound;
  }

  /**
   * Disables the UI interactions of the slider.
   */
  @property({ type: Boolean, reflect: true })
  public disabled = false;

  /**
   * Marks the slider track as discrete so it displays the steps.
   * If the `step` is 0, the slider will remain continuos even if `discreteTrack` is `true`.
   */
  @property({ type: Boolean, attribute: 'discrete-track' })
  public discreteTrack = false;

  /**
   * Hides the thumb tooltip.
   */
  @property({ type: Boolean, attribute: 'hide-tooltip' })
  public hideTooltip = false;

  public set step(value: number) {
    const oldVal = this._step;
    this._step = this.labels ? 1 : value;
    this.requestUpdate('step', oldVal);
  }

  /**
   * Specifies the granularity that the value must adhere to.
   * If set to 0 no stepping is implied and any value in the range is allowed.
   */
  @property({ type: Number })
  public get step() {
    return this._step;
  }

  /**
   * The number of primary ticks. It defaults to 0 which means no primary ticks are displayed.
   */
  @property({ type: Number, attribute: 'primary-ticks' })
  public primaryTicks = 0;

  /**
   * The number of secondary ticks. It defaults to 0 which means no secondary ticks are displayed.
   */
  @property({ type: Number, attribute: 'secondary-ticks' })
  public secondaryTicks = 0;

  /**
   * Changes the orientation of the ticks.
   */
  @property({ attribute: 'tick-orientation' })
  public tickOrientation: 'mirror' | 'start' | 'end' = 'end';

  /**
   * Hides the primary tick labels.
   */
  @property({ type: Boolean, attribute: 'hide-primary-labels' })
  public hidePrimaryLabels = false;

  /**
   * Hides the secondary tick labels.
   */
  @property({ type: Boolean, attribute: 'hide-secondary-labels' })
  public hideSecondaryLabels = false;

  /**
   * The locale used to format the thumb and tick label values in the slider.
   */
  @property()
  public locale = 'en';

  /**
   * String format used for the thumb and tick label values in the slider.
   */
  @property({ attribute: 'value-format' })
  public valueFormat?: string;

  /**
   * Number format options used for the thumb and tick label values in the slider.
   */
  @property({ attribute: false })
  public valueFormatOptions?: Intl.NumberFormatOptions;

  /**
   * The degrees for the rotation of the tick labels. Defaults to 0.
   */
  @property({ type: Number, reflect: true, attribute: 'tick-label-rotation' })
  @blazorTypeOverride('TickLabelRotation', true)
  public tickLabelRotation: 0 | 90 | -90 = 0;

  @watch('min', { waitUntilFirstUpdate: true })
  @watch('max', { waitUntilFirstUpdate: true })
  @watch('lowerBound', { waitUntilFirstUpdate: true })
  @watch('upperBound', { waitUntilFirstUpdate: true })
  @watch('step', { waitUntilFirstUpdate: true })
  protected constraintsChange() {
    this.normalizeValue();
  }

  @watch('labels')
  protected labelsChange() {
    if (this.labels) {
      this.min = 0;
      this.max = this.labels.length - 1;
      this.step = 1;
    }
  }

  constructor() {
    super();
    this.addEventListener('pointerdown', this.pointerDown);
    this.addEventListener('pointermove', this.pointerMove);
    this.addEventListener('lostpointercapture', this.lostPointerCapture);
    this.addEventListener('keydown', this.handleKeydown);
  }

  public override connectedCallback() {
    super.connectedCallback();
    this.normalizeValue();
  }

  protected handleSlotChange() {
    this.labels =
      this.labelElements && this.labelElements.length
        ? this.labelElements.map((e) => e.textContent as string)
        : undefined;
  }

  /* c8 ignore next 3 */
  protected get activeValue() {
    return 0;
  }

  /* c8 ignore next */
  protected normalizeValue(): void {}

  /* c8 ignore next 3 */
  protected getTrackStyle(): StyleInfo {
    return {};
  }

  /* c8 ignore next 3 */
  protected updateValue(_increment: number): boolean {
    return false;
  }

  /* c8 ignore next 3 */
  protected renderThumbs(): TemplateResult<1> {
    return html``;
  }

  /* c8 ignore next */
  protected emitInputEvent() {}

  /* c8 ignore next */
  protected emitChangeEvent() {}

  private get actualMin(): number {
    return typeof this.lowerBound === 'number'
      ? (this.lowerBound as number)
      : this.min;
  }

  private get actualMax(): number {
    return typeof this.upperBound === 'number'
      ? (this.upperBound as number)
      : this.max;
  }

  private get isLTR(): boolean {
    const styles = window.getComputedStyle(this);
    return styles.getPropertyValue('direction') === 'ltr';
  }

  protected validateValue(value: number) {
    value = this.valueInRange(value, this.actualMin, this.actualMax);
    value = this.normalizeByStep(value);

    return value;
  }

  private formatValue(value: number) {
    return this.valueFormat
      ? this.valueFormat.replace(
          '{0}',
          value.toLocaleString(this.locale, this.valueFormatOptions)
        )
      : value.toLocaleString(this.locale, this.valueFormatOptions);
  }

  private normalizeByStep(value: number) {
    return this.step ? value - ((value - this.actualMin) % this.step) : value;
  }

  protected closestHandle(_event: PointerEvent): HTMLElement {
    return this.thumb;
  }

  private totalTickCount() {
    const primaryTicks = this.labels
      ? this.primaryTicks > 0
        ? this.labels.length
        : 0
      : this.primaryTicks === 1
      ? 2
      : this.primaryTicks;

    return primaryTicks > 0
      ? (primaryTicks - 1) * this.secondaryTicks + primaryTicks
      : this.secondaryTicks > 0
      ? this.secondaryTicks
      : 0;
  }

  private tickValue(idx: number) {
    const tickCount = this.totalTickCount();
    const labelStep =
      tickCount > 1
        ? (this.max - this.min) / (tickCount - 1)
        : this.max - this.min;
    const labelVal = labelStep * idx;

    return this.min + labelVal;
  }

  private isPrimary(idx: number) {
    return this.primaryTicks <= 0
      ? false
      : idx % (this.secondaryTicks + 1) === 0;
  }

  private showThumbLabels() {
    if (this.disabled || this.hideTooltip) {
      return;
    }

    if (this.thumbHoverTimer) {
      clearTimeout(this.thumbHoverTimer);
      this.thumbHoverTimer = null;
    }

    this.thumbLabelsVisible = true;
  }

  private hideThumbLabels() {
    if (this.pointerCaptured || !this.thumbLabelsVisible) {
      return;
    }

    this.thumbHoverTimer = setTimeout(() => {
      this.thumbLabelsVisible = false;
    }, 750);
  }

  private valueInRange(value: number, min = 0, max = 100) {
    return Math.max(Math.min(value, max), min);
  }

  protected valueToFraction(value: number) {
    return (value - this.min) / (this.max - this.min);
  }

  private calculateTrackUpdate(mouseX: number): number {
    if (!this.activeThumb) {
      return 0;
    }

    const thumbBoundaries = this.activeThumb.getBoundingClientRect();
    const thumbCenter = (thumbBoundaries.right - thumbBoundaries.left) / 2;
    const thumbPositionX = thumbBoundaries.left + thumbCenter;

    const scale = this.getBoundingClientRect().width / (this.max - this.min);
    const change = this.isLTR
      ? mouseX - thumbPositionX
      : thumbPositionX - mouseX;

    if (this.step) {
      const stepDistance = scale * this.step;
      const stepDistanceCenter = stepDistance / 2;

      // If the thumb scale range (slider update) is less than a half step,
      // the position stays the same.
      const scaleXPositive = Math.abs(change);
      if (scaleXPositive < stepDistanceCenter) {
        return 0;
      }

      return Math.round(change / stepDistance) * this.step;
    } else {
      return change / scale;
    }
  }

  private updateSlider(mouseX: number) {
    if (this.disabled) {
      return;
    }

    const increment = this.calculateTrackUpdate(mouseX);
    if (this.activeThumb && increment !== 0) {
      this.updateValue(increment);
    }
  }

  private pointerDown = (event: PointerEvent) => {
    const thumb = this.closestHandle(event);
    thumb.focus();

    this.startValue = this.activeValue;
    this.updateSlider(event.clientX);

    this.setPointerCapture(event.pointerId);
    this.pointerCaptured = true;
    this.showThumbLabels();
    event.preventDefault();
  };

  private pointerMove = (event: PointerEvent) => {
    if (this.pointerCaptured) {
      this.updateSlider(event.clientX);
    }
  };

  private lostPointerCapture = () => {
    this.pointerCaptured = false;
    this.hideThumbLabels();

    if (this.startValue! !== this.activeValue) {
      this.emitChangeEvent();
    }
    this.startValue = undefined;
  };

  private handleKeydown = (event: KeyboardEvent) => {
    if (this.disabled) {
      return;
    }

    const { key } = event;

    let increment = 0;
    const value = this.activeValue;
    const step = this.step ? this.step : 1;

    switch (key) {
      case 'ArrowLeft':
        increment += this.isLTR ? -step : step;
        break;
      case 'ArrowRight':
        increment += this.isLTR ? step : -step;
        break;
      case 'ArrowUp':
        increment = step;
        break;
      case 'ArrowDown':
        increment = -step;
        break;
      case 'Home':
        increment = this.actualMin - value;
        break;
      case 'End':
        increment = this.actualMax - value;
        break;
      case 'PageUp':
        increment = Math.max((this.actualMax - this.actualMin) / 10, step);
        break;
      case 'PageDown':
        increment = -Math.max((this.actualMax - this.actualMin) / 10, step);
        break;
      default:
        return;
    }

    if (increment) {
      const updated = this.updateValue(increment);
      this.showThumbLabels();
      this.hideThumbLabels();

      if (updated) {
        this.emitChangeEvent();
      }
    }
  };

  private handleThumbPointerEnter = () => {
    this.showThumbLabels();
  };

  private handleThumbPointerLeave = () => {
    this.hideThumbLabels();
  };

  protected renderTicks() {
    const groups = [];
    for (let i = 0, totalCount = this.totalTickCount(); i < totalCount; i++) {
      const isPrimary = this.isPrimary(i);
      groups.push(html`
        <div part="tick-group">
          <div part="tick" data-primary=${isPrimary}>
            ${(isPrimary ? this.hidePrimaryLabels : this.hideSecondaryLabels)
              ? html``
              : html`
                  <div part="tick-label">
                    <span part="tick-label-inner">
                      ${this.labels
                        ? isPrimary
                          ? this.labels[
                              Math.round(i / (this.secondaryTicks + 1))
                            ]
                          : ''
                        : this.formatValue(this.tickValue(i))}
                    </span>
                  </div>
                `}
          </div>
        </div>
      `);
    }
    return groups;
  }

  protected renderThumb(value: number, ariaLabel?: string, thumbId?: string) {
    const percent = `${this.valueToFraction(value) * 100}%`;

    return html`
      <div
        part="thumb"
        id=${ifDefined(thumbId)}
        tabindex=${this.disabled ? -1 : 0}
        style=${styleMap({ insetInlineStart: percent })}
        role="slider"
        aria-valuemin=${this.actualMin}
        aria-valuemax=${this.actualMax}
        aria-valuenow=${value}
        aria-valuetext=${ifDefined(
          this.labels
            ? this.labels[value]
            : this.valueFormat || this.valueFormatOptions
            ? this.formatValue(value)
            : undefined
        )}
        aria-label=${ifDefined(ariaLabel)}
        aria-disabled=${this.disabled ? 'true' : 'false'}
        @pointerenter=${this.handleThumbPointerEnter}
        @pointerleave=${this.handleThumbPointerLeave}
        @focus=${(ev: Event) => (this.activeThumb = ev.target as HTMLElement)}
        @blur=${() => (this.activeThumb = undefined)}
      ></div>
      ${this.hideTooltip
        ? html``
        : html`
            <div
              part="thumb-label"
              style=${styleMap({
                opacity: this.thumbLabelsVisible ? '1' : '0',
                insetInlineStart: percent,
              })}
            >
              <div part="thumb-label-inner">
                ${this.labels ? this.labels[value] : this.formatValue(value)}
              </div>
            </div>
          `}
    `;
  }

  private renderSteps() {
    if (!this.discreteTrack || !this.step) {
      return html``;
    }

    const trackRange = this.max - this.min;
    const interval = ((100 / (trackRange / this.step)) * 10) / 10;

    return html`
      <div part="steps">
        <svg width="100%" height="100%" style="display: flex">
          <line
            x1="0"
            y1="1"
            x2="100%"
            y2="1"
            stroke="currentColor"
            stroke-dasharray="1.5px, calc(${interval * Math.sqrt(2)}% - 1.5px)"
            stroke-linecap="round"
            stroke-width="2px"
          ></line>
        </svg>
      </div>
    `;
  }

  protected override render() {
    return html`
      <div part="base">
        ${this.tickOrientation === 'mirror' || this.tickOrientation === 'start'
          ? html`<div part="ticks">${this.renderTicks()}</div>`
          : html``}
        <div part="track">
          <div part="inactive"></div>
          <div part="fill" style=${styleMap(this.getTrackStyle())}></div>
          ${this.renderSteps()}
        </div>
        ${this.tickOrientation !== 'start'
          ? html`<div part="ticks">${this.renderTicks()}</div>`
          : html``}
        <div part="thumbs">${this.renderThumbs()}</div>
        <slot @slotchange=${this.handleSlotChange}></slot>
      </div>
    `;
  }
}<|MERGE_RESOLUTION|>--- conflicted
+++ resolved
@@ -7,16 +7,8 @@
 } from 'lit/decorators.js';
 import { ifDefined } from 'lit/directives/if-defined.js';
 import { StyleInfo, styleMap } from 'lit/directives/style-map.js';
-<<<<<<< HEAD
-import {
-  blazorTypeOverride,
-  watch,
-} from '../common/decorators';
-import { styles } from './slider.material.css';
-
-=======
 import { themes } from '../../theming';
-import { blazorSuppress, blazorTypeOverride, watch } from '../common/decorators';
+import { blazorTypeOverride, watch } from '../common/decorators';
 import { styles } from './themes/light/slider.base.css';
 import { styles as bootstrap } from './themes/light/slider.bootstrap.css';
 import { styles as fluent } from './themes/light/slider.fluent.css';
@@ -24,7 +16,6 @@
 import { styles as material } from './themes/light/slider.material.css';
 
 @themes({ material, bootstrap, fluent, indigo })
->>>>>>> 86dfb348
 export class IgcSliderBaseComponent extends LitElement {
   public static override styles = styles;
 
