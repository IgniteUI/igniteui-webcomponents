--- conflicted
+++ resolved
@@ -3,14 +3,6 @@
 @use 'sass:map';
 @use 'sass:math';
 
-<<<<<<< HEAD
-=======
-$date-size-large: rem(32px);
-$date-size-medium: rem(28px);
-$date-size-small: rem(24px);
-$calendar-background: color(surface);
-
->>>>>>> 261fad37
 :host {
     display: flex;
     flex-direction: column;
