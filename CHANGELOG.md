--- conflicted
+++ resolved
@@ -5,13 +5,10 @@
 and this project adheres to [Semantic Versioning](http://semver.org/).
 
 ## [Unreleased]
-<<<<<<< HEAD
 ### Added
 - Banner component [#1174](https://github.com/IgniteUI/igniteui-webcomponents/issues/1174)
-=======
 ### Fixed
 - Input, Textarea - passing `undefined` to **value** sets the underlying input value to undefined [#1206](https://github.com/IgniteUI/igniteui-webcomponents/issues/1206)
->>>>>>> e2cfdd68
 
 ## [4.9.0] - 2024-04-30
 ### Added
