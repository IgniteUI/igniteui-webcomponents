--- conflicted
+++ resolved
@@ -16,18 +16,12 @@
   component: 'igc-icon',
   argTypes: {
     name: {
-<<<<<<< HEAD
       description: 'The name of the icon glyph to draw.',
       defaultValue: '',
-      control: 'text',
-=======
       control: {
         type: 'select',
         options: icons,
       },
-      defaultValue: 'biking',
-      description: 'Name of the icon',
->>>>>>> 8deb3936
     },
     collection: {
       description:
