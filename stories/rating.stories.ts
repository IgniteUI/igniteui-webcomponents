--- conflicted
+++ resolved
@@ -200,24 +200,7 @@
 </g>
 </svg>`;
 
-<<<<<<< HEAD
-const Template = (
-  {
-    hoverPreview,
-    step,
-    max,
-    disabled,
-    readOnly,
-    label = 'Default',
-    value,
-    valueFormat,
-    single,
-  }: IgcRatingArgs,
-  { globals: { direction } }: Context
-) => {
-=======
 const Template = ({
-  size,
   hoverPreview,
   step,
   max,
@@ -228,7 +211,6 @@
   valueFormat,
   single,
 }: IgcRatingArgs) => {
->>>>>>> 8c61f5ec
   const emoji = ['😣', '😔', '😐', '🙂', '😆'];
 
   const hoverHandler = (e: CustomEvent) => {
@@ -249,11 +231,6 @@
     <div>
       <igc-rating
         label=${ifDefined(label)}
-<<<<<<< HEAD
-        dir=${ifDefined(direction)}
-=======
-        size=${ifDefined(size)}
->>>>>>> 8c61f5ec
         ?disabled=${disabled}
         ?hover-preview=${hoverPreview}
         ?readonly=${readOnly}
@@ -271,11 +248,6 @@
         label="Custom symbols with single selection enabled"
         @igcChange=${hoverHandler}
         @igcHover=${hoverHandler}
-<<<<<<< HEAD
-        dir=${ifDefined(direction)}
-=======
-        size=${ifDefined(size)}
->>>>>>> 8c61f5ec
         ?disabled=${disabled}
         ?hover-preview=${hoverPreview}
         ?readonly=${readOnly}
@@ -297,11 +269,6 @@
     <div>
       <igc-rating
         label="With custom igc-icon(s)"
-<<<<<<< HEAD
-        dir=${ifDefined(direction)}
-=======
-        size=${ifDefined(size)}
->>>>>>> 8c61f5ec
         ?disabled=${disabled}
         ?hover-preview=${hoverPreview}
         ?readonly=${readOnly}
@@ -327,11 +294,6 @@
     <div>
       <igc-rating
         label="With custom SVG"
-<<<<<<< HEAD
-        dir=${ifDefined(direction)}
-=======
-        size=${ifDefined(size)}
->>>>>>> 8c61f5ec
         ?disabled=${disabled}
         ?hover-preview=${hoverPreview}
         ?readonly=${readOnly}
