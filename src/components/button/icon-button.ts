import { html } from 'lit';
import { property } from 'lit/decorators.js';
import { ifDefined } from 'lit/directives/if-defined.js';
import { IgcButtonBaseComponent } from './button-base.js';
import { styles } from './icon-button.material.css';

import '../icon/icon';
/**
 * @element igc-icon-button
 *
 * @csspart base - The wrapping element.
 * @csspart icon - The icon element.
 */
export default class IgcIconButtonComponent extends IgcButtonBaseComponent {
  /** @private */
<<<<<<< HEAD
=======
  public static tagName = 'igc-icon-button';

  /** @private */
>>>>>>> 9d69829d
  public static styles = [styles];

  /** The name of the icon. */
  @property()
  public name!: string;

  /** The name of the icon collection. */
  @property()
  public collection!: string;

  /** Whether to flip the icon button. Useful for RTL layouts. */
  @property({ type: Boolean })
  public mirrored = false;

  /** The visual variant of the icon button. */
  @property()
  public variant: 'flat' | 'contained' | 'outlined' = 'flat';

  protected renderContent() {
    return html`
      <igc-icon
        part="icon"
        name=${ifDefined(this.name)}
        collection=${ifDefined(this.collection)}
        .mirrored=${this.mirrored}
        size=${ifDefined(this.size)}
        aria-hidden="true"
      ></igc-icon>
    `;
  }
}

declare global {
  interface HTMLElementTagNameMap {
    'igc-icon-button': IgcIconButtonComponent;
  }
}<|MERGE_RESOLUTION|>--- conflicted
+++ resolved
@@ -13,12 +13,9 @@
  */
 export default class IgcIconButtonComponent extends IgcButtonBaseComponent {
   /** @private */
-<<<<<<< HEAD
-=======
   public static tagName = 'igc-icon-button';
 
   /** @private */
->>>>>>> 9d69829d
   public static styles = [styles];
 
   /** The name of the icon. */
