@use 'sass:map';
@use '../../../../styles/common/component';
@use '../../../../styles/utilities' as *;
@use '../../../../styles/themes/schemas/indigo/light' as *;

$schema: map.get($light-indigo-schema, 'input-group');
$border-border-radius: border-radius(map.get($schema, 'border-border-radius')...);
$box-border-radius: border-radius(map.get($schema, 'box-border-radius')...);
$theme: digest-schema(extend(
    $schema,
    (
        border-border-radius: $border-border-radius,
        box-border-radius: $box-border-radius,
    )
));

%suffix-preffix {
    display: inline-flex;
    align-items: center;
    width: max-content;
    height: calc(100% - #{rem(2px)});
    padding-inline: pad-inline(8px, 12px, 16px);
}

:host {
    @include css-vars-from-theme($theme, 'ig-input');

    [part='prefix'],
    [part='suffix'] {
        ::slotted(*) {
            color: inherit;
        }
    }

    [part='prefix'] {
        border-start-start-radius: var-get($theme, 'border-border-radius');
        color: var-get($theme, 'input-prefix-color');
        background: var-get($theme, 'input-prefix-background');
        grid-area: 1 / 1;

        ::slotted(*) {
            @extend %suffix-preffix;
        }
    }

    [part='suffix'] {
        border-start-end-radius: var-get($theme, 'border-border-radius');
        color: var-get($theme, 'input-suffix-color');
        background: var-get($theme, 'input-suffix-background');
        grid-area: 1 / 3;

        ::slotted(*) {
            @extend %suffix-preffix;
        }
    }

    [part~='label'] {
        color: var-get($theme, 'idle-secondary-color');
        font-size: rem(14px);
        font-weight: 600;
        line-height: 1;
    }

    [part^='container'] {
        border-radius: var-get($theme, 'box-border-radius');
        border-end-start-radius: 0;
        border-end-end-radius: 0;
        border-bottom: 1px solid var-get($theme, 'idle-bottom-line-color');
        transition: background .25s ease-out;
        grid-template-columns: auto 1fr auto;

        &::after {
            position: absolute;
            content: '';
            width: 100%;
            height: rem(2px);
            left: 0;
            right: 0;
            bottom: -1px;
            background: var-get($theme, 'focused-bottom-line-color');
            transform: scaleY(0);
            transition: transform 180ms cubic-bezier(.4, 0, .2, 1), opacity 180ms cubic-bezier(.4, 0, .2, 1);
            transform-origin: bottom center;
        }
    }

    [part~='input'] {
        color: var-get($theme, 'idle-text-color');
        font-size: rem(16px);
        background: initial;
        padding-block: rem(8px);
        padding-inline: pad-inline(rem(8px), rem(12px), rem(16px));
        border: none;
        grid-area: 1 / 2;
    }

<<<<<<< HEAD
    [part~='input'],
    [part^='container'] {
        height: var-get($theme, 'size');
    }

    [part*='input prefixed'] {
        padding-inline-start: 0;
=======
    [part~='prefixed'] {
        padding-inline-start: rem(4px);
>>>>>>> 6e58b047
    }

    [part~='suffixed'] {
        padding-inline-end: rem(4px);
    }

    [part='helper-text'] {
        margin-top: rem(6px);
        padding-inline: pad-inline(rem(8px), rem(12px), rem(16px));
        color: var-get($theme, 'helper-text-color');
    }
}

:host(:focus-within),
:host(:hover) {
    [part^='container'] {
        background: var-get($theme, 'box-background-hover');
    }
}

[part~='filled'] {
    [part='prefix'] {
        color: var-get($theme, 'input-prefix-color--filled');
        background: var-get($theme, 'input-prefix-background--filled');
    }

    [part='suffix'] {
        color: var-get($theme, 'input-suffix-color--filled');
        background: var-get($theme, 'input-suffix-background--filled');
    }

    [part~='input'] {
        color: var-get($theme, 'filled-text-color');
    }
}

:host(:focus-within) {
    [part^='container'] {
        &::after {
            transform: scaleY(1);
        }
    }

    [part='prefix'] {
        color: var-get($theme, 'input-prefix-color--focused');
        background: var-get($theme, 'input-prefix-background--focused');
    }

    [part='suffix'] {
        color: var-get($theme, 'input-suffix-color--focused');
        background: var-get($theme, 'input-suffix-background--focused');
    }

    [part='label'] {
        color: var-get($theme, 'focused-secondary-color');
    }
}

:host([invalid]) {
    [part^='container'] {
        border-color: var-get($theme, 'error-secondary-color');

        &::after {
            background: var-get($theme, 'error-secondary-color');
        }
    }

    [part='label'] {
        color: var-get($theme, 'error-secondary-color');
    }

    [part='helper-text'] {
        color: var-get($theme, 'error-secondary-color');
    }
}

:host(:disabled),
:host([disabled]) {
    [part^='container'] {
        border-color: var-get($theme, 'disabled-bottom-line-color');
    }

    [part='prefix'],
    [part='suffix'],
    [part='label'],
    [part~='input'],
    [part='helper-text'],
    [part~='input']::placeholder {
        color: var-get($theme, 'disabled-text-color');
    }
}<|MERGE_RESOLUTION|>--- conflicted
+++ resolved
@@ -94,18 +94,13 @@
         grid-area: 1 / 2;
     }
 
-<<<<<<< HEAD
     [part~='input'],
     [part^='container'] {
         height: var-get($theme, 'size');
     }
 
-    [part*='input prefixed'] {
-        padding-inline-start: 0;
-=======
     [part~='prefixed'] {
         padding-inline-start: rem(4px);
->>>>>>> 6e58b047
     }
 
     [part~='suffixed'] {
