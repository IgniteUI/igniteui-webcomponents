--- conflicted
+++ resolved
@@ -1,14 +1,4 @@
-<<<<<<< HEAD
-import {
-  type ComplexAttributeConverter,
-  LitElement,
-  type TemplateResult,
-  html,
-  nothing,
-} from 'lit';
-=======
-import { LitElement, html, nothing } from 'lit';
->>>>>>> d93f7c3a
+import { LitElement, type TemplateResult, html, nothing } from 'lit';
 import { property, query, queryAssignedElements } from 'lit/decorators.js';
 import { ifDefined } from 'lit/directives/if-defined.js';
 import { live } from 'lit/directives/live.js';
