--- conflicted
+++ resolved
@@ -2,13 +2,9 @@
 import { property, state } from 'lit/decorators.js';
 import { watch } from '../common/decorators/watch.js';
 import { registerComponent } from '../common/definitions/register.js';
-<<<<<<< HEAD
 import type { Constructor } from '../common/mixins/constructor.js';
 import { EventEmitterMixin } from '../common/mixins/event-emitter.js';
-import { partNameMap } from '../common/util.js';
-=======
 import { createCounter, partNameMap } from '../common/util.js';
->>>>>>> 74a0da16
 import { addTileDragAndDrop } from './controllers/tile-dnd.js';
 import { addTileResize } from './controllers/tile-resize.js';
 import { styles } from './themes/tile.base.css.js';
@@ -31,16 +27,10 @@
  * @fires igcTileFullscreen - Fired when tile fullscreen state changes.
  * @fires igcTileMaximize - Fired when tile maximize state changes.
  */
-<<<<<<< HEAD
 export default class IgcTileComponent extends EventEmitterMixin<
   IgcTileComponentEventMap,
   Constructor<LitElement>
 >(LitElement) {
-  private ghostElement!: HTMLElement | null;
-
-=======
-export default class IgcTileComponent extends LitElement {
->>>>>>> 74a0da16
   public static readonly tagName = 'igc-tile';
   public static styles = [styles];
 
@@ -60,17 +50,15 @@
   @state()
   private _hasDragOver = false;
 
-<<<<<<< HEAD
   @state()
   private _isFullscreen = false;
-=======
+
   /**
    * The unique identifier of the tile.
    * @attr
    */
   @property({ attribute: 'tile-id', type: String, reflect: true })
   public tileId: string | null = null;
->>>>>>> 74a0da16
 
   @property({ type: Number })
   public colSpan = 3;
