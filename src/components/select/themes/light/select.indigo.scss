--- conflicted
+++ resolved
@@ -16,15 +16,8 @@
         color: var-get($input-theme, 'helper-text-color');
     }
 
-<<<<<<< HEAD
-:host([disabled]),
-:host(:disabled) {
-    [part='helper-text'] ::slotted([slot='helper-text']) {
-        color: color(gray, 300);
-=======
     igc-input::part(input) {
         color: var-get($input-theme, 'filled-text-color');
->>>>>>> 6041ce8a
     }
 
     [part='helper-text'] {
