--- conflicted
+++ resolved
@@ -80,31 +80,18 @@
   console.log(e);
 };
 
-<<<<<<< HEAD
-const ChipTemplate = (
-  { disabled, removable, selectable, selected, variant }: IgcChipArgs,
-  { globals: { direction } }: Context
-) => html`
-=======
 const ChipTemplate = ({
   disabled,
   removable,
   selectable,
   selected,
-  size = 'medium',
   variant,
 }: IgcChipArgs) => html`
->>>>>>> 8c61f5ec
   <igc-chip
     .disabled="${disabled}"
     .removable=${removable}
     .selectable=${selectable}
     .selected=${selected}
-<<<<<<< HEAD
-    dir=${direction}
-=======
-    .size=${size}
->>>>>>> 8c61f5ec
     variant=${ifDefined(variant)}
     @igcRemove=${handleRemove}
   >
