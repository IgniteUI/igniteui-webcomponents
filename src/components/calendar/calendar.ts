import { html } from 'lit';
import { property, query, queryAll, state } from 'lit/decorators.js';
import { styleMap } from 'lit/directives/style-map.js';
import { themes } from '../../theming';
import { blazorIndirectRender, watch } from '../common/decorators';
import {
  IgcCalendarResourceStringEN,
  IgcCalendarResourceStrings,
} from '../common/i18n/calendar.resources';
import { Constructor } from '../common/mixins/constructor';
import { EventEmitterMixin } from '../common/mixins/event-emitter';
import { SizableMixin } from '../common/mixins/sizable';
import { partNameMap } from '../common/util';
import '../icon/icon';
import {
  IgcCalendarBaseComponent,
  IgcCalendarBaseEventMap,
  MONTHS_PER_ROW,
  YEARS_PER_ROW,
} from './common/calendar-base';
import { ICalendarDate, TimeDeltaInterval } from './common/calendar.model';
import { calculateYearsRangeStart, setDateSafe } from './common/utils';
import './days-view/days-view';
import type IgcDaysViewComponent from './days-view/days-view';
import './months-view/months-view';
import type IgcMonthsViewComponent from './months-view/months-view';
import { styles as bootstrap } from './themes/bootstrap/calendar.bootstrap.css';
import { styles } from './themes/calendar.base.css';
import { styles as fluent } from './themes/fluent/calendar.fluent.css';
import './years-view/years-view';
import type IgcYearsViewComponent from './years-view/years-view';

/**
 * Represents a calendar that lets users
 * to select a date value in a variety of different ways.
 *
 * @element igc-calendar
 *
 * @slot - The default slot for the calendar.
 * @slot title - Renders the title of the calendar header.
 *
 * @fires igcChange - Emitted when calendar changes its value.
 *
 * @csspart content - The content container.
 * @csspart days-view - The days view container.
 * @csspart months-view - The months view container.
 * @csspart years-view - The years view container.
 * @csspart header - The header container.
 * @csspart header-title - The header title container.
 * @csspart header-date - The header date container.
 * @csspart navigation - The navigation container.
 * @csspart months-navigation - The months navigation container.
 * @csspart years-navigation - The years navigation container.
 * @csspart years-range - The years range container.
 * @csspart navigation-buttons - The navigation buttons container.
 * @csspart navigation-button - The navigation button container.
 * @csspart navigation-button vertical - The navigation button container
 * when calendar orientation is vertical.
 * @csspart days-view-container - The days view container.
 */
<<<<<<< HEAD
=======
@blazorIndirectRender
@themes({
  bootstrap,
  fluent,
})
>>>>>>> 042477f7
export default class IgcCalendarComponent extends SizableMixin(
  EventEmitterMixin<
    IgcCalendarBaseEventMap,
    Constructor<IgcCalendarBaseComponent>
  >(IgcCalendarBaseComponent)
) {
  public static styles = styles;
  public static readonly tagName = 'igc-calendar';
  private formatterMonth!: Intl.DateTimeFormat;
  private formatterWeekday!: Intl.DateTimeFormat;
  private formatterMonthDay!: Intl.DateTimeFormat;

  @state()
  private rangePreviewDate?: Date;

  @state()
  private activeDaysViewIndex = 0;

  @queryAll('igc-days-view')
  private daysViews!: NodeList;

  @query('igc-months-view')
  private monthsView!: IgcMonthsViewComponent;

  @query('igc-years-view')
  private yearsView!: IgcYearsViewComponent;

  /** Controls the visibility of the dates that do not belong to the current month. */
  @property({ type: Boolean, attribute: 'hide-outside-days' })
  public hideOutsideDays = false;

  /** Determines whether the calendar hides its header. Even if set to false, the header is not displayed for `multiple` selection. */
  @property({ type: Boolean, attribute: 'hide-header' })
  public hideHeader = false;

  /** The orientation of the header. */
  @property({ attribute: 'header-orientation', reflect: true })
  public headerOrientation: 'vertical' | 'horizontal' = 'horizontal';

  /** The orientation of the multiple months displayed in days view. */
  @property()
  public orientation: 'vertical' | 'horizontal' = 'horizontal';

  /** The number of months displayed in days view. */
  @property({ type: Number, attribute: 'visible-months' })
  public visibleMonths = 1;

  /** The active view. */
  @property({ attribute: 'active-view' })
  public activeView: 'days' | 'months' | 'years' = 'days';

  /** The options used to format the months and the weekdays in the calendar views. */
  @property({ attribute: false })
  public formatOptions: Pick<Intl.DateTimeFormatOptions, 'month' | 'weekday'> =
    {
      month: 'long',
      weekday: 'narrow',
    };

  /** The resource strings. */
  @property({ attribute: false })
  public resourceStrings: IgcCalendarResourceStrings = IgcCalendarResourceStringEN;

  @watch('formatOptions')
  @watch('locale')
  protected formattersChange() {
    this.initFormatters();
  }

  constructor() {
    super();
    this.initFormatters();
  }

  private get yearPerPage() {
    return this.size === 'small' ? 18 : 15;
  }

  private get previousButtonLabel() {
    return this.activeView === 'days'
      ? this.resourceStrings.previousMonth
      : this.activeView === 'months'
      ? this.resourceStrings.previousYear
      : this.activeView === 'years'
      ? this.resourceStrings.previousYears.replace(
          '{0}',
          this.yearPerPage.toString()
        )
      : '';
  }

  private get nextButtonLabel() {
    return this.activeView === 'days'
      ? this.resourceStrings.nextMonth
      : this.activeView === 'months'
      ? this.resourceStrings.nextYear
      : this.activeView === 'years'
      ? this.resourceStrings.nextYears.replace(
          '{0}',
          this.yearPerPage.toString()
        )
      : '';
  }

  private monthSelectLabel(activeDate: Date) {
    return (
      activeDate.toLocaleString(this.locale, {
        month: 'long',
      }) +
      ', ' +
      this.resourceStrings.selectMonth
    );
  }

  private yearSelectLabel(activeDate: Date) {
    return activeDate.getFullYear() + ', ' + this.resourceStrings.selectYear;
  }

  private handleKeyDown = (event: KeyboardEvent) => {
    const tagName = (event.target as HTMLElement).tagName.toLowerCase();

    if (
      tagName !== 'igc-days-view' &&
      tagName !== 'igc-months-view' &&
      tagName !== 'igc-years-view'
    ) {
      return;
    }

    switch (event.key) {
      case 'PageDown':
        event.preventDefault();

        if (event.shiftKey && this.activeView === 'days') {
          this.nextYear();
        } else {
          this.navigateNext();
        }

        if (this.activeView === 'days') {
          this.focusActiveDate();
        }
        break;
      case 'PageUp':
        event.preventDefault();

        if (event.shiftKey && this.activeView === 'days') {
          this.previousYear();
        } else {
          this.navigatePrevious();
        }

        if (this.activeView === 'days') {
          this.focusActiveDate();
        }
        break;
      case 'Home':
        event.preventDefault();

        if (this.activeView === 'days') {
          const firstDaysView = this.daysViews[0] as IgcDaysViewComponent;
          const activeDate = firstDaysView.activeDate;
          const date = new Date(activeDate);
          date.setDate(1);
          this.activeDate = date;
          this.activeDaysViewIndex = 0;
        } else if (this.activeView === 'months') {
          const date = new Date(this.activeDate);
          date.setMonth(0);
          this.activeDate = date;
        } else if (this.activeView === 'years') {
          const startYear = calculateYearsRangeStart(
            this.activeDate,
            this.yearPerPage
          );
          const date = new Date(this.activeDate);
          date.setDate(1);
          date.setFullYear(startYear);
          setDateSafe(date, this.activeDate.getDate());
          this.activeDate = date;
        }

        this.focusActiveDate();
        break;
      case 'End':
        event.preventDefault();

        if (this.activeView === 'days') {
          const index = this.daysViews.length - 1;
          const lastDaysView = this.daysViews[index] as IgcDaysViewComponent;
          const activeDate = lastDaysView.activeDate;
          const date = new Date(activeDate);
          date.setDate(1);
          date.setMonth(date.getMonth() + 1);
          date.setDate(0);
          this.activeDate = date;
          this.activeDaysViewIndex = index;
        } else if (this.activeView === 'months') {
          const date = new Date(this.activeDate);
          date.setMonth(11);
          this.activeDate = date;
        } else if (this.activeView === 'years') {
          const startYear = calculateYearsRangeStart(
            this.activeDate,
            this.yearPerPage
          );
          const date = new Date(this.activeDate);
          date.setDate(1);
          date.setFullYear(startYear + this.yearPerPage - 1);
          setDateSafe(date, this.activeDate.getDate());
          this.activeDate = date;
        }

        this.focusActiveDate();
        break;
      case 'ArrowLeft':
        event.preventDefault();

        if (this.activeView === 'days') {
          const date = this.calendarModel.timedelta(
            this.activeDate,
            TimeDeltaInterval.Day,
            -1
          );

          if (this.visibleMonths > 1) {
            const activeDayView = this.daysViews[
              this.activeDaysViewIndex
            ] as IgcDaysViewComponent;
            const activeMonthDate = activeDayView.activeDate;

            if (activeMonthDate.getMonth() !== date.getMonth()) {
              this.activeDaysViewIndex =
                this.activeDaysViewIndex > 0 ? this.activeDaysViewIndex - 1 : 0;
            }
          }
          this.activeDate = date;
        } else if (this.activeView === 'months') {
          this.previousMonth();
        } else if (this.activeView === 'years') {
          this.previousYear();
        }

        this.focusActiveDate();
        break;
      case 'ArrowRight':
        event.preventDefault();

        if (this.activeView === 'days') {
          const date = this.calendarModel.timedelta(
            this.activeDate,
            TimeDeltaInterval.Day,
            1
          );

          if (this.visibleMonths > 1) {
            const activeDayView = this.daysViews[
              this.activeDaysViewIndex
            ] as IgcDaysViewComponent;
            const activeMonthDate = activeDayView.activeDate;

            if (activeMonthDate.getMonth() !== date.getMonth()) {
              this.activeDaysViewIndex =
                this.activeDaysViewIndex === this.visibleMonths - 1
                  ? this.activeDaysViewIndex
                  : this.activeDaysViewIndex + 1;
            }
          }
          this.activeDate = date;
        } else if (this.activeView === 'months') {
          this.nextMonth();
        } else if (this.activeView === 'years') {
          this.nextYear();
        }

        this.focusActiveDate();
        break;
      case 'ArrowUp':
        event.preventDefault();

        if (this.activeView === 'days') {
          const date = this.calendarModel.timedelta(
            this.activeDate,
            TimeDeltaInterval.Week,
            -1
          );

          if (this.visibleMonths > 1) {
            const activeDayView = this.daysViews[
              this.activeDaysViewIndex
            ] as IgcDaysViewComponent;
            const activeMonthDate = activeDayView.activeDate;

            if (activeMonthDate.getMonth() !== date.getMonth()) {
              this.activeDaysViewIndex =
                this.activeDaysViewIndex > 0 ? this.activeDaysViewIndex - 1 : 0;
            }
          }
          this.activeDate = date;
        } else if (this.activeView === 'months') {
          this.activeDate = this.calendarModel.timedelta(
            this.activeDate,
            TimeDeltaInterval.Month,
            -MONTHS_PER_ROW
          );
        } else if (this.activeView === 'years') {
          this.activeDate = this.calendarModel.timedelta(
            this.activeDate,
            TimeDeltaInterval.Year,
            -YEARS_PER_ROW
          );
        }

        this.focusActiveDate();
        break;
      case 'ArrowDown':
        event.preventDefault();

        if (this.activeView === 'days') {
          const date = this.calendarModel.timedelta(
            this.activeDate,
            TimeDeltaInterval.Week,
            1
          );

          if (this.visibleMonths > 1) {
            const activeDayView = this.daysViews[
              this.activeDaysViewIndex
            ] as IgcDaysViewComponent;
            const activeMonthDate = activeDayView.activeDate;

            if (activeMonthDate.getMonth() !== date.getMonth()) {
              this.activeDaysViewIndex =
                this.activeDaysViewIndex === this.visibleMonths - 1
                  ? this.activeDaysViewIndex
                  : this.activeDaysViewIndex + 1;
            }
          }
          this.activeDate = date;
        } else if (this.activeView === 'months') {
          this.activeDate = this.calendarModel.timedelta(
            this.activeDate,
            TimeDeltaInterval.Month,
            MONTHS_PER_ROW
          );
        } else if (this.activeView === 'years') {
          this.activeDate = this.calendarModel.timedelta(
            this.activeDate,
            TimeDeltaInterval.Year,
            YEARS_PER_ROW
          );
        }

        this.focusActiveDate();
        break;
    }
  };

  private async focusActiveDate() {
    await this.updateComplete;

    if (this.activeView === 'days') {
      const daysView = this.daysViews[
        this.activeDaysViewIndex
      ] as IgcDaysViewComponent;
      daysView.focusActiveDate();
    } else if (this.activeView === 'months') {
      this.monthsView.focusActiveDate();
    } else if (this.activeView === 'years') {
      this.yearsView.focusActiveDate();
    }
  }

  private initFormatters() {
    this.formatterMonth = new Intl.DateTimeFormat(this.locale, {
      month: this.formatOptions.month,
    });
    this.formatterWeekday = new Intl.DateTimeFormat(this.locale, {
      weekday: 'short',
    });
    this.formatterMonthDay = new Intl.DateTimeFormat(this.locale, {
      month: 'short',
      day: 'numeric',
    });
  }

  private formattedMonth(value: Date) {
    return this.formatterMonth.format(value);
  }

  private changeValue(event: CustomEvent<void>) {
    event.stopPropagation();

    const daysView = event.target as IgcDaysViewComponent;
    let newValue;

    if (this.selection === 'single') {
      this.value = daysView.value;
      newValue = this.value;
    } else {
      this.values = daysView.values;
      newValue = this.values;
    }

    this.emitEvent('igcChange', { detail: newValue });
  }

  private changeMonth(event: CustomEvent<void>) {
    event.stopPropagation();
    this.activeDate = (event.target as IgcMonthsViewComponent).value;
    this.activeView = 'days';

    this.focusActiveDate();
  }

  private changeYear(event: CustomEvent<void>) {
    event.stopPropagation();
    this.activeDate = (event.target as IgcYearsViewComponent).value;
    this.activeView = 'months';

    this.focusActiveDate();
  }

  private switchToMonths(daysViewIndex: number) {
    this.activateDaysView(daysViewIndex);
    this.activeView = 'months';
  }

  private switchToYears(daysViewIndex: number) {
    if (this.activeView === 'days') {
      this.activateDaysView(daysViewIndex);
    }
    this.activeView = 'years';
  }

  private activateDaysView(daysViewIndex: number) {
    const activeDaysView = this.daysViews[
      daysViewIndex
    ] as IgcDaysViewComponent;
    this.activeDate = activeDaysView.activeDate;
    this.activeDaysViewIndex = daysViewIndex;
  }

  private activeDateChanged(event: CustomEvent<ICalendarDate>) {
    const day = event.detail;
    const daysViews = Array.from(this.daysViews);

    this.activeDaysViewIndex = daysViews.indexOf(event.target as Node);
    this.activeDate = day.date;

    if (!day.isCurrentMonth) {
      this.focusActiveDate();
    }
  }

  private rangePreviewDateChange(event: CustomEvent<Date>) {
    this.rangePreviewDate = event.detail;
  }

  private nextMonth() {
    this.activeDate = this.calendarModel.getNextMonth(this.activeDate);
  }

  private previousMonth() {
    this.activeDate = this.calendarModel.getPrevMonth(this.activeDate);
  }

  private nextYear() {
    this.activeDate = this.calendarModel.getNextYear(this.activeDate);
  }

  private previousYear() {
    this.activeDate = this.calendarModel.getPrevYear(this.activeDate);
  }

  private nextYearsPage() {
    this.activeDate = this.calendarModel.timedelta(
      this.activeDate,
      TimeDeltaInterval.Year,
      this.yearPerPage
    );
  }

  private previousYearsPage() {
    this.activeDate = this.calendarModel.timedelta(
      this.activeDate,
      TimeDeltaInterval.Year,
      -this.yearPerPage
    );
  }

  private navigateNext() {
    if (this.activeView === 'days') {
      this.nextMonth();
    } else if (this.activeView === 'months') {
      this.nextYear();
    } else if (this.activeView === 'years') {
      this.nextYearsPage();
    }
  }

  private navigatePrevious() {
    if (this.activeView === 'days') {
      this.previousMonth();
    } else if (this.activeView === 'months') {
      this.previousYear();
    } else if (this.activeView === 'years') {
      this.previousYearsPage();
    }
  }

  private renderNavigation(
    activeDate?: Date,
    renderButtons = true,
    daysViewIndex = 0
  ) {
    activeDate = activeDate ?? this.activeDate;

    let startYear = undefined;
    let endYear = undefined;

    if (this.activeView === 'years') {
      startYear = calculateYearsRangeStart(activeDate, this.yearPerPage);
      endYear = startYear + this.yearPerPage - 1;
    }

    return html`<div part="navigation">
      <div>
        ${this.activeView === 'days'
          ? html`<button
              part="months-navigation"
              aria-label=${this.monthSelectLabel(activeDate)}
              @click=${() => this.switchToMonths(daysViewIndex)}
            >
              ${this.formattedMonth(activeDate)}
            </button>`
          : ''}
        ${this.activeView === 'days' || this.activeView === 'months'
          ? html`<span class="aria-off-screen" aria-live="polite">
                ${this.activeView === 'days'
                  ? activeDate.toLocaleString(this.locale, {
                      month: 'long',
                      year: 'numeric',
                    })
                  : activeDate.getFullYear()}
              </span>
              <button
                part="years-navigation"
                aria-label=${this.yearSelectLabel(activeDate)}
                @click=${() => this.switchToYears(daysViewIndex)}
              >
                ${activeDate.getFullYear()}
              </button>`
          : ''}
        ${this.activeView === 'years'
          ? html`<span part="years-range" aria-live="polite"
              >${`${startYear} - ${endYear}`}</span
            >`
          : ''}
      </div>
      ${renderButtons
        ? html`<div part="navigation-buttons">
            <button
              part=${partNameMap({
                'navigation-button': true,
                vertical: this.orientation === 'vertical',
              })}
              aria-label=${this.previousButtonLabel}
              @click=${this.navigatePrevious}
            >
              <igc-icon
                aria-hidden="true"
                name="navigate_before"
                collection="internal"
              ></igc-icon>
            </button>
            <button
              part=${partNameMap({
                'navigation-button': true,
                vertical: this.orientation === 'vertical',
              })}
              aria-label=${this.nextButtonLabel}
              @click=${this.navigateNext}
            >
              <igc-icon
                aria-hidden="true"
                name="navigate_next"
                collection="internal"
              ></igc-icon>
            </button>
          </div>`
        : ''}
    </div>`;
  }

  private renderHeader() {
    if (this.hideHeader || this.selection === 'multiple') {
      return '';
    }

    return html`<div part="header">
      <h5 part="header-title">
        <slot name="title"
          >${this.selection === 'single'
            ? this.resourceStrings.selectDate
            : this.resourceStrings.selectRange}</slot
        >
      </h5>
      <h2 part="header-date">${this.renderHeaderDate()}</h2>
    </div>`;
  }

  private renderHeaderDate() {
    if (this.selection === 'single') {
      const date = this.value;
      return html`${date
        ? html`${this.formatterWeekday.format(date)},${this
            .headerOrientation === 'vertical'
            ? html`<br />`
            : ' '}${this.formatterMonthDay.format(date)}`
        : this.resourceStrings.selectedDate}`;
    }

    const dates = this.values;

    return html`<span
        >${dates && dates.length
          ? this.formatterMonthDay.format(dates[0])
          : this.resourceStrings.startDate}</span
      >
      <span> - </span>
      <span
        >${dates && dates.length > 1
          ? this.formatterMonthDay.format(dates[dates.length - 1])
          : this.resourceStrings.endDate}</span
      >`;
  }

  protected override render() {
    const activeDates: Date[] = [];
    const monthsCount = this.visibleMonths > 1 ? this.visibleMonths : 1;

    for (let i = 0; i < monthsCount; i++) {
      activeDates.push(
        this.calendarModel.timedelta(
          this.activeDate,
          TimeDeltaInterval.Month,
          i - this.activeDaysViewIndex
        )
      );
    }

    return html`
      ${this.renderHeader()}
      <div
        part="content"
        style=${styleMap({
          display: 'flex',
          flexGrow: '1',
          flexDirection:
            this.activeView === 'days'
              ? this.orientation === 'horizontal'
                ? 'row'
                : 'column'
              : 'column',
        })}
        @keydown=${this.handleKeyDown}
      >
        ${this.activeView === 'days'
          ? activeDates.map(
              (activeDate, i) => html`<div part="days-view-container">
                ${this.renderNavigation(
                  activeDate,
                  this.orientation === 'horizontal'
                    ? i === activeDates.length - 1
                    : i === 0,
                  i
                )}
                <igc-days-view
                  part="days-view"
                  .active=${this.activeDaysViewIndex === i}
                  .activeDate=${activeDate}
                  .weekStart=${this.weekStart}
                  .weekDayFormat=${this.formatOptions.weekday as
                    | 'long'
                    | 'short'
                    | 'narrow'
                    | undefined}
                  .locale=${this.locale}
                  .selection=${this.selection}
                  .value=${this.value}
                  .values=${this.values}
                  .hideLeadingDays=${this.hideOutsideDays || i !== 0}
                  .hideTrailingDays=${this.hideOutsideDays ||
                  i !== activeDates.length - 1}
                  .showWeekNumbers=${this.showWeekNumbers}
                  .disabledDates=${this.disabledDates}
                  .specialDates=${this.specialDates}
                  .rangePreviewDate=${this.rangePreviewDate}
                  .resourceStrings=${this.resourceStrings}
                  exportparts="days-row, label, date-inner, week-number-inner, week-number, date, first, last, selected, inactive, hidden, current, weekend, range, special, disabled, single, preview"
                  @igcChange=${this.changeValue}
                  @igcActiveDateChange=${this.activeDateChanged}
                  @igcRangePreviewDateChange=${this.rangePreviewDateChange}
                ></igc-days-view>
              </div>`
            )
          : ''}
        ${this.activeView === 'months'
          ? html` ${this.renderNavigation()}
              <igc-months-view
                part="months-view"
                .value=${this.activeDate}
                .locale=${this.locale}
                .monthFormat=${this.formatOptions.month as
                  | 'long'
                  | 'numeric'
                  | 'short'
                  | 'narrow'
                  | '2-digit'
                  | undefined}
                exportparts="month, selected, month-inner, current"
                @igcChange=${this.changeMonth}
              ></igc-months-view>`
          : ''}
        ${this.activeView === 'years'
          ? html`${this.renderNavigation()}
              <igc-years-view
                part="years-view"
                .value=${this.activeDate}
                .yearsPerPage=${this.yearPerPage}
                exportparts="year, selected, year-inner, current"
                @igcChange=${this.changeYear}
              ></igc-years-view>`
          : ''}
      </div>
    `;
  }
}

declare global {
  interface HTMLElementTagNameMap {
    'igc-calendar': IgcCalendarComponent;
  }
}<|MERGE_RESOLUTION|>--- conflicted
+++ resolved
@@ -58,14 +58,10 @@
  * when calendar orientation is vertical.
  * @csspart days-view-container - The days view container.
  */
-<<<<<<< HEAD
-=======
-@blazorIndirectRender
 @themes({
   bootstrap,
   fluent,
 })
->>>>>>> 042477f7
 export default class IgcCalendarComponent extends SizableMixin(
   EventEmitterMixin<
     IgcCalendarBaseEventMap,
