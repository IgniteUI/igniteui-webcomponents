@use 'sass:map';
@use '../../../../styles/common/component';
@use '../../../../styles/utilities' as *;
@use '../../../../styles/themes/schemas' as *;

$input-schema: map.get($light-material-schema, 'input-group');
$combo-schema: map.get($light-material-schema, 'combo');
$input-theme: digest-schema($input-schema);
$theme: digest-schema($combo-schema);

:host {
    @include css-vars-from-theme($input-theme, 'ig-input');
    @include css-vars-from-theme($theme, 'ig-combo');

    [part='helper-text'] {
        margin-top: rem(5px);
        padding-inline: pad-inline(rem(14px), rem(16px), rem(18px));
    }

<<<<<<< HEAD
:host([disabled]),
:host(:disabled) {
    igc-input::part(label),
    igc-input::part(input)::placeholder,
    [part~='toggle-icon'],
=======
>>>>>>> 6041ce8a
    ::slotted([slot='helper-text']) {
        @include type-style('caption');

        color: var-get($input-theme, 'helper-text-color');
        line-height: 1;
    }

    ::slotted([slot='prefix']),
    ::slotted([slot='suffix']) {
        color: inherit;
    }
}

[part='empty'] {
    color: var-get($theme, 'empty-list-placeholder-color');
}

:host(:not([single-select])) {
    > igc-input::part(input) {
        &::selection {
            background: transparent;
        }
    }
}

[part='list-wrapper'] {
    igc-input::part(container) {
        background: transparent;
        border-inline-end-color: transparent;
    }

    igc-input::part(input) {
        border-inline-end-color: transparent;

        &::selection {
            background: color(primary, 100);
        }
    }

    [part='case-icon'] {
        color: color(gray, 600);
    }

    [part='case-icon active'] {
        color: color(primary, 500);
    }
}

[part~='toggle-icon'] {
    background: var-get($theme, 'toggle-button-background');
    color: var-get($theme, 'toggle-button-foreground');

    igc-icon {
        color: inherit;
    }
}

[part='toggle-icon filled'] {
    color: var-get($theme, 'toggle-button-foreground-filled');
}

[part~='clear-icon'] {
    background: var-get($theme, 'clear-button-background');
    color: var-get($theme, 'clear-button-foreground');

    igc-icon {
        color: inherit;
    }
}

:host(:focus-within) {
    [part~='toggle-icon'] {
        background: var-get($theme, 'toggle-button-background-focus');
        color: var-get($theme, 'toggle-button-foreground-focus');

        igc-icon {
            color: inherit;
        }
    }

    [part~='clear-icon'] {
        background: var-get($theme, 'clear-button-background-focus');
        color: var-get($theme, 'clear-button-foreground-focus');

        igc-icon {
            color: inherit;
        }
    }
}

:host(:not([outlined]):focus-within) {
    > igc-input::part(container) {
        background: var-get($input-theme, 'box-background-focus');
    }
}

:host([outlined]:focus-within) {
    [part~='toggle-icon'] {
        background: var-get($theme, 'toggle-button-background-focus--border');
    }
}

:host([invalid]) {
    ::slotted([slot='helper-text']) {
        color: var-get($input-theme, 'error-secondary-color');
    }
}

:host(:disabled),
:host([disabled]) {
    ::slotted([slot='prefix']),
    ::slotted([slot='suffix']),
    igc-input::part(label),
    igc-input::part(input)::placeholder,
    ::slotted([slot='helper-text']) {
        color: var-get($input-theme, 'disabled-text-color');
    }

    [part~='clear-icon'] {
        background: inherit;
        color: var-get($input-theme, 'disabled-text-color');

        igc-icon {
            color: inherit;
        }
    }

    [part~='toggle-icon'] {
        background: var-get($theme, 'toggle-button-background-disabled');
        color: var-get($theme, 'toggle-button-foreground-disabled');

        igc-icon {
            color: inherit;
        }
    }
}<|MERGE_RESOLUTION|>--- conflicted
+++ resolved
@@ -17,14 +17,6 @@
         padding-inline: pad-inline(rem(14px), rem(16px), rem(18px));
     }
 
-<<<<<<< HEAD
-:host([disabled]),
-:host(:disabled) {
-    igc-input::part(label),
-    igc-input::part(input)::placeholder,
-    [part~='toggle-icon'],
-=======
->>>>>>> 6041ce8a
     ::slotted([slot='helper-text']) {
         @include type-style('caption');
 
