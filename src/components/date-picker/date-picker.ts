import { type ComplexAttributeConverter, LitElement, html, nothing } from 'lit';
import { property, query, queryAssignedElements } from 'lit/decorators.js';
import { ifDefined } from 'lit/directives/if-defined.js';
import { live } from 'lit/directives/live.js';

import { getThemeController, themes } from '../../theming/theming-decorator.js';
import IgcCalendarComponent, { focusActiveDate } from '../calendar/calendar.js';
<<<<<<< HEAD
import {
  type DateRangeDescriptor,
  DateRangeType,
} from '../calendar/common/calendar.model.js';
=======
import { isDateInRanges } from '../calendar/helpers.js';
import { type DateRangeDescriptor, DateRangeType } from '../calendar/types.js';
>>>>>>> bfaeed0c
import {
  addKeybindings,
  altKey,
  arrowDown,
  arrowUp,
  escapeKey,
} from '../common/controllers/key-bindings.js';
import { addRootClickHandler } from '../common/controllers/root-click.js';
import { blazorAdditionalDependencies } from '../common/decorators/blazorAdditionalDependencies.js';
import { watch } from '../common/decorators/watch.js';
import { registerComponent } from '../common/definitions/register.js';
import {
  IgcCalendarResourceStringEN,
  type IgcCalendarResourceStrings,
} from '../common/i18n/calendar.resources.js';
import { IgcBaseComboBoxLikeComponent } from '../common/mixins/combo-box.js';
import type { AbstractConstructor } from '../common/mixins/constructor.js';
import { EventEmitterMixin } from '../common/mixins/event-emitter.js';
import { FormAssociatedRequiredMixin } from '../common/mixins/form-associated-required.js';
import { createCounter, findElementFromEventPath } from '../common/util.js';
import IgcDateTimeInputComponent from '../date-time-input/date-time-input.js';
import type { DatePart } from '../date-time-input/date-util.js';
import IgcDialogComponent from '../dialog/dialog.js';
import IgcFocusTrapComponent from '../focus-trap/focus-trap.js';
import IgcIconComponent from '../icon/icon.js';
import IgcPopoverComponent from '../popover/popover.js';
import { styles } from './themes/date-picker.base.css.js';
import { styles as shared } from './themes/shared/date-picker.common.css.js';
import { all } from './themes/themes.js';
import { datePickerValidators } from './validators.js';

export interface IgcDatepickerEventMap {
  igcOpening: CustomEvent<void>;
  igcOpened: CustomEvent<void>;
  igcClosing: CustomEvent<void>;
  igcClosed: CustomEvent<void>;
  igcChange: CustomEvent<Date>;
  igcInput: CustomEvent<Date>;
}

const converter: ComplexAttributeConverter<Date | undefined> = {
  fromAttribute: (value: string) => (value ? new Date(value) : undefined),
  toAttribute: (value: Date) => value.toISOString(),
};

const formats = new Set(['short', 'medium', 'long', 'full']);

/**
 * igc-date-picker is a feature rich component used for entering a date through manual text input or
 * choosing date values from a calendar dialog that pops up.
 *
 * @element igc-date-picker
 *
 * @slot prefix - Renders content before the input.
 * @slot suffix - Renders content after the input.
 * @slot helper-text - Renders content below the input.
 * @slot title - Renders content in the calendar title.
 * @slot clear-icon - Renders a clear icon template.
 * @slot calendar-icon - Renders the icon/content for the calendar picker.
 * @slot calendar-icon-open - Renders the icon/content for the picker in open state.
 * @slot actions - Renders content in the action part of the picker in open state.
 *
 * @fires igcOpening - Emitted just before the calendar dropdown is shown.
 * @fires igcOpened - Emitted after the calendar dropdown is shown.
 * @fires igcClosing - Emitted just before the calendar dropdown is hidden.
 * @fires igcClosed - Emitted after the calendar dropdown is hidden.
 * @fires igcChange - Emitted when the user modifies and commits the elements's value.
 * @fires igcInput - Emitted when when the user types in the element.
 *
 * @csspart label - The label wrapper that renders content above the target input.
 * @csspart container - The main wrapper that holds all main input elements.
 * @csspart input - The native input element.
 * @csspart prefix - The prefix wrapper.
 * @csspart suffix - The suffix wrapper.
 * @csspart calendar-icon - The calendar icon wrapper for closed state.
 * @csspart calendar-icon-open - The calendar icon wrapper for opened state.
 * @csspart clear-icon - The clear icon wrapper.
 * @csspart actions - The actions wrapper.
 * @csspart helper-text - The helper-text wrapper that renders content below the target input.
 * @csspart header - The calendar header element.
 * @csspart header-title - The calendar header title element.
 * @csspart header-date - The calendar header date element.
 * @csspart calendar-content - The calendar content element which contains the views and navigation elements.
 * @csspart navigation - The calendar navigation container element.
 * @csspart months-navigation - The calendar months navigation button element.
 * @csspart years-navigation - The calendar years navigation button element.
 * @csspart years-range - The calendar years range element.
 * @csspart navigation-buttons - The calendar navigation buttons container.
 * @csspart navigation-button - The calendar previous/next navigation button.
 * @csspart days-view-container - The calendar days view container element.
 * @csspart days-view - The calendar days view element.
 * @csspart months-view - The calendar months view element.
 * @csspart years-view - The calendar years view element.
 * @csspart days-row - The calendar days row element.
 * @csspart calendar-label - The calendar week header label element.
 * @csspart week-number - The calendar week number element.
 * @csspart week-number-inner - The calendar week number inner element.
 * @csspart date - The calendar date element.
 * @csspart date-inner - The calendar date inner element.
 * @csspart first - The calendar first selected date element in range selection.
 * @csspart last - The calendar last selected date element in range selection.
 * @csspart inactive - The calendar inactive date element.
 * @csspart hidden - The calendar hidden date element.
 * @csspart weekend - The calendar weekend date element.
 * @csspart range - The calendar range selected element.
 * @csspart special - The calendar special date element.
 * @csspart disabled - The calendar disabled date element.
 * @csspart single - The calendar single selected date element.
 * @csspart preview - The calendar range selection preview date element.
 * @csspart month - The calendar month element.
 * @csspart month-inner - The calendar month inner element.
 * @csspart year - The calendar year element.
 * @csspart year-inner - The calendar year inner element.
 * @csspart selected - The calendar selected state for element(s). Applies to date, month and year elements.
 * @csspart current - The calendar current state for element(s). Applies to date, month and year elements.
 */
@themes(all, { exposeController: true })
@blazorAdditionalDependencies(
  'IgcCalendarComponent, IgcDateTimeInputComponent, IgcDialogComponent, IgcIconComponent'
)
export default class IgcDatePickerComponent extends FormAssociatedRequiredMixin(
  EventEmitterMixin<
    IgcDatepickerEventMap,
    AbstractConstructor<IgcBaseComboBoxLikeComponent>
  >(IgcBaseComboBoxLikeComponent)
) {
  public static readonly tagName = 'igc-date-picker';
  public static styles = [styles, shared];

  protected static shadowRootOptions = {
    ...LitElement.shadowRootOptions,
    delegatesFocus: true,
  };

  private static readonly increment = createCounter();
  protected inputId = `date-picker-${IgcDatePickerComponent.increment()}`;

  protected override get __validators() {
    return datePickerValidators;
  }

  /* blazorSuppress */
  public static register() {
    registerComponent(
      IgcDatePickerComponent,
      IgcCalendarComponent,
      IgcDateTimeInputComponent,
      IgcFocusTrapComponent,
      IgcIconComponent,
      IgcPopoverComponent,
      IgcDialogComponent
    );
  }

  private _value?: Date | null;
  private _activeDate?: Date | null;
  private _min?: Date;
  private _max?: Date;
  private _disabledDates?: DateRangeDescriptor[];
  private _dateConstraints?: DateRangeDescriptor[];
  private _displayFormat?: string;
  private _inputFormat?: string;

  private _rootClickController = addRootClickHandler(this, {
    hideCallback: this.handleClosing,
  });

  private get isDropDown() {
    return this.mode === 'dropdown';
  }

  @query(IgcDateTimeInputComponent.tagName)
  private _input!: IgcDateTimeInputComponent;

  @query(IgcCalendarComponent.tagName)
  private _calendar!: IgcCalendarComponent;

  @queryAssignedElements({ slot: 'prefix' })
  private prefixes!: Array<HTMLElement>;

  @queryAssignedElements({ slot: 'suffix' })
  private suffixes!: Array<HTMLElement>;

  @queryAssignedElements({ slot: 'actions' })
  private actions!: Array<HTMLElement>;

  @queryAssignedElements({ slot: 'helper-text' })
  private helperText!: Array<HTMLElement>;

  protected get _isMaterialTheme(): boolean {
    return getThemeController(this)?.theme === 'material';
  }

  /**
   * Sets the state of the datepicker dropdown.
   * @attr
   */
  @property({ type: Boolean, reflect: true })
  public override open = false;

  /**
   * The label of the datepicker.
   * @attr label
   */
  @property()
  public label!: string;

  /**
   * Determines whether the calendar is opened in a dropdown or a modal dialog
   * @attr mode
   */
  @property()
  public mode: 'dropdown' | 'dialog' = 'dropdown';

  /**
   * Whether to allow typing in the input.
   * @attr non-editable
   */
  @property({ type: Boolean, reflect: true, attribute: 'non-editable' })
  public nonEditable = false;

  /**
   * Makes the control a readonly field.
   * @attr readonly
   */
  @property({ type: Boolean, reflect: true, attribute: 'readonly' })
  public readOnly = false;

  /* @tsTwoWayProperty(true, "igcChange", "detail", false) */
  /**
   * The value of the picker
   * @attr
   */
  @property({ converter: converter })
  public set value(value: Date | null) {
    this._value = value;
    this.setFormValue(value ? value.toISOString() : null);
    this.updateValidity();
    this.setInvalidState();
  }

  public get value(): Date | null {
    return this._value ?? null;
  }

  /**
   * Gets/Sets the date which is shown in the calendar picker and is highlighted.
   * By default it is the current date.
   */
  @property({ attribute: 'active-date', converter: converter })
  public set activeDate(value: Date) {
    this._activeDate = value;
  }

  public get activeDate(): Date {
    return this._activeDate ?? this._calendar?.activeDate;
  }

  /**
   * The minimum value required for the date picker to remain valid.
   * @attr
   */
  @property({ converter: converter })
  public set min(value: Date) {
    this._min = value;
    this.setDateConstraints();
    this.updateValidity();
  }

  public get min(): Date {
    return this._min as Date;
  }

  /**
   * The maximum value required for the date picker to remain valid.
   * @attr
   */
  @property({ converter: converter })
  public set max(value: Date) {
    this._max = value;
    this.setDateConstraints();
    this.updateValidity();
  }

  public get max(): Date {
    return this._max as Date;
  }

  /** The orientation of the calendar header.
   * @attr header-orientation
   */
  @property({ attribute: 'header-orientation', reflect: true })
  public headerOrientation: 'vertical' | 'horizontal' = 'horizontal';

  /** The orientation of the multiple months displayed in the calendar's days view.
   *  @attr
   */
  @property()
  public orientation: 'vertical' | 'horizontal' = 'horizontal';

  /** Determines whether the calendar hides its header.
   * @attr hide-header
   */
  @property({ type: Boolean, reflect: true, attribute: 'hide-header' })
  public hideHeader = false;

  /**
   * Controls the visibility of the dates that do not belong to the current month.
   * @attr hide-outside-days
   */
  @property({ type: Boolean, reflect: true, attribute: 'hide-outside-days' })
  public hideOutsideDays = false;

  /** Gets/sets disabled dates. */
  @property({ attribute: false })
  public set disabledDates(dates: DateRangeDescriptor[]) {
    this._disabledDates = dates;
    this.setDateConstraints();
    this.updateValidity();
  }

  public get disabledDates() {
    return this._disabledDates as DateRangeDescriptor[];
  }

  /** Gets/sets special dates. */
  @property({ attribute: false })
  public specialDates!: DateRangeDescriptor[];

  /**
   * Whether the control will have outlined appearance.
   * @attr
   */
  @property({ reflect: true, type: Boolean })
  public outlined = false;

  /**
   * The placeholder attribute of the control.
   * @attr
   */
  @property()
  public placeholder!: string;

  /**
   * The number of months displayed in the calendar.
   * @attr visible-months
   */
  @property({ type: Number, attribute: 'visible-months' })
  public visibleMonths = 1;

  /**
   * Whether to show the number of the week in the calendar.
   * @attr show-week-numbers
   */
  @property({ type: Boolean, reflect: true, attribute: 'show-week-numbers' })
  public showWeekNumbers = false;

  /**
   * Format to display the value in when not editing.
   * Defaults to the input format if not set.
   * @attr display-format
   */
  @property({ attribute: 'display-format' })
  public set displayFormat(value: string) {
    this._displayFormat = value;
  }

  public get displayFormat(): string {
    return this._displayFormat ?? this.inputFormat;
  }

  /**
   * The date format to apply on the input.
   * Defaults to the current locale Intl.DateTimeFormat
   * @attr input-format
   */
  @property({ attribute: 'input-format' })
  public set inputFormat(value: string) {
    this._inputFormat = value;
  }

  public get inputFormat(): string {
    return this._inputFormat ?? this._input?.inputFormat;
  }

  /**
   * The locale settings used to display the value.
   * @attr
   */
  @property()
  public locale = 'en';

  /** The prompt symbol to use for unfilled parts of the mask.
   *  @attr
   */
  @property()
  public prompt = '_';

  /** The resource strings of the calendar. */
  @property({ attribute: false })
  public resourceStrings: IgcCalendarResourceStrings =
    IgcCalendarResourceStringEN;

  @watch('open')
  protected openChange() {
    this._rootClickController.update();
  }

  /** Sets the start day of the week for the calendar. */
  @property({ attribute: 'week-start' })
  public weekStart:
    | 'sunday'
    | 'monday'
    | 'tuesday'
    | 'wednesday'
    | 'thursday'
    | 'friday'
    | 'saturday' = 'sunday';

  constructor() {
    super();

    this.addEventListener('focusin', this.handleFocusIn);
    this.addEventListener('focusout', this.handleFocusOut);

    addKeybindings(this, {
      skip: () => this.disabled,
      bindingDefaults: { preventDefault: true },
    })
      .set([altKey, arrowDown], this.handleAnchorClick)
      .set([altKey, arrowUp], this.onEscapeKey)
      .set(escapeKey, this.onEscapeKey);
  }

  public override connectedCallback() {
    super.connectedCallback();
    this.updateValidity();
  }

  protected override createRenderRoot() {
    const root = super.createRenderRoot();
    root.addEventListener('slotchange', () => this.requestUpdate());
    return root;
  }

  /** Clears the input part of the component of any user input */
  public clear() {
    this.value = null;
    this._input?.clear();
  }

  /** Increments the passed in date part */
  public stepUp(datePart?: DatePart, delta?: number): void {
    this._input.stepUp(datePart, delta);
  }

  /** Decrements the passed in date part */
  public stepDown(datePart?: DatePart, delta?: number): void {
    this._input.stepDown(datePart, delta);
  }

  /** Selects the text in the input of the component */
  public select(): void {
    this._input.select();
  }

  /** Sets the text selection range in the input of the component */
  public setSelectionRange(
    start: number,
    end: number,
    direction?: 'none' | 'backward' | 'forward'
  ): void {
    this._input.setSelectionRange(start, end, direction);
  }

  /* Replaces the selected text in the input and re-applies the mask */
  public setRangeText(
    replacement: string,
    start: number,
    end: number,
    mode?: 'select' | 'start' | 'end' | 'preserve'
  ): void {
    this._input.setRangeText(replacement, start, end, mode);
    this.value = this._input.value;
  }

  protected async onEscapeKey() {
    if (await this._hide(true)) {
      this._input.focus();
    }
  }

  protected handleFocusIn() {
    this._dirty = true;
  }

  protected handleFocusOut({ relatedTarget }: FocusEvent) {
    if (!this.contains(relatedTarget as Node)) {
      this.checkValidity();
    }
  }

  protected handlerCalendarIconSlotPointerDown(event: PointerEvent) {
    // This is where the delegateFocus of the underlying input is a chore.
    // If we have a required validator we don't want the input to enter an invalid
    // state right off the bat when opening the picker which will happen since focus is transferred to the calendar element.
    // So we call preventDefault on the event in order to not focus the input and trigger its validation logic on blur.
    event.preventDefault();
  }

  protected handleInputClick(event: Event) {
    if (findElementFromEventPath('input', event)) {
      // Open only if the click originates from the underlying input
      this.handleAnchorClick();
    }
  }

  protected override async handleAnchorClick() {
    this._calendar.activeDate = this.value ?? this._calendar.activeDate;

    super.handleAnchorClick();
    await this.updateComplete;
    this._calendar[focusActiveDate]();
  }

  private async _shouldCloseCalendarDropdown() {
    if (!this.keepOpenOnSelect && (await this._hide(true))) {
      this._input.focus();
      this._input.select();
    }
  }

  protected handleInputChangeEvent(event: CustomEvent<Date>) {
    event.stopPropagation();
    this.value = (event.target as IgcDateTimeInputComponent).value!;
    this.emitEvent('igcChange', { detail: this.value });
  }

  protected async handleCalendarChangeEvent(event: CustomEvent<Date>) {
    event.stopPropagation();

    if (this.readOnly) {
      // Wait till the calendar finishes updating and then restore the current value from the date-picker.
      await this._calendar.updateComplete;
      this._calendar.value = this._value ?? undefined;
      return;
    }

    this.value = (event.target as IgcCalendarComponent).value!;
    this.emitEvent('igcChange', { detail: this.value });

    this._shouldCloseCalendarDropdown();
  }

  protected handleInputEvent(event: CustomEvent<Date>) {
    event.stopPropagation();

    if (this.nonEditable) {
      event.preventDefault();
      return;
    }

    this.value = (event.target as IgcDateTimeInputComponent).value!;
    this.emitEvent('igcInput', { detail: this.value });
  }

  protected handleClosing() {
    this._hide(true);
  }

  protected handleDialogClosing(event: Event) {
    event.stopPropagation();
    this._hide(true);
  }

  protected handleDialogClosed(event: Event) {
    event.stopPropagation();
  }

  private setDateConstraints() {
    const dates: DateRangeDescriptor[] = [];
    if (this._min) {
      dates.push({ type: DateRangeType.Before, dateRange: [this._min] });
    }
    if (this._max) {
      dates.push({ type: DateRangeType.After, dateRange: [this._max] });
    }
    if (this._disabledDates?.length) {
      dates.push(...this.disabledDates);
    }

    this._dateConstraints = dates.length ? dates : undefined;
  }

  private renderClearIcon() {
    return !this.value
      ? nothing
      : html`
          <span slot="suffix" part="clear-icon" @click=${this.clear}>
            <slot name="clear-icon">
              <igc-icon
                name="input_clear"
                collection="default"
                aria-hidden="true"
              ></igc-icon>
            </slot>
          </span>
        `;
  }

  private renderCalendarIcon() {
    const defaultIcon = html`
      <igc-icon name="today" collection="default" aria-hidden="true"></igc-icon>
    `;

    const state = this.open ? 'calendar-icon-open' : 'calendar-icon';

    return html`
      <span
        slot="prefix"
        part=${state}
        @pointerdown=${this.handlerCalendarIconSlotPointerDown}
        @click=${this.handleAnchorClick}
      >
        <slot name=${state}>${defaultIcon}</slot>
      </span>
    `;
  }

  private renderCalendar(id: string) {
    const hideHeader = this.isDropDown ? true : this.hideHeader;

    return html`
      <igc-calendar
        aria-labelledby=${id}
        role="dialog"
        .inert=${!this.open || this.disabled}
        ?show-week-numbers=${this.showWeekNumbers}
        ?hide-outside-days=${this.hideOutsideDays}
        ?hide-header=${hideHeader}
        .activeDate=${this.activeDate ?? this.value ?? new Date()}
        .value=${this.value ?? undefined}
        .headerOrientation=${this.headerOrientation}
        .orientation=${this.orientation}
        .visibleMonths=${this.visibleMonths}
        .locale=${this.locale}
        .disabledDates=${this._dateConstraints!}
        .specialDates=${this.specialDates}
        .weekStart=${this.weekStart}
        @igcChange=${this.handleCalendarChangeEvent}
        exportparts="header, header-title, header-date, content: calendar-content, navigation, months-navigation,
        years-navigation, years-range, navigation-buttons, navigation-button, days-view-container,
        days-view, months-view, years-view, days-row, label: calendar-label, week-number, week-number-inner, date,
        date-inner, first, last, inactive, hidden, weekend, range, special, disabled, single, preview,
        month, month-inner, year, year-inner, selected, current"
      >
        ${!this.isDropDown
          ? html`<slot name="title" slot="title"
              >${this.resourceStrings.selectDate}</slot
            >`
          : nothing}
      </igc-calendar>
    `;
  }

  protected renderActions() {
    const slot = this.isDropDown || !this.actions.length ? undefined : 'footer';

    // If in dialog mode use the dialog footer slot
    return html`
      <div
        part="actions"
        ?hidden=${!this.actions.length}
        slot=${ifDefined(slot)}
      >
        <slot name="actions"></slot>
      </div>
    `;
  }

  protected renderPicker(id: string) {
    return this.isDropDown
      ? html`
          <igc-popover ?open=${this.open} anchor=${id} flip shift>
            <igc-focus-trap ?disabled=${!this.open || this.disabled}>
              ${this.renderCalendar(id)}${this.renderActions()}
            </igc-focus-trap>
          </igc-popover>
        `
      : html`
          <igc-dialog
            aria-label=${ifDefined(this.resourceStrings.selectDate)}
            role="dialog"
            ?open=${this.open}
            ?close-on-outside-click=${!this.keepOpenOnOutsideClick}
            hide-default-action
            @igcClosing=${this.handleDialogClosing}
            @igcClosed=${this.handleDialogClosed}
            exportparts="base: dialog-base, title, footer, overlay"
          >
            ${this.renderCalendar(id)}${this.renderActions()}
          </igc-dialog>
        `;
  }

  private renderLabel(id: string) {
    return this.label
      ? html`<label
          part="label"
          for=${id}
          @click=${this.isDropDown ? nothing : this.handleAnchorClick}
          >${this.label}</label
        >`
      : nothing;
  }

  private renderHelperText() {
    return html`<div part="helper-text" ?hidden=${!this.helperText.length}>
      <slot name="helper-text"></slot>
    </div>`;
  }

  protected renderInput(id: string) {
    const format = formats.has(this._displayFormat!)
      ? `${this._displayFormat}Date`
      : this._displayFormat;

    // Dialog mode is always readonly, rest depends on configuration
    const readOnly = !this.isDropDown || this.readOnly || this.nonEditable;

    return html`
      <igc-date-time-input
        id=${id}
        aria-haspopup="dialog"
        label=${ifDefined(this._isMaterialTheme ? this.label : undefined)}
        input-format=${ifDefined(this._inputFormat)}
        display-format=${ifDefined(format)}
        ?disabled=${this.disabled}
        ?readonly=${readOnly}
        ?required=${this.required}
        .value=${this.value ?? null}
        .locale=${this.locale}
        .prompt=${this.prompt}
        .outlined=${this.outlined}
        .placeholder=${this.placeholder}
        .min=${this.min}
        .max=${this.max}
        .invalid=${live(this.invalid)}
        @igcChange=${this.handleInputChangeEvent}
        @igcInput=${this.handleInputEvent}
        @click=${this.isDropDown ? nothing : this.handleInputClick}
        exportparts="input, label, prefix, suffix"
      >
        ${this.renderCalendarIcon()}
        <slot
          name="prefix"
          slot=${ifDefined(!this.prefixes.length ? undefined : 'prefix')}
        ></slot>
        ${this.renderClearIcon()}
        <slot
          name="suffix"
          slot=${ifDefined(!this.suffixes.length ? undefined : 'suffix')}
        ></slot>
      </igc-date-time-input>
    `;
  }

  protected override render() {
    const id = this.id || this.inputId;

    return html`
      ${!this._isMaterialTheme ? this.renderLabel(id) : nothing}
      ${this.renderInput(id)}${this.renderPicker(id)}${this.renderHelperText()}
    `;
  }
}

declare global {
  interface HTMLElementTagNameMap {
    'igc-date-picker': IgcDatePickerComponent;
  }
}<|MERGE_RESOLUTION|>--- conflicted
+++ resolved
@@ -5,15 +5,8 @@
 
 import { getThemeController, themes } from '../../theming/theming-decorator.js';
 import IgcCalendarComponent, { focusActiveDate } from '../calendar/calendar.js';
-<<<<<<< HEAD
-import {
-  type DateRangeDescriptor,
-  DateRangeType,
-} from '../calendar/common/calendar.model.js';
-=======
 import { isDateInRanges } from '../calendar/helpers.js';
 import { type DateRangeDescriptor, DateRangeType } from '../calendar/types.js';
->>>>>>> bfaeed0c
 import {
   addKeybindings,
   altKey,
