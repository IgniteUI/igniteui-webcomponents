import type { TemplateResult } from 'lit';

// export type IgcMessageAttachmentType = 'image' | 'file';

/**
 * Represents a single chat message in the conversation.
 */
export interface IgcMessage {
  /**
   * A unique identifier for the message.
   */
  id: string;

  /**
   * The textual content of the message.
   */
  text: string;

  /**
   * The identifier or name of the sender of the message.
   */
  sender: string;

  /**
   * The timestamp indicating when the message was sent.
   */
  timestamp: Date;

  /**
   * Optional list of attachments associated with the message,
   * such as images, files, or links.
   */
  attachments?: IgcMessageAttachment[];
}

/**
 * Represents an attachment associated with a chat message.
 */
export interface IgcMessageAttachment {
  /**
   * A unique identifier for the attachment.
   */
  id: string;

  /**
   * The display name of the attachment (e.g. file name).
   */
  name: string;

  /**
   * The URL from which the attachment can be downloaded or viewed.
   * Typically used for attachments stored on a server or CDN.
   */
  url?: string;

  /**
   * The actual File object, if the attachment was provided locally (e.g. via upload).
   */
  file?: File;

  /**
   * The MIME type or a custom type identifier for the attachment (e.g. "image/png", "pdf", "audio").
   */
  type?: string;

  /**
   * Optional URL to a thumbnail preview of the attachment (e.g. for images or videos).
   */
  thumbnail?: string;
}

/**
 * A function type used to render a group of attachments in a chat message.
 *
 * This allows consumers to customize how message attachments are displayed
 * (e.g. rendering thumbnails, file icons, or download links).
 *
 * @param {IgcMessageAttachment[]} attachments - The list of attachments to render.
 * @returns {TemplateResult} A Lit `TemplateResult` representing the rendered attachments.
 */
export type AttachmentTemplate = (
  attachments: IgcMessageAttachment[]
) => TemplateResult;

/**
 * A function type used to render a single chat message.
 *
 * This allows consumers to fully customize the display of a message,
 * including its text, sender info, timestamp, and any attachments.
 *
 * @param {IgcMessage} message - The chat message to render.
 * @returns {TemplateResult} A Lit `TemplateResult` representing the rendered message.
 */
export type MessageTemplate = (message: IgcMessage) => TemplateResult;

// export type MarkdownRenderer = (text: string) => TemplateResult;

/**
 * Configuration options for customizing the behavior and appearance of the chat component.
 */
export type IgcChatOptions = {
  /**
   * The ID of the current user. Used to differentiate between incoming and outgoing messages.
   */
  currentUserId?: string;
  /**
   * If `true`, prevents the chat from automatically scrolling to the latest message.
   */
  disableAutoScroll?: boolean;
  /**
   * If `true`, disables the ability to upload and send attachments.
   * Defaults to `false`.
   */
  disableAttachments?: boolean;
  /**
   * Indicates whether the other user is currently typing or composing a message.
   */
  isComposing?: boolean;
  /**
   * The accepted files that could be attached.
   * Defines the file types as a list of comma-separated values (e.g. "image/*,.pdf") that the file input should accept.
   */
  acceptedFiles?: string;
  /**
   * Optional header text to display at the top of the chat component.
   */
  headerText?: string;
  /**
   * Optional placeholder text for the chat input area.
   * Provides a hint to the user about what they can type (e.g. "Type a message...").
   */
  inputPlaceholder?: string;
  /**
   * Suggested text snippets or quick replies that can be shown as user-selectable options.
   */
  suggestions?: string[];
  /**
   * A set of template override functions used to customize rendering of messages, attachments, etc.
   */
  templates?: IgcChatTemplates;
<<<<<<< HEAD
  /**
   * Configuration object for rendering chat messages.
   *
   * Allows selecting between plain text, markdown, or a custom rendering function.
   *
   * @property {('plain' | 'markdown' | 'custom')} type - The rendering mode:
   * - `'plain'`: Render message as plain text.
   * - `'markdown'`: Render message using the default markdown parser (`marked`).
   * - `'custom'`: Use a custom rendering function via `renderFn`.
   *
   * @property {Object} [markdown] - Options specific to markdown rendering.
   * @property {boolean} [markdown.disableDefaultHighlighter=false] - If true, disables the default `highlight.js` highlighter when using markdown.
   * @property {HlLanguages} [markdown.languages] - Optional map of custom languages to register with `highlight.js`.
   *
   * @property {(message: string) => string | TemplateResult} [renderFn] - Custom rendering function used when `type` is set to `'custom'`.
   * This function should return a raw HTML string or a Lit `TemplateResult`.
   */
  rendererConfig?: IgcRendererConfig;
=======
  markdownRenderer?: (text: string) => TemplateResult; //TODO: Remove when highlighter is implemented
>>>>>>> 9a65e96a
};

/**
 * A collection of template functions used to customize different parts of the chat component.
 * Each template allows you to override the rendering of a specific part of the component.
 */
export type IgcChatTemplates = {
  /**
   * Template for rendering an attachment in a message.
   */
  attachmentTemplate?: AttachmentTemplate;

  /**
   * Template for rendering a custom header above the attachment in a message.
   */
  attachmentHeaderTemplate?: AttachmentTemplate;

  /**
   * Template for rendering custom action buttons or controls related to an attachment
   * (e.g. download, preview, delete).
   */
  attachmentActionsTemplate?: AttachmentTemplate;

  /**
   * Template for rendering the main content of an attachment, such as a thumbnail or file preview.
   */
  attachmentContentTemplate?: AttachmentTemplate;

  /**
   * Template for rendering a single chat message.
   * Use this to customize message layout, formatting, or metadata.
   */
  messageTemplate?: MessageTemplate;

  /**
   * Template for rendering message-specific actions such as edit, delete, reply, etc.
   */
  messageActionsTemplate?: MessageTemplate;

  /**
   * Template used to show an indicator when the other user is typing (e.g. “User is typing...”).
   */
  composingIndicatorTemplate?: TemplateResult;

  /**
   * Template for customizing the text input element (usually a `<textarea>` or `<input>`).
   *
   * @param text - The current value of the text input.
   * @returns A Lit `TemplateResult` representing the rendered input.
   */
  textInputTemplate?: (text: string) => TemplateResult;

  /**
   * Template for rendering additional controls in the message input area,
   * such as send buttons, emoji pickers, or voice recorders.
   */
  textAreaActionsTemplate?: TemplateResult;

  /**
   * Template for rendering attachments that are currently queued for sending (in the input area).
   */
  textAreaAttachmentsTemplate?: AttachmentTemplate;
};

export type IgcRendererConfig = {
  /**
   * The rendering mode for messages:
   * - `'plain'`: Render message as plain text (default).
   * - `'markdown'`: Render message using the default markdown parser.
   * - `'custom'`: Use a custom rendering function defined in `renderFn`.
   */
  type: 'plain' | 'markdown' | 'custom';
  /**
   * Options for markdown rendering. Only used if `type` is `'markdown'`.
   */
  markdown?: {
    /**
     * Disables the default `highlight.js` syntax highlighter.
     * If true, code blocks will not be highlighted.
     * Defaults to `false`.
     */
    disableDefaultHighlighter?: boolean;
    /**
     * A map of language definitions to register with `highlight.js`.
     * Useful for registering only the languages you need.
     */
    languages?: HlLanguages;
  };
  /**
   * Custom rendering function used when `type` is `'custom'`.
   * This function receives the raw message string and should return
   * either a safe HTML string or a Lit `TemplateResult`.
   */
  renderFn?: (message: string) => string | TemplateResult;
};

export type HlLanguages = { [key: string]: any };

export const attachmentIcon =
  '<svg xmlns="http://www.w3.org/2000/svg" height="24px" viewBox="0 -960 960 960" width="24px" fill="#e3e3e3"><path d="M720-330q0 104-73 177T470-80q-104 0-177-73t-73-177v-370q0-75 52.5-127.5T400-880q75 0 127.5 52.5T580-700v350q0 46-32 78t-78 32q-46 0-78-32t-32-78v-370h80v370q0 13 8.5 21.5T470-320q13 0 21.5-8.5T500-350v-350q-1-42-29.5-71T400-800q-42 0-71 29t-29 71v370q-1 71 49 120.5T470-160q70 0 119-49.5T640-330v-390h80v390Z"/></svg>';
export const sendButtonIcon =
  '<svg xmlns="http://www.w3.org/2000/svg" height="24px" viewBox="0 -960 960 960" width="24px" fill="#e3e3e3"><path d="M120-160v-640l760 320-760 320Zm80-120 474-200-474-200v140l240 60-240 60v140Zm0 0v-400 400Z"/></svg>';
export const closeIcon =
  '<svg xmlns="http://www.w3.org/2000/svg" height="24px" viewBox="0 -960 960 960" width="24px" fill="#e3e3e3"><path d="m256-200-56-56 224-224-224-224 56-56 224 224 224-224 56 56-224 224 224 224-56 56-224-224-224 224Z"/></svg>';
export const fileIcon =
  '<svg xmlns="http://www.w3.org/2000/svg" height="24px" viewBox="0 -960 960 960" width="24px" fill="#e3e3e3"><path d="M240-80q-33 0-56.5-23.5T160-160v-640q0-33 23.5-56.5T240-880h320l240 240v480q0 33-23.5 56.5T720-80H240Zm280-520v-200H240v640h480v-440H520ZM240-800v200-200 640-640Z"/></svg>';
export const imageIcon =
  '<svg xmlns="http://www.w3.org/2000/svg" height="24px" viewBox="0 -960 960 960" width="24px" fill="#e3e3e3"><path d="M200-120q-33 0-56.5-23.5T120-200v-560q0-33 23.5-56.5T200-840h560q33 0 56.5 23.5T840-760v560q0 33-23.5 56.5T760-120H200Zm0-80h560v-560H200v560Zm40-80h480L570-480 450-320l-90-120-120 160Zm-40 80v-560 560Z"/></svg>';
export const moreIcon =
  '<svg xmlns="http://www.w3.org/2000/svg" height="24px" viewBox="0 -960 960 960" width="24px" fill="#e3e3e3"><path d="M240-400q-33 0-56.5-23.5T160-480q0-33 23.5-56.5T240-560q33 0 56.5 23.5T320-480q0 33-23.5 56.5T240-400Zm240 0q-33 0-56.5-23.5T400-480q0-33 23.5-56.5T480-560q33 0 56.5 23.5T560-480q0 33-23.5 56.5T480-400Zm240 0q-33 0-56.5-23.5T640-480q0-33 23.5-56.5T720-560q33 0 56.5 23.5T800-480q0 33-23.5 56.5T720-400Z"/></svg>';
export const previewIcon =
  '<svg xmlns="http://www.w3.org/2000/svg" height="24px" viewBox="0 -960 960 960" width="24px" fill="#e3e3e3"><path d="M200-120q-33 0-56.5-23.5T120-200v-560q0-33 23.5-56.5T200-840h280v80H200v560h560v-280h80v280q0 33-23.5 56.5T760-120H200Zm188-212-56-56 372-372H560v-80h280v280h-80v-144L388-332Z"/></svg>';<|MERGE_RESOLUTION|>--- conflicted
+++ resolved
@@ -138,7 +138,6 @@
    * A set of template override functions used to customize rendering of messages, attachments, etc.
    */
   templates?: IgcChatTemplates;
-<<<<<<< HEAD
   /**
    * Configuration object for rendering chat messages.
    *
@@ -157,9 +156,7 @@
    * This function should return a raw HTML string or a Lit `TemplateResult`.
    */
   rendererConfig?: IgcRendererConfig;
-=======
   markdownRenderer?: (text: string) => TemplateResult; //TODO: Remove when highlighter is implemented
->>>>>>> 9a65e96a
 };
 
 /**
