import { elementUpdated, expect, fixture } from '@open-wc/testing';
import { type TemplateResult, html } from 'lit';
import { spy } from 'sinon';

<<<<<<< HEAD
import { defineComponents } from '../common/definitions/defineComponents.js';
import {
  FormAssociatedTestBed,
  checkValidationSlots,
  simulateInput,
  simulateKeyboard,
} from '../common/utils.spec.js';
=======
import { defineComponents } from '../../index.js';
import { FormAssociatedTestBed } from '../common/utils.spec.js';
>>>>>>> 5fc525df
import IgcMaskInputComponent from './mask-input.js';
import { MaskParser } from './mask-parser.js';

describe('Masked input', () => {
  before(() => defineComponents(IgcMaskInputComponent));

  const parser = new MaskParser();
  const defaultPrompt = '_';
  const defaultMask = 'CCCCCCCCCC';

  let element: IgcMaskInputComponent;
  let input: HTMLInputElement;

  const syncParser = () => {
    parser.mask = element.mask;
    parser.prompt = element.prompt;
  };

  describe('Generic properties', async () => {
    beforeEach(async () => {
      element = await fixture<IgcMaskInputComponent>(
        html`<igc-mask-input></igc-mask-input>`
      );
      input = element.renderRoot.querySelector('input')!;
    });

    it('sensible default values', async () => {
      expect(element.prompt).to.equal(defaultPrompt);
      expect(element.mask).to.equal(defaultMask);
      expect(element.value).to.equal('');
      expect(input.placeholder).to.equal(parser.escapedMask);
    });

    it('prompt character change (no value)', async () => {
      element.prompt = '*';
      syncParser();

      await elementUpdated(element);
      expect(input.placeholder).to.equal(parser.escapedMask);
    });

    it('prompt character change (value)', async () => {
      element.value = '777';
      await elementUpdated(element);

      element.prompt = '*';
      syncParser();
      await elementUpdated(element);

      expect(input.value).to.equal(parser.apply(element.value));
    });

    it('mask change (no value)', async () => {
      element.mask = 'CCCC';
      syncParser();

      await elementUpdated(element);
      expect(input.placeholder).to.equal(parser.escapedMask);
    });

    it('mask change (value)', async () => {
      element.value = '1111';
      await elementUpdated(element);

      element.mask = 'CC CC';
      syncParser();

      await elementUpdated(element);
      expect(input.value).to.equal(parser.apply(element.value));
    });

    it('placeholder is updated correctly', async () => {
      const placeholder = 'Enter payment info';
      syncParser();

      element.placeholder = placeholder;
      await elementUpdated(element);

      expect(input.placeholder).to.equal(placeholder);

      element.placeholder = '';
      await elementUpdated(element);

      expect(input.placeholder).to.equal('');

      element.placeholder = null as any;
      await elementUpdated(element);

      expect(input.placeholder).to.equal(parser.escapedMask);
    });

    it('empty value without literals', async () => {
      expect(element.value).to.equal('');
    });

    it('empty value with literals', async () => {
      element.valueMode = 'withFormatting';
      syncParser();
      await elementUpdated(element);

      expect(element.value).to.equal('');
    });

    it('empty value and readonly on focus', async () => {
<<<<<<< HEAD
      element.readonly = true;
=======
      masked.readOnly = true;
>>>>>>> 5fc525df
      syncParser();
      await elementUpdated(element);

      element.focus();
      await elementUpdated(element);

      expect(input.value).to.equal('');
    });

    it('get value without literals', async () => {
      element.mask = '(CC) (CC)';
      element.value = '1234';

      await elementUpdated(element);

      expect(element.value).to.equal('1234');
    });

    it('value with literals then value without', async () => {
      element.mask = '(CC) (CC)';
      element.value = '1234';
      element.valueMode = 'withFormatting';

      await elementUpdated(element);

      expect(element.value).to.equal('(12) (34)');

      element.valueMode = 'raw';
      await elementUpdated(element);

      expect(element.value).to.equal('1234');
    });

    it('invalid state is correctly reflected', async () => {
      element.required = true;
      await elementUpdated(element);

      expect(element.reportValidity()).to.be.false;
      expect(element.invalid).to.be.true;

      element.required = false;
      await elementUpdated(element);

      expect(element.reportValidity()).to.be.true;
      expect(element.invalid).to.be.false;

      // Disabled inputs are always valid
      element.required = true;
      element.disabled = true;
      await elementUpdated(element);

      expect(element.reportValidity()).to.be.true;
      expect(element.invalid).to.be.false;
    });

    it('valid/invalid state based on mask pattern', async () => {
      element.mask = '(####)';
      await elementUpdated(element);

      element.value = '111';
      await elementUpdated(element);
      expect(element.checkValidity()).to.be.false;

      element.value = '2222';
      await elementUpdated(element);
      expect(element.checkValidity()).to.be.true;

      element.mask = 'CCC';
      element.value = '';
      await elementUpdated(element);
      expect(element.checkValidity()).to.be.true;

      element.mask = 'CC &';
      await elementUpdated(element);
      expect(element.checkValidity()).to.be.true;

      element.value = 'R';
      await elementUpdated(element);
      expect(element.checkValidity()).to.be.false;

      element.value = '  R';
      await elementUpdated(element);
      expect(element.checkValidity()).to.be.true;
    });

    it('setCustomValidity', async () => {
      element.setCustomValidity('Fill in the value');
      element.reportValidity();
      await elementUpdated(element);

      expect(element.invalid).to.be.true;

      element.setCustomValidity('');
      element.reportValidity();
      await elementUpdated(element);

      expect(element.invalid).to.be.false;
    });

    it('setRangeText() method', async () => {
      const checkSelectionRange = (start: number, end: number) =>
        expect([start, end]).to.eql([input.selectionStart, input.selectionEnd]);

      element.mask = '(CC) (CC)';
      element.value = '1111';

      await elementUpdated(element);
      syncParser();

      // No boundaries, from current user selection
      element.setSelectionRange(2, 2);
      await elementUpdated(element);
      element.setRangeText('22'); // (12) (21)
      await elementUpdated(element);

      expect(input.value).to.equal(parser.apply(element.value));
      expect(element.value).to.equal('1221');
      checkSelectionRange(2, 2);

      // Keep passed selection range
      element.value = '1111';
      element.setRangeText('22', 0, 2, 'select'); // (22) (11)
      await elementUpdated(element);

      expect(input.value).to.equal(parser.apply(element.value));
      expect(element.value).to.equal('2211');
      checkSelectionRange(0, 2);

      // Collapse range to start
      element.value = '';
      element.setRangeText('xx', 0, 4, 'start');
      await elementUpdated(element);

      expect(input.value).to.equal(parser.apply(element.value));
      expect(element.value).to.equal('xx');
      checkSelectionRange(0, 0);

      // Collapse range to end
      element.value = 'xx';
      element.setRangeText('yy', 2, 5, 'end');
      await elementUpdated(element);

      expect(input.value).to.equal(parser.apply(element.value));
      expect(element.value).to.equal('xyy');
      checkSelectionRange(5, 5);
    });

    it('igcChange event', async () => {
      syncParser();

      const eventSpy = spy(element, 'emitEvent');
      element.value = 'abc';
      await elementUpdated(element);

      input.dispatchEvent(new Event('change'));
      expect(eventSpy).calledWith('igcChange', { detail: 'abc' });
    });

    it('igcChange event with literals', async () => {
      syncParser();

      const eventSpy = spy(element, 'emitEvent');
      element.value = 'abc';
      element.valueMode = 'withFormatting';
      await elementUpdated(element);

      input.dispatchEvent(new Event('change'));
      expect(eventSpy).calledWith('igcChange', {
        detail: parser.apply(element.value),
      });
    });

    it('igcInput event', async () => {
      element.mask = 'CCC';
      await elementUpdated(element);
      syncParser();

      const eventSpy = spy(element, 'emitEvent');
      element.value = '111';
      element.setSelectionRange(2, 3);
      await elementUpdated(element);

      // fireInputEvent(input, 'insertText');
      simulateInput(input, {
        inputType: 'insertText',
        skipValueProperty: true,
      });
      expect(eventSpy).calledWith('igcInput', { detail: '111' });
    });

    it('igInput event (end of pattern)', async () => {
      element.mask = 'CCC';
      await elementUpdated(element);
      syncParser();

      const eventSpy = spy(element, 'emitEvent');
      element.value = '111';
      element.setSelectionRange(3, 3);
      await elementUpdated(element);

      simulateInput(input, {
        inputType: 'insertText',
        skipValueProperty: true,
      });
      expect(eventSpy).not.calledWith('igcInput', { detail: '111' });
    });

    it('is accessible', async () => {
      await expect(element).to.be.accessible();
    });

    it('focus updates underlying input mask', async () => {
      element.focus();
      syncParser();

      await elementUpdated(element);

      expect(input.value).to.equal(parser.apply());
    });

    it('blur updates underlying input mask (empty)', async () => {
      syncParser();

      element.focus();
      await elementUpdated(element);
      element.blur();
      await elementUpdated(element);

      expect(input.value).to.equal('');
    });

    it('blur updates underlying input mask (non-empty)', async () => {
      element.mask = '[CC] CC CC';
      syncParser();

      element.value;
      element.focus();
      await elementUpdated(element);
      element.value = '654321';
      element.blur();
      await elementUpdated(element);

      expect(input.value).to.equal(parser.apply('654321'));
    });

    it('drag enter without focus', async () => {
      syncParser();

      input.dispatchEvent(new DragEvent('dragenter'));
      await elementUpdated(element);

      expect(input.value).to.equal(parser.apply());
    });

    it('drag enter with focus', async () => {
      syncParser();

      element.focus();
      await elementUpdated(element);

      input.dispatchEvent(new DragEvent('dragenter'));
      await elementUpdated(element);

      expect(input.value).to.equal(parser.apply(element.value));
    });

    it('drag leave without focus', async () => {
      syncParser();

      input.dispatchEvent(new DragEvent('dragleave'));
      await elementUpdated(element);

      expect(input.value).to.equal('');
    });

    it('drag leave with focus', async () => {
      element.focus();
      await elementUpdated(element);

      input.dispatchEvent(new DragEvent('dragleave'));
      await elementUpdated(element);

      expect(input.value).to.equal(parser.apply(element.value));
    });

    it('Delete key behavior', async () => {
      element.value = '1234';
      await elementUpdated(element);
      element.setSelectionRange(3, 4);

      simulateKeyboard(input, 'Delete');
      simulateInput(input, {
        inputType: 'deleteContentForward',
        skipValueProperty: true,
      });
      await elementUpdated(element);

      expect(element.value).to.equal('123');
      expect(input.value).to.equal(parser.apply(element.value));
    });

    it('Delete key behavior - skip literals', async () => {
      element.mask = 'CC--CCC---CC';
      element.value = '1234567';
      // value: 12--345---67
      await elementUpdated(element);

      // value: 12--345---67
      element.setSelectionRange(1, 1);
      simulateKeyboard(input, 'Delete');
      simulateInput(input, {
        inputType: 'deleteContentForward',
        skipValueProperty: true,
      });
      // value: 1_--345---67
      await elementUpdated(element);

      simulateKeyboard(input, 'Delete');
      simulateInput(input, {
        inputType: 'deleteContentForward',
        skipValueProperty: true,
      });
      // value: 1_--_45---67
      await elementUpdated(element);

      expect(input.value).to.equal('1_--_45---67');
      expect(element.value).to.equal('14567');
    });

    it('Backspace key behavior', async () => {
      element.value = '1234';
      await elementUpdated(element);
      element.setSelectionRange(0, 1);

      simulateKeyboard(input, 'Backspace');
      simulateInput(input, {
        inputType: 'deleteContentBackward',
        skipValueProperty: true,
      });
      await elementUpdated(element);

      expect(element.value).to.equal('234');
      expect(input.value).to.equal(parser.apply(input.value));
    });

    it('Backspace key behavior - skip literals', async () => {
      element.mask = 'CC--CCC---CC';
      element.value = '1234567';
      // value: 12--345---67
      await elementUpdated(element);

      element.setSelectionRange(4, 5);
      simulateKeyboard(input, 'Backspace');
      simulateInput(input, {
        inputType: 'deleteContentBackward',
        skipValueProperty: true,
      });
      // value: 12--_45---67
      await elementUpdated(element);

      // Emulate range shift on multiple backspace presses as
      // it is not correctly reflected in test environment
      element.setSelectionRange(3, 4);
      simulateKeyboard(input, 'Backspace');
      simulateInput(input, {
        inputType: 'deleteContentBackward',
        skipValueProperty: true,
      });
      // value: 1_--_45---67
      await elementUpdated(element);

      expect(input.value).to.equal('1_--_45---67');
      expect(element.value).to.equal('14567');
    });

    it('Backspace key behavior with composition', async () => {
      element.value = '1234';
      await elementUpdated(element);

      element.setSelectionRange(0, 1);

      simulateKeyboard(input, 'Backspace');
      simulateInput(input, {
        inputType: 'deleteContentBackward',
        isComposing: true,
        skipValueProperty: true,
      });
      await elementUpdated(element);

      expect(element.value).to.equal('1234');
      expect(input.value).to.equal(parser.apply(element.value));
    });

    it('Default input behavior', async () => {
      element.value = 'xxxx';
      await elementUpdated(element);

      element.setSelectionRange(4, 4);
      input.value = `${element.value}zz`;
      simulateInput(input, {
        inputType: 'insertText',
        skipValueProperty: true,
      });
      await elementUpdated(element);

      expect(element.value).to.equal('xxxxzz');
      expect(input.value).to.equal(parser.apply(element.value));
    });

    it('Composition behavior', async () => {
      const data = 'ときょお１２や';
      element.value = ' ';
      element.mask = 'CCCC::###';

      await elementUpdated(element);
      syncParser();

      element.setSelectionRange(0, 0);
      fireCompositionEvent(input, 'compositionstart');
      input.setSelectionRange(0, data.length);
      fireCompositionEvent(input, 'compositionend', { data });
      await elementUpdated(element);

      expect(element.value).to.equal('ときょお12');
      expect(input.value).to.equal(parser.apply(element.value));
    });

    it('Cut behavior', async () => {
      element.value = 'xxxyyyxxx';
      element.mask = 'CCC-CCC-CCC';

      await elementUpdated(element);
      syncParser();

      element.setSelectionRange(4, 7);
      input.dispatchEvent(new ClipboardEvent('cut'));

      simulateInput(input, {
        inputType: 'deleteByCut',
        skipValueProperty: true,
      });
      await elementUpdated(element);

      expect(element.value).to.equal('xxxxxx');
      expect(input.value).to.equal('xxx-___-xxx');
    });

    it('Paste behavior', async () => {
      element.value = '111111';
      element.mask = 'CCC::CCC';

      await elementUpdated(element);
      syncParser();

      // Emulate paste behavior
      input.value = '112222';
      input.setSelectionRange(2, 8);

      simulateInput(input, {
        inputType: 'insertFromPaste',
        skipValueProperty: true,
      });
      await elementUpdated(element);
      expect(input.value).to.equal(parser.apply(element.value));
    });

    it('Drop behavior', async () => {
      element.mask = 'CCC::CCC';
      element.value = '123456';

      await elementUpdated(element);
      syncParser();

      // Emulate drop behavior
      input.value = '   abc';
      input.setSelectionRange(3, 8);

      simulateInput(input, {
        inputType: 'insertFromDrop',
        skipValueProperty: true,
      });
      await elementUpdated(element);

      expect(input.value).to.equal(parser.apply(element.value));

      // https://github.com/IgniteUI/igniteui-webcomponents/issues/383
      element.mask = 'CC-CC';
      element.value = 'xxyy';

      await elementUpdated(element);
      syncParser();

<<<<<<< HEAD
      input.value = 'xx-basic-yy';
      input.setSelectionRange(3, 3 + 'basic'.length);
      simulateInput(input, {
        inputType: 'insertFromDrop',
        skipValueProperty: true,
      });
      await elementUpdated(element);

      expect(element.value).to.equal('xxba');
      expect(input.value).to.equal(parser.apply(element.value));
=======
      input().value = 'xx-basic-yy';
      input().setSelectionRange(3, 3 + 'basic'.length);
      fireInputEvent(input(), 'insertFromDrop');
      await elementUpdated(masked);

      expect(masked.value).to.equal('xxba');
      expect(input().value).to.equal(parser.apply(masked.value));
>>>>>>> 5fc525df
    });
  });

  describe('Form integration', () => {
    const spec = new FormAssociatedTestBed<IgcMaskInputComponent>(
      html`<igc-mask-input name="mask"></igc-mask-input>`
    );

    beforeEach(async () => {
      await spec.setup(IgcMaskInputComponent.tagName);
    });

    it('is form associated', async () => {
      expect(spec.element.form).to.equal(spec.form);
    });

    it('is not associated on submit if no value', async () => {
      expect(spec.submit()?.get(spec.element.name)).to.be.null;
    });

    it('is associated on submit', async () => {
      spec.element.value = 'abc';
      await elementUpdated(spec.element);

      expect(spec.submit()?.get(spec.element.name)).to.equal(
        spec.element.value
      );
    });

    it('is associated on submit with value formatting enabled', async () => {
      spec.element.valueMode = 'withFormatting';
      spec.element.mask = 'C - C - C';
      spec.element.value = 'A';
      await elementUpdated(spec.element);

      expect(spec.submit()?.get(spec.element.name)).to.equal(
        spec.element.value
      );
      expect(spec.element.value).to.equal('A - _ - _');
    });

    it('is correctly reset on form reset', async () => {
      spec.element.value = 'abc';
      await elementUpdated(spec.element);

      spec.reset();
      expect(spec.element.value).to.equal('');
    });

    it('is with correct input value and placeholder after a form reset', async () => {
      const input = spec.element.renderRoot.querySelector('input')!;
      const placeholder = 'Type something';

      // Empty mask pattern as placeholder

      expect(input.value).to.be.empty;
      expect(input.placeholder).to.equal(spec.element.mask);

      spec.reset();

      expect(input.value).to.be.empty;
      expect(input.placeholder).to.equal(spec.element.mask);

      // User provided placeholder

      spec.element.placeholder = placeholder;
      await elementUpdated(spec.element);

      expect(input.value).to.be.empty;
      expect(input.placeholder).to.equal(placeholder);

      spec.reset();

      expect(input.value).to.be.empty;
      expect(input.placeholder).to.equal(placeholder);
    });

    it('is correctly reset on form reset with value formatting enabled', async () => {
      const bed = new FormAssociatedTestBed<IgcMaskInputComponent>(
        html`<igc-mask-input
          name="formatted-mask"
          mask="(CCC) (CCC)"
          value-mode="withFormatting"
          value="123456"
        ></igc-mask-input>`
      );
      await bed.setup(IgcMaskInputComponent.tagName);

      expect(bed.element.value).to.eql('(123) (456)');

      bed.element.value = '111';
      await elementUpdated(bed.element);

      expect(bed.element.value).to.eql('(111) (___)');

      bed.reset();
      expect(bed.element.value).to.eql('(123) (456)');
    });

    it('reflects disabled ancestor state', async () => {
      spec.setAncestorDisabledState(true);
      expect(spec.element.disabled).to.be.true;

      spec.setAncestorDisabledState(false);
      expect(spec.element.disabled).to.be.false;
    });

    it('fulfils required constraint', async () => {
      spec.element.required = true;
      await elementUpdated(spec.element);
      spec.submitFails();

      spec.element.value = 'abc';
      await elementUpdated(spec.element);
      spec.submitValidates();
    });

    it('fulfils mask pattern constraint', async () => {
      spec.element.mask = '00 99';
      spec.element.value = '1';
      await elementUpdated(spec.element);
      spec.submitFails();

      spec.element.value = 'aa';
      await elementUpdated(spec.element);
      spec.submitFails();

      spec.element.value = '11';
      await elementUpdated(spec.element);
      spec.submitValidates();
    });

    it('fulfils custom constraint', async () => {
      spec.element.setCustomValidity('invalid');
      spec.submitFails();

      spec.element.setCustomValidity('');
      spec.submitValidates();
    });
  });

  describe('Validation message slots', () => {
    async function createFixture(template: TemplateResult) {
      element = await fixture<IgcMaskInputComponent>(template);
    }

    it('renders bad-input slot', async () => {
      await createFixture(html`
        <igc-mask-input mask="00-00">
          <div slot="bad-input"></div>
        </igc-mask-input>
      `);

      await checkValidationSlots(element, 'badInput');
    });

    it('renders value-missing slot', async () => {
      await createFixture(html`
        <igc-mask-input required>
          <div slot="value-missing"></div>
        </igc-mask-input>
      `);

      await checkValidationSlots(element, 'valueMissing');
    });

    it('renders invalid slot', async () => {
      await createFixture(html`
        <igc-mask-input required>
          <div slot="invalid"></div>
        </igc-mask-input>
      `);

      await checkValidationSlots(element, 'invalid');
    });

    it('renders custom-error slot', async () => {
      await createFixture(html`
        <igc-mask-input>
          <div slot="custom-error"></div>
        </igc-mask-input>
      `);

      element.setCustomValidity('invalid');
      await checkValidationSlots(element, 'customError');
    });
  });
});

type CompositionEventType = 'compositionstart' | 'compositionend';

const fireCompositionEvent = (
  target: HTMLElement,
  type: CompositionEventType,
  options: Partial<CompositionEventInit> = {}
) => target.dispatchEvent(new CompositionEvent(type, { ...options }));<|MERGE_RESOLUTION|>--- conflicted
+++ resolved
@@ -2,7 +2,6 @@
 import { type TemplateResult, html } from 'lit';
 import { spy } from 'sinon';
 
-<<<<<<< HEAD
 import { defineComponents } from '../common/definitions/defineComponents.js';
 import {
   FormAssociatedTestBed,
@@ -10,10 +9,6 @@
   simulateInput,
   simulateKeyboard,
 } from '../common/utils.spec.js';
-=======
-import { defineComponents } from '../../index.js';
-import { FormAssociatedTestBed } from '../common/utils.spec.js';
->>>>>>> 5fc525df
 import IgcMaskInputComponent from './mask-input.js';
 import { MaskParser } from './mask-parser.js';
 
@@ -118,11 +113,7 @@
     });
 
     it('empty value and readonly on focus', async () => {
-<<<<<<< HEAD
-      element.readonly = true;
-=======
-      masked.readOnly = true;
->>>>>>> 5fc525df
+      element.readOnly = true;
       syncParser();
       await elementUpdated(element);
 
@@ -615,7 +606,6 @@
       await elementUpdated(element);
       syncParser();
 
-<<<<<<< HEAD
       input.value = 'xx-basic-yy';
       input.setSelectionRange(3, 3 + 'basic'.length);
       simulateInput(input, {
@@ -626,15 +616,6 @@
 
       expect(element.value).to.equal('xxba');
       expect(input.value).to.equal(parser.apply(element.value));
-=======
-      input().value = 'xx-basic-yy';
-      input().setSelectionRange(3, 3 + 'basic'.length);
-      fireInputEvent(input(), 'insertFromDrop');
-      await elementUpdated(masked);
-
-      expect(masked.value).to.equal('xxba');
-      expect(input().value).to.equal(parser.apply(masked.value));
->>>>>>> 5fc525df
     });
   });
 
