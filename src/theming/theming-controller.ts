import {
  adoptStyles,
  css,
  type LitElement,
  type ReactiveController,
  type ReactiveControllerHost,
  type ReactiveElement,
} from 'lit';

import { getTheme } from './config.js';
import { _themeChangedEmitter, CHANGED_THEME_EVENT } from './theming-event.js';
import type {
  Theme,
<<<<<<< HEAD
  ThemeVariant,
  Themes,
  ThemingControllerConfig,
=======
  ThemeChangedCallback,
  ThemeController,
  Themes,
  ThemeVariant,
>>>>>>> 56a6e706
} from './types.js';

class ThemingController implements ReactiveController {
  private readonly _host: ReactiveControllerHost & ReactiveElement;
  private readonly _themes: Themes;
  private readonly _options?: ThemingControllerConfig;

  private _theme: Theme = 'bootstrap';
  private _variant: ThemeVariant = 'light';

  public get theme(): Theme {
    return this._theme;
  }

  constructor(
    host: ReactiveControllerHost & ReactiveElement,
    themes: Themes,
    config?: ThemingControllerConfig
  ) {
    this._host = host;
    this._themes = themes;
    this._options = config;
    this._host.addController(this);
  }

  /** @internal */
  public hostConnected(): void {
    this._handleThemeChanged();
    _themeChangedEmitter.addEventListener(CHANGED_THEME_EVENT, this);
  }

  /** @internal */
  public hostDisconnected(): void {
    _themeChangedEmitter.removeEventListener(CHANGED_THEME_EVENT, this);
  }

  /** @internal */
  public handleEvent(): void {
    this._handleThemeChanged();
  }

  private _getStyles() {
    const props = this._themes[this._variant];
    const styles = { shared: css``, theme: css`` };

    for (const [name, sheet] of Object.entries(props)) {
      if (name === 'shared') {
        styles.shared = sheet;
      }
      if (name === this.theme) {
        styles.theme = sheet;
      }
    }

    return styles;
  }

  protected _adoptStyles(): void {
    const { theme: currentTheme, themeVariant } = getTheme();
    this._theme = currentTheme;
    this._variant = themeVariant;

    const ctor = this._host.constructor as typeof LitElement;
    const { shared, theme } = this._getStyles();

    adoptStyles(this._host.shadowRoot!, [...ctor.elementStyles, shared, theme]);
  }

  private _handleThemeChanged(): void {
    this._adoptStyles();
    this._options?.themeChange?.call(this._host, this._theme);
    this._host.requestUpdate();
  }
}

export function addThemingController(
  host: ReactiveControllerHost & ReactiveElement,
  themes: Themes,
  config?: ThemingControllerConfig
): ThemingController {
  return new ThemingController(host, themes, config);
}

export type { ThemingController };<|MERGE_RESOLUTION|>--- conflicted
+++ resolved
@@ -11,16 +11,9 @@
 import { _themeChangedEmitter, CHANGED_THEME_EVENT } from './theming-event.js';
 import type {
   Theme,
-<<<<<<< HEAD
-  ThemeVariant,
-  Themes,
-  ThemingControllerConfig,
-=======
-  ThemeChangedCallback,
-  ThemeController,
   Themes,
   ThemeVariant,
->>>>>>> 56a6e706
+  ThemingControllerConfig,
 } from './types.js';
 
 class ThemingController implements ReactiveController {
