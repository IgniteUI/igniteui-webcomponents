--- conflicted
+++ resolved
@@ -130,35 +130,17 @@
 icons.push('search');
 icons.sort();
 
-<<<<<<< HEAD
-const Template = (
-  {
-    name = 'biking',
-    collection = 'default',
-    mirrored,
-    href,
-    download,
-    target,
-    rel,
-    variant,
-    disabled,
-  }: IgcIconButtonArgs,
-  { globals: { direction } }: Context
-) => {
-=======
 const Template = ({
   name = 'biking',
   collection = 'default',
   mirrored,
   href,
   download,
-  size,
   target,
   rel,
   variant,
   disabled,
 }: IgcIconButtonArgs) => {
->>>>>>> 8c61f5ec
   return html`
     <igc-icon-button
       .name=${name}
