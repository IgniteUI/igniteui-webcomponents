import { html, svg } from 'lit';
import { bacteria, bandage } from '@igniteui/material-icons-extended';
import { range } from 'lit-html/directives/range.js';
import { ifDefined } from 'lit/directives/if-defined.js';
import { registerIconFromText } from '../src/components/icon/icon.registry';
import { Context } from './story.js';
import {
  defineComponents,
  IgcRatingComponent,
  IgcIconComponent,
} from '../src/index.js';
import { Meta, StoryObj } from '@storybook/web-components';

defineComponents(IgcRatingComponent, IgcIconComponent);
const icons = [bacteria, bandage];
icons.forEach((icon) => {
  registerIconFromText(icon.name, icon.value);
});

// region default
const metadata: Meta<IgcRatingComponent> = {
  title: 'Rating',
  component: 'igc-rating',
  parameters: {
    docs: {
      description: {
        component:
          "Rating provides insight regarding others' opinions and experiences,\nand can allow the user to submit a rating of their own",
      },
    },
  },
  argTypes: {
    max: {
      type: 'number',
      description:
        'The maximum value for the rating.\n\nIf there are projected symbols, the maximum value will be resolved\nbased on the number of symbols.',
      control: 'number',
      defaultValue: 5,
    },
    step: {
      type: 'number',
      description:
        'The minimum value change allowed.\n\nValid values are in the interval between 0 and 1 inclusive.',
      control: 'number',
      defaultValue: 1,
    },
    label: {
      type: 'string',
      description: 'The label of the control.',
      control: 'text',
    },
    valueFormat: {
      type: 'string',
      description:
        "A format string which sets aria-valuetext. Instances of '{0}' will be replaced\nwith the current value of the control and instances of '{1}' with the maximum value for the control.\n\nImportant for screen-readers and useful for localization.",
      control: 'text',
    },
    value: {
      type: 'number',
      description: 'The current value of the component',
      control: 'number',
      defaultValue: 0,
    },
    hoverPreview: {
      type: 'boolean',
      description: 'Sets hover preview behavior for the component',
      control: 'boolean',
      defaultValue: false,
    },
    readonly: {
      type: 'boolean',
      description: 'Sets the readonly state of the component',
      control: 'boolean',
      defaultValue: false,
    },
    single: {
      type: 'boolean',
      description: 'Toggles single selection visual mode.',
      control: 'boolean',
      defaultValue: false,
    },
    name: {
      type: 'string',
      description: 'The name attribute of the control.',
      control: 'text',
    },
    required: {
      type: 'boolean',
      description: 'Makes the control a required field in form context.',
      control: 'boolean',
      defaultValue: false,
    },
    disabled: {
      type: 'boolean',
      description: 'The disabled state of the component',
      control: 'boolean',
      defaultValue: false,
    },
    invalid: {
      type: 'boolean',
      description: 'Control the validity of the control.',
      control: 'boolean',
      defaultValue: false,
    },
    size: {
      type: '"small" | "medium" | "large"',
      description: 'Determines the size of the component.',
      options: ['small', 'medium', 'large'],
      control: { type: 'inline-radio' },
      defaultValue: 'large',
    },
  },
  args: {
<<<<<<< HEAD
    max: '5',
    step: '1',
    value: '0',
=======
    max: 5,
    step: 1,
    value: 0,
    disabled: false,
>>>>>>> 90d84c11
    hoverPreview: false,
    readonly: false,
    single: false,
    required: false,
    disabled: false,
    invalid: false,
    size: 'large',
  },
};

export default metadata;

interface IgcRatingArgs {
  /**
   * The maximum value for the rating.
   *
   * If there are projected symbols, the maximum value will be resolved
   * based on the number of symbols.
   */
  max: number;
  /**
   * The minimum value change allowed.
   *
   * Valid values are in the interval between 0 and 1 inclusive.
   */
  step: number;
  /** The label of the control. */
  label: string;
  /**
   * A format string which sets aria-valuetext. Instances of '{0}' will be replaced
   * with the current value of the control and instances of '{1}' with the maximum value for the control.
   *
   * Important for screen-readers and useful for localization.
   */
  valueFormat: string;
  /** The current value of the component */
  value: number;
  /** Sets hover preview behavior for the component */
  hoverPreview: boolean;
  /** Sets the readonly state of the component */
  readonly: boolean;
  /** Toggles single selection visual mode. */
  single: boolean;
  /** The name attribute of the control. */
  name: string;
  /** Makes the control a required field in form context. */
  required: boolean;
  /** The disabled state of the component */
  disabled: boolean;
  /** Control the validity of the control. */
  invalid: boolean;
  /** Determines the size of the component. */
  size: 'small' | 'medium' | 'large';
}
type Story = StoryObj<IgcRatingArgs>;

// endregion

Object.assign(metadata.parameters!, {
  actions: {
    handles: ['igcChange', 'igcHover'],
  },
});

const Template = (
  {
    size,
    hoverPreview,
    step,
    max,
    disabled,
    readonly,
    label = 'Default',
    value,
    valueFormat,
    single,
  }: IgcRatingArgs,
  { globals: { direction } }: Context
) => {
  const heartSVG = svg`<?xml version="1.0" ?><svg
  viewBox="0 0 24 24"
  xmlns="http://www.w3.org/2000/svg"
  width="100%"
  height="100%"
>
  <defs>
    <style>
      .cls-1 {
        fill: #da3380;
      }
      .cls-2 {
        fill: #f55fa6;
      }
      .cls-3 {
        fill: #6c2e7c;
      }
    </style>
  </defs>
  <g id="Icons">
    <path
      class="cls-1"
      d="M23,8c0,5-3,10-11,14C4,18,1,13,1,8a5.823,5.823,0,0,1,.37-2.05A5.989,5.989,0,0,1,12,4.69,5.989,5.989,0,0,1,22.63,5.95,5.823,5.823,0,0,1,23,8Z"
    />
    <path
      class="cls-2"
      d="M22.63,5.95c-.96,3.782-3.9,7.457-9.7,10.567a1.984,1.984,0,0,1-1.864,0c-5.8-3.11-8.738-6.785-9.7-10.567A5.989,5.989,0,0,1,12,4.69,5.989,5.989,0,0,1,22.63,5.95Z"
    />
  </g>
  <g data-name="Layer 4" id="Layer_4">
    <path
      class="cls-3"
      d="M17,1a6.98,6.98,0,0,0-5,2.1A7,7,0,0,0,0,8c0,4.16,2,10.12,11.553,14.9a1,1,0,0,0,.894,0C22,18.12,24,12.16,24,8A7.008,7.008,0,0,0,17,1ZM12,20.878C5.363,17.447,2,13.116,2,8a5,5,0,0,1,9.167-2.761,1.038,1.038,0,0,0,1.666,0A5,5,0,0,1,22,8C22,13.116,18.637,17.447,12,20.878Z"
    />
  </g>
</svg>`;

  const emoji = ['😣', '😔', '😐', '🙂', '😆'];

  const hoverHandler = (e: CustomEvent) => {
    const labels = [
      'Select a value',
      'Terrible',
      'Bad',
      'Meh',
      'Great',
      'Superb',
    ];
    document.getElementById('selection')!.textContent = `${
      labels[Math.ceil(e.detail)] ?? 'Unknown'
    }`;
  };

  return html`
    <div>
      <igc-rating
        label=${ifDefined(label)}
        dir=${ifDefined(direction)}
        size=${ifDefined(size)}
        ?disabled=${disabled}
        ?hover-preview=${hoverPreview}
        ?readonly=${readonly}
        ?single=${single}
        .step=${Number(step)}
        .value=${value}
        .max=${max}
        .valueFormat=${valueFormat}
      ></igc-rating>
    </div>
    <div
      style="display: inline-flex; align-items: flex-end; gap: 8px; margin: 24px 0;"
    >
      <igc-rating
        label="Custom symbols with single selection enabled"
        @igcChange=${hoverHandler}
        @igcHover=${hoverHandler}
        dir=${ifDefined(direction)}
        size=${ifDefined(size)}
        ?disabled=${disabled}
        ?hover-preview=${hoverPreview}
        ?readonly=${readonly}
        .step=${Number(step)}
        .valueFormat=${valueFormat}
        max="5"
        single
      >
        ${emoji.map(
          (each) =>
            html`<igc-rating-symbol>
              <div>${each}</div>
              <div slot="empty">${each}</div>
            </igc-rating-symbol>`
        )}
        <span slot="value-label" id="selection">Select a value</span>
      </igc-rating>
    </div>
    <div>
      <igc-rating
        label="With custom igc-icon(s)"
        dir=${ifDefined(direction)}
        size=${ifDefined(size)}
        ?disabled=${disabled}
        ?hover-preview=${hoverPreview}
        ?readonly=${readonly}
        ?single=${single}
        .step=${Number(step)}
        .value=${value}
        .max=${max}
        .valueFormat=${valueFormat}
      >
        ${Array.from(range(5)).map(
          () =>
            html`<igc-rating-symbol>
              <igc-icon collection="default" name="bandage"></igc-icon>
              <igc-icon
                collection="default"
                name="bacteria"
                slot="empty"
              ></igc-icon>
            </igc-rating-symbol>`
        )}
      </igc-rating>
    </div>
    <div>
      <igc-rating
        label="With custom SVG"
        dir=${ifDefined(direction)}
        size=${ifDefined(size)}
        ?disabled=${disabled}
        ?hover-preview=${hoverPreview}
        ?readonly=${readonly}
        ?single=${single}
        .step=${Number(step)}
        .value=${value}
        .max=${max}
        .valueFormat=${valueFormat}
      >
        ${Array.from(range(5)).map(
          () =>
            html`<igc-rating-symbol>
              <div>${heartSVG}</div>
              <div slot="empty">${heartSVG}</div>
            </igc-rating-symbol>`
        )}
      </igc-rating>
    </div>
  `;
};

export const Basic: Story = Template.bind({});<|MERGE_RESOLUTION|>--- conflicted
+++ resolved
@@ -42,7 +42,12 @@
       description:
         'The minimum value change allowed.\n\nValid values are in the interval between 0 and 1 inclusive.',
       control: 'number',
-      defaultValue: 1,
+      defaultValue: '1',
+    },
+    name: {
+      type: 'string',
+      description: 'The name attribute of the control',
+      control: 'text',
     },
     label: {
       type: 'string',
@@ -59,7 +64,7 @@
       type: 'number',
       description: 'The current value of the component',
       control: 'number',
-      defaultValue: 0,
+      defaultValue: '0',
     },
     hoverPreview: {
       type: 'boolean',
@@ -111,16 +116,9 @@
     },
   },
   args: {
-<<<<<<< HEAD
-    max: '5',
-    step: '1',
-    value: '0',
-=======
     max: 5,
     step: 1,
     value: 0,
-    disabled: false,
->>>>>>> 90d84c11
     hoverPreview: false,
     readonly: false,
     single: false,
