--- conflicted
+++ resolved
@@ -227,29 +227,29 @@
     collection: 'internal',
   },
 });
-<<<<<<< HEAD
+addIcon('carousel_prev', {
+  default: {
+    name: 'keyboard_arrow_left',
+    collection: 'internal',
+  },
+  indigo: {
+    name: 'indigo_chevron_left',
+    collection: 'internal',
+  },
+});
+addIcon('carousel_next', {
+  default: {
+    name: 'keyboard_arrow_right',
+    collection: 'internal',
+  },
+  indigo: {
+    name: 'indigo_chevron_right',
+    collection: 'internal',
+  },
+});
 addIcon('validation_error', {
   default: {
     name: 'chip_cancel',
-=======
-addIcon('carousel_prev', {
-  default: {
-    name: 'keyboard_arrow_left',
-    collection: 'internal',
-  },
-  indigo: {
-    name: 'indigo_chevron_left',
-    collection: 'internal',
-  },
-});
-addIcon('carousel_next', {
-  default: {
-    name: 'keyboard_arrow_right',
-    collection: 'internal',
-  },
-  indigo: {
-    name: 'indigo_chevron_right',
->>>>>>> d93f7c3a
     collection: 'internal',
   },
 });