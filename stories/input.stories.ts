--- conflicted
+++ resolved
@@ -242,11 +242,7 @@
     autocomplete=${ifDefined(autocomplete)}
     min=${ifDefined(min)}
     max=${ifDefined(max)}
-<<<<<<< HEAD
-    value=${ifDefined(value)}
-=======
     .value=${value ?? ''}
->>>>>>> 810524ed
     ?autofocus=${autofocus}
     ?invalid=${invalid}
     .readOnly=${readOnly}
