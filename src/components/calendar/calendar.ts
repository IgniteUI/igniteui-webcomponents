import { html } from 'lit';
import { property, query, queryAll, state } from 'lit/decorators.js';
import { styleMap } from 'lit/directives/style-map.js';
import { themes } from '../../theming';
import { blazorIndirectRender, watch } from '../common/decorators';
import {
  IgcCalendarResourceStringEN,
  IgcCalendarResourceStrings,
} from '../common/i18n/calendar.resources';
import { Constructor } from '../common/mixins/constructor';
import { EventEmitterMixin } from '../common/mixins/event-emitter';
import { SizableMixin } from '../common/mixins/sizable';
import { partNameMap } from '../common/util';
import '../icon/icon';
import {
  IgcCalendarBaseComponent,
  IgcCalendarBaseEventMap,
  MONTHS_PER_ROW,
  YEARS_PER_ROW,
} from './common/calendar-base';
import { ICalendarDate, TimeDeltaInterval } from './common/calendar.model';
<<<<<<< HEAD
import { watch } from '../common/decorators';
=======
>>>>>>> 86dfb348
import { calculateYearsRangeStart, setDateSafe } from './common/utils';
import './days-view/days-view';
import type IgcDaysViewComponent from './days-view/days-view';
import './months-view/months-view';
import type IgcMonthsViewComponent from './months-view/months-view';
import { styles as bootstrap } from './themes/bootstrap/calendar.bootstrap.css';
import { styles } from './themes/calendar.base.css';
import { styles as fluent } from './themes/fluent/calendar.fluent.css';
import './years-view/years-view';
import type IgcYearsViewComponent from './years-view/years-view';

/**
 * Represents a calendar that lets users
 * to select a date value in a variety of different ways.
 *
 * @element igc-calendar
 *
 * @slot - The default slot for the calendar.
 * @slot title - Renders the title of the calendar header.
 *
 * @fires igcChange - Emitted when calendar changes its value.
 *
 * @csspart content - The content container.
 * @csspart days-view - The days view container.
 * @csspart months-view - The months view container.
 * @csspart years-view - The years view container.
 * @csspart header - The header container.
 * @csspart header-title - The header title container.
 * @csspart header-date - The header date container.
 * @csspart navigation - The navigation container.
 * @csspart months-navigation - The months navigation container.
 * @csspart years-navigation - The years navigation container.
 * @csspart years-range - The years range container.
 * @csspart navigation-buttons - The navigation buttons container.
 * @csspart navigation-button - The navigation button container.
 * @csspart navigation-button vertical - The navigation button container
 * when calendar orientation is vertical.
 * @csspart days-view-container - The days view container.
 */
@themes({
  bootstrap,
  fluent,
})
export default class IgcCalendarComponent extends SizableMixin(
  EventEmitterMixin<
    IgcCalendarBaseEventMap,
    Constructor<IgcCalendarBaseComponent>
  >(IgcCalendarBaseComponent)
) {
  public static styles = styles;
  public static readonly tagName = 'igc-calendar';
  private formatterMonth!: Intl.DateTimeFormat;
  private formatterWeekday!: Intl.DateTimeFormat;
  private formatterMonthDay!: Intl.DateTimeFormat;

  @state()
  private rangePreviewDate?: Date;

  @state()
  private activeDaysViewIndex = 0;

  @queryAll('igc-days-view')
  private daysViews!: NodeList;

  @query('igc-months-view')
  private monthsView!: IgcMonthsViewComponent;

  @query('igc-years-view')
  private yearsView!: IgcYearsViewComponent;

  /** Controls the visibility of the dates that do not belong to the current month. */
  @property({ type: Boolean, attribute: 'hide-outside-days' })
  public hideOutsideDays = false;

  /** Determines whether the calendar hides its header. Even if set to false, the header is not displayed for `multiple` selection. */
  @property({ type: Boolean, attribute: 'hide-header' })
  public hideHeader = false;

  /** The orientation of the header. */
  @property({ attribute: 'header-orientation', reflect: true })
  public headerOrientation: 'vertical' | 'horizontal' = 'horizontal';

  /** The orientation of the multiple months displayed in days view. */
  @property()
  public orientation: 'vertical' | 'horizontal' = 'horizontal';

  /** The number of months displayed in days view. */
  @property({ type: Number, attribute: 'visible-months' })
  public visibleMonths = 1;

  /** The active view. */
  @property({ attribute: 'active-view' })
  public activeView: 'days' | 'months' | 'years' = 'days';

  /** The options used to format the months and the weekdays in the calendar views. */
  @property({ attribute: false })
  public formatOptions: Pick<Intl.DateTimeFormatOptions, 'month' | 'weekday'> =
    {
      month: 'long',
      weekday: 'narrow',
    };

  /** The resource strings. */
  @property({ attribute: false })
  public resourceStrings: IgcCalendarResourceStrings = IgcCalendarResourceStringEN;

  @watch('formatOptions')
  @watch('locale')
  protected formattersChange() {
    this.initFormatters();
  }

  constructor() {
    super();
    this.initFormatters();
  }

  private get yearPerPage() {
    return this.size === 'small' ? 18 : 15;
  }

  private get previousButtonLabel() {
    return this.activeView === 'days'
      ? this.resourceStrings.previousMonth
      : this.activeView === 'months'
      ? this.resourceStrings.previousYear
      : this.activeView === 'years'
      ? this.resourceStrings.previousYears.replace(
          '{0}',
          this.yearPerPage.toString()
        )
      : '';
  }

  private get nextButtonLabel() {
    return this.activeView === 'days'
      ? this.resourceStrings.nextMonth
      : this.activeView === 'months'
      ? this.resourceStrings.nextYear
      : this.activeView === 'years'
      ? this.resourceStrings.nextYears.replace(
          '{0}',
          this.yearPerPage.toString()
        )
      : '';
  }

  private monthSelectLabel(activeDate: Date) {
    return (
      activeDate.toLocaleString(this.locale, {
        month: 'long',
      }) +
      ', ' +
      this.resourceStrings.selectMonth
    );
  }

  private yearSelectLabel(activeDate: Date) {
    return activeDate.getFullYear() + ', ' + this.resourceStrings.selectYear;
  }

  private handleKeyDown = (event: KeyboardEvent) => {
    const tagName = (event.target as HTMLElement).tagName.toLowerCase();

    if (
      tagName !== 'igc-days-view' &&
      tagName !== 'igc-months-view' &&
      tagName !== 'igc-years-view'
    ) {
      return;
    }

    switch (event.key) {
      case 'PageDown':
        event.preventDefault();

        if (event.shiftKey && this.activeView === 'days') {
          this.nextYear();
        } else {
          this.navigateNext();
        }

        if (this.activeView === 'days') {
          this.focusActiveDate();
        }
        break;
      case 'PageUp':
        event.preventDefault();

        if (event.shiftKey && this.activeView === 'days') {
          this.previousYear();
        } else {
          this.navigatePrevious();
        }

        if (this.activeView === 'days') {
          this.focusActiveDate();
        }
        break;
      case 'Home':
        event.preventDefault();

        if (this.activeView === 'days') {
          const firstDaysView = this.daysViews[0] as IgcDaysViewComponent;
          const activeDate = firstDaysView.activeDate;
          const date = new Date(activeDate);
          date.setDate(1);
          this.activeDate = date;
          this.activeDaysViewIndex = 0;
        } else if (this.activeView === 'months') {
          const date = new Date(this.activeDate);
          date.setMonth(0);
          this.activeDate = date;
        } else if (this.activeView === 'years') {
          const startYear = calculateYearsRangeStart(
            this.activeDate,
            this.yearPerPage
          );
          const date = new Date(this.activeDate);
          date.setDate(1);
          date.setFullYear(startYear);
          setDateSafe(date, this.activeDate.getDate());
          this.activeDate = date;
        }

        this.focusActiveDate();
        break;
      case 'End':
        event.preventDefault();

        if (this.activeView === 'days') {
          const index = this.daysViews.length - 1;
          const lastDaysView = this.daysViews[index] as IgcDaysViewComponent;
          const activeDate = lastDaysView.activeDate;
          const date = new Date(activeDate);
          date.setDate(1);
          date.setMonth(date.getMonth() + 1);
          date.setDate(0);
          this.activeDate = date;
          this.activeDaysViewIndex = index;
        } else if (this.activeView === 'months') {
          const date = new Date(this.activeDate);
          date.setMonth(11);
          this.activeDate = date;
        } else if (this.activeView === 'years') {
          const startYear = calculateYearsRangeStart(
            this.activeDate,
            this.yearPerPage
          );
          const date = new Date(this.activeDate);
          date.setDate(1);
          date.setFullYear(startYear + this.yearPerPage - 1);
          setDateSafe(date, this.activeDate.getDate());
          this.activeDate = date;
        }

        this.focusActiveDate();
        break;
      case 'ArrowLeft':
        event.preventDefault();

        if (this.activeView === 'days') {
          const date = this.calendarModel.timedelta(
            this.activeDate,
            TimeDeltaInterval.Day,
            -1
          );

          if (this.visibleMonths > 1) {
            const activeDayView = this.daysViews[
              this.activeDaysViewIndex
            ] as IgcDaysViewComponent;
            const activeMonthDate = activeDayView.activeDate;

            if (activeMonthDate.getMonth() !== date.getMonth()) {
              this.activeDaysViewIndex =
                this.activeDaysViewIndex > 0 ? this.activeDaysViewIndex - 1 : 0;
            }
          }
          this.activeDate = date;
        } else if (this.activeView === 'months') {
          this.previousMonth();
        } else if (this.activeView === 'years') {
          this.previousYear();
        }

        this.focusActiveDate();
        break;
      case 'ArrowRight':
        event.preventDefault();

        if (this.activeView === 'days') {
          const date = this.calendarModel.timedelta(
            this.activeDate,
            TimeDeltaInterval.Day,
            1
          );

          if (this.visibleMonths > 1) {
            const activeDayView = this.daysViews[
              this.activeDaysViewIndex
            ] as IgcDaysViewComponent;
            const activeMonthDate = activeDayView.activeDate;

            if (activeMonthDate.getMonth() !== date.getMonth()) {
              this.activeDaysViewIndex =
                this.activeDaysViewIndex === this.visibleMonths - 1
                  ? this.activeDaysViewIndex
                  : this.activeDaysViewIndex + 1;
            }
          }
          this.activeDate = date;
        } else if (this.activeView === 'months') {
          this.nextMonth();
        } else if (this.activeView === 'years') {
          this.nextYear();
        }

        this.focusActiveDate();
        break;
      case 'ArrowUp':
        event.preventDefault();

        if (this.activeView === 'days') {
          const date = this.calendarModel.timedelta(
            this.activeDate,
            TimeDeltaInterval.Week,
            -1
          );

          if (this.visibleMonths > 1) {
            const activeDayView = this.daysViews[
              this.activeDaysViewIndex
            ] as IgcDaysViewComponent;
            const activeMonthDate = activeDayView.activeDate;

            if (activeMonthDate.getMonth() !== date.getMonth()) {
              this.activeDaysViewIndex =
                this.activeDaysViewIndex > 0 ? this.activeDaysViewIndex - 1 : 0;
            }
          }
          this.activeDate = date;
        } else if (this.activeView === 'months') {
          this.activeDate = this.calendarModel.timedelta(
            this.activeDate,
            TimeDeltaInterval.Month,
            -MONTHS_PER_ROW
          );
        } else if (this.activeView === 'years') {
          this.activeDate = this.calendarModel.timedelta(
            this.activeDate,
            TimeDeltaInterval.Year,
            -YEARS_PER_ROW
          );
        }

        this.focusActiveDate();
        break;
      case 'ArrowDown':
        event.preventDefault();

        if (this.activeView === 'days') {
          const date = this.calendarModel.timedelta(
            this.activeDate,
            TimeDeltaInterval.Week,
            1
          );

          if (this.visibleMonths > 1) {
            const activeDayView = this.daysViews[
              this.activeDaysViewIndex
            ] as IgcDaysViewComponent;
            const activeMonthDate = activeDayView.activeDate;

            if (activeMonthDate.getMonth() !== date.getMonth()) {
              this.activeDaysViewIndex =
                this.activeDaysViewIndex === this.visibleMonths - 1
                  ? this.activeDaysViewIndex
                  : this.activeDaysViewIndex + 1;
            }
          }
          this.activeDate = date;
        } else if (this.activeView === 'months') {
          this.activeDate = this.calendarModel.timedelta(
            this.activeDate,
            TimeDeltaInterval.Month,
            MONTHS_PER_ROW
          );
        } else if (this.activeView === 'years') {
          this.activeDate = this.calendarModel.timedelta(
            this.activeDate,
            TimeDeltaInterval.Year,
            YEARS_PER_ROW
          );
        }

        this.focusActiveDate();
        break;
    }
  };

  private async focusActiveDate() {
    await this.updateComplete;

    if (this.activeView === 'days') {
      const daysView = this.daysViews[
        this.activeDaysViewIndex
      ] as IgcDaysViewComponent;
      daysView.focusActiveDate();
    } else if (this.activeView === 'months') {
      this.monthsView.focusActiveDate();
    } else if (this.activeView === 'years') {
      this.yearsView.focusActiveDate();
    }
  }

  private initFormatters() {
    this.formatterMonth = new Intl.DateTimeFormat(this.locale, {
      month: this.formatOptions.month,
    });
    this.formatterWeekday = new Intl.DateTimeFormat(this.locale, {
      weekday: 'short',
    });
    this.formatterMonthDay = new Intl.DateTimeFormat(this.locale, {
      month: 'short',
      day: 'numeric',
    });
  }

  private formattedMonth(value: Date) {
    return this.formatterMonth.format(value);
  }

  private changeValue(event: CustomEvent<void>) {
    event.stopPropagation();

    const daysView = event.target as IgcDaysViewComponent;
    let newValue;

    if (this.selection === 'single') {
      this.value = daysView.value;
      newValue = this.value;
    } else {
      this.values = daysView.values;
      newValue = this.values;
    }

    this.emitEvent('igcChange', { detail: newValue });
  }

  private changeMonth(event: CustomEvent<void>) {
    event.stopPropagation();
    this.activeDate = (event.target as IgcMonthsViewComponent).value;
    this.activeView = 'days';

    this.focusActiveDate();
  }

  private changeYear(event: CustomEvent<void>) {
    event.stopPropagation();
    this.activeDate = (event.target as IgcYearsViewComponent).value;
    this.activeView = 'months';

    this.focusActiveDate();
  }

  private switchToMonths(daysViewIndex: number) {
    this.activateDaysView(daysViewIndex);
    this.activeView = 'months';
  }

  private switchToYears(daysViewIndex: number) {
    if (this.activeView === 'days') {
      this.activateDaysView(daysViewIndex);
    }
    this.activeView = 'years';
  }

  private activateDaysView(daysViewIndex: number) {
    const activeDaysView = this.daysViews[
      daysViewIndex
    ] as IgcDaysViewComponent;
    this.activeDate = activeDaysView.activeDate;
    this.activeDaysViewIndex = daysViewIndex;
  }

  private activeDateChanged(event: CustomEvent<ICalendarDate>) {
    const day = event.detail;
    const daysViews = Array.from(this.daysViews);

    this.activeDaysViewIndex = daysViews.indexOf(event.target as Node);
    this.activeDate = day.date;

    if (!day.isCurrentMonth) {
      this.focusActiveDate();
    }
  }

  private rangePreviewDateChange(event: CustomEvent<Date>) {
    this.rangePreviewDate = event.detail;
  }

  private nextMonth() {
    this.activeDate = this.calendarModel.getNextMonth(this.activeDate);
  }

  private previousMonth() {
    this.activeDate = this.calendarModel.getPrevMonth(this.activeDate);
  }

  private nextYear() {
    this.activeDate = this.calendarModel.getNextYear(this.activeDate);
  }

  private previousYear() {
    this.activeDate = this.calendarModel.getPrevYear(this.activeDate);
  }

  private nextYearsPage() {
    this.activeDate = this.calendarModel.timedelta(
      this.activeDate,
      TimeDeltaInterval.Year,
      this.yearPerPage
    );
  }

  private previousYearsPage() {
    this.activeDate = this.calendarModel.timedelta(
      this.activeDate,
      TimeDeltaInterval.Year,
      -this.yearPerPage
    );
  }

  private navigateNext() {
    if (this.activeView === 'days') {
      this.nextMonth();
    } else if (this.activeView === 'months') {
      this.nextYear();
    } else if (this.activeView === 'years') {
      this.nextYearsPage();
    }
  }

  private navigatePrevious() {
    if (this.activeView === 'days') {
      this.previousMonth();
    } else if (this.activeView === 'months') {
      this.previousYear();
    } else if (this.activeView === 'years') {
      this.previousYearsPage();
    }
  }

  private renderNavigation(
    activeDate?: Date,
    renderButtons = true,
    daysViewIndex = 0
  ) {
    activeDate = activeDate ?? this.activeDate;

    let startYear = undefined;
    let endYear = undefined;

    if (this.activeView === 'years') {
      startYear = calculateYearsRangeStart(activeDate, this.yearPerPage);
      endYear = startYear + this.yearPerPage - 1;
    }

    return html`<div part="navigation">
      <div>
        ${this.activeView === 'days'
          ? html`<button
              part="months-navigation"
              aria-label=${this.monthSelectLabel(activeDate)}
              @click=${() => this.switchToMonths(daysViewIndex)}
            >
              ${this.formattedMonth(activeDate)}
            </button>`
          : ''}
        ${this.activeView === 'days' || this.activeView === 'months'
          ? html`<span class="aria-off-screen" aria-live="polite">
                ${this.activeView === 'days'
                  ? activeDate.toLocaleString(this.locale, {
                      month: 'long',
                      year: 'numeric',
                    })
                  : activeDate.getFullYear()}
              </span>
              <button
                part="years-navigation"
                aria-label=${this.yearSelectLabel(activeDate)}
                @click=${() => this.switchToYears(daysViewIndex)}
              >
                ${activeDate.getFullYear()}
              </button>`
          : ''}
        ${this.activeView === 'years'
          ? html`<span part="years-range" aria-live="polite"
              >${`${startYear} - ${endYear}`}</span
            >`
          : ''}
      </div>
      ${renderButtons
        ? html`<div part="navigation-buttons">
            <button
              part=${partNameMap({
                'navigation-button': true,
                vertical: this.orientation === 'vertical',
              })}
              aria-label=${this.previousButtonLabel}
              @click=${this.navigatePrevious}
            >
              <igc-icon
                aria-hidden="true"
                name="navigate_before"
                collection="internal"
              ></igc-icon>
            </button>
            <button
              part=${partNameMap({
                'navigation-button': true,
                vertical: this.orientation === 'vertical',
              })}
              aria-label=${this.nextButtonLabel}
              @click=${this.navigateNext}
            >
              <igc-icon
                aria-hidden="true"
                name="navigate_next"
                collection="internal"
              ></igc-icon>
            </button>
          </div>`
        : ''}
    </div>`;
  }

  private renderHeader() {
    if (this.hideHeader || this.selection === 'multiple') {
      return '';
    }

    return html`<div part="header">
      <h5 part="header-title">
        <slot name="title"
          >${this.selection === 'single'
            ? this.resourceStrings.selectDate
            : this.resourceStrings.selectRange}</slot
        >
      </h5>
      <h2 part="header-date">${this.renderHeaderDate()}</h2>
    </div>`;
  }

  private renderHeaderDate() {
    if (this.selection === 'single') {
      const date = this.value;
      return html`${date
        ? html`${this.formatterWeekday.format(date)},${this
            .headerOrientation === 'vertical'
            ? html`<br />`
            : ' '}${this.formatterMonthDay.format(date)}`
        : this.resourceStrings.selectedDate}`;
    }

    const dates = this.values;

    return html`<span
        >${dates && dates.length
          ? this.formatterMonthDay.format(dates[0])
          : this.resourceStrings.startDate}</span
      >
      <span> - </span>
      <span
        >${dates && dates.length > 1
          ? this.formatterMonthDay.format(dates[dates.length - 1])
          : this.resourceStrings.endDate}</span
      >`;
  }

  protected override render() {
    const activeDates: Date[] = [];
    const monthsCount = this.visibleMonths > 1 ? this.visibleMonths : 1;

    for (let i = 0; i < monthsCount; i++) {
      activeDates.push(
        this.calendarModel.timedelta(
          this.activeDate,
          TimeDeltaInterval.Month,
          i - this.activeDaysViewIndex
        )
      );
    }

    return html`
      ${this.renderHeader()}
      <div
        part="content"
        style=${styleMap({
          display: 'flex',
          flexGrow: '1',
          flexDirection:
            this.activeView === 'days'
              ? this.orientation === 'horizontal'
                ? 'row'
                : 'column'
              : 'column',
        })}
        @keydown=${this.handleKeyDown}
      >
        ${this.activeView === 'days'
          ? activeDates.map(
              (activeDate, i) => html`<div part="days-view-container">
                ${this.renderNavigation(
                  activeDate,
                  this.orientation === 'horizontal'
                    ? i === activeDates.length - 1
                    : i === 0,
                  i
                )}
                <igc-days-view
                  part="days-view"
                  .active=${this.activeDaysViewIndex === i}
                  .activeDate=${activeDate}
                  .weekStart=${this.weekStart}
                  .weekDayFormat=${this.formatOptions.weekday as
                    | 'long'
                    | 'short'
                    | 'narrow'
                    | undefined}
                  .locale=${this.locale}
                  .selection=${this.selection}
                  .value=${this.value}
                  .values=${this.values}
                  .hideLeadingDays=${this.hideOutsideDays || i !== 0}
                  .hideTrailingDays=${this.hideOutsideDays ||
                  i !== activeDates.length - 1}
                  .showWeekNumbers=${this.showWeekNumbers}
                  .disabledDates=${this.disabledDates}
                  .specialDates=${this.specialDates}
                  .rangePreviewDate=${this.rangePreviewDate}
                  .resourceStrings=${this.resourceStrings}
                  exportparts="days-row, label, date-inner, week-number-inner, week-number, date, first, last, selected, inactive, hidden, current, weekend, range, special, disabled, single, preview"
                  @igcChange=${this.changeValue}
                  @igcActiveDateChange=${this.activeDateChanged}
                  @igcRangePreviewDateChange=${this.rangePreviewDateChange}
                ></igc-days-view>
              </div>`
            )
          : ''}
        ${this.activeView === 'months'
          ? html` ${this.renderNavigation()}
              <igc-months-view
                part="months-view"
                .value=${this.activeDate}
                .locale=${this.locale}
                .monthFormat=${this.formatOptions.month as
                  | 'long'
                  | 'numeric'
                  | 'short'
                  | 'narrow'
                  | '2-digit'
                  | undefined}
                exportparts="month, selected, month-inner, current"
                @igcChange=${this.changeMonth}
              ></igc-months-view>`
          : ''}
        ${this.activeView === 'years'
          ? html`${this.renderNavigation()}
              <igc-years-view
                part="years-view"
                .value=${this.activeDate}
                .yearsPerPage=${this.yearPerPage}
                exportparts="year, selected, year-inner, current"
                @igcChange=${this.changeYear}
              ></igc-years-view>`
          : ''}
      </div>
    `;
  }
}

declare global {
  interface HTMLElementTagNameMap {
    'igc-calendar': IgcCalendarComponent;
  }
}<|MERGE_RESOLUTION|>--- conflicted
+++ resolved
@@ -2,7 +2,7 @@
 import { property, query, queryAll, state } from 'lit/decorators.js';
 import { styleMap } from 'lit/directives/style-map.js';
 import { themes } from '../../theming';
-import { blazorIndirectRender, watch } from '../common/decorators';
+import { watch } from '../common/decorators';
 import {
   IgcCalendarResourceStringEN,
   IgcCalendarResourceStrings,
@@ -19,10 +19,6 @@
   YEARS_PER_ROW,
 } from './common/calendar-base';
 import { ICalendarDate, TimeDeltaInterval } from './common/calendar.model';
-<<<<<<< HEAD
-import { watch } from '../common/decorators';
-=======
->>>>>>> 86dfb348
 import { calculateYearsRangeStart, setDateSafe } from './common/utils';
 import './days-view/days-view';
 import type IgcDaysViewComponent from './days-view/days-view';
