import { html, LitElement } from 'lit';
import { property, queryAssignedElements } from 'lit/decorators.js';
import { themes } from '../../theming/theming-decorator.js';
import type IgcDropdownComponent from './dropdown';
import type IgcDropdownItemComponent from './dropdown-item';
import { styles } from './themes/light/dropdown-group.base.css.js';
import { styles as fluent } from './themes/light/dropdown-group.fluent.css.js';
<<<<<<< HEAD
=======
import type IgcDropdownItemComponent from './dropdown-item';
import type IgcDropdownComponent from './dropdown';
import { blazorSuppress } from '../common/decorators/blazorSuppress.js';
>>>>>>> f8fb5d92

/**
 * @element igc-dropdown-group - A container for a group of `igc-dropdown-item` components.
 *
 * @slot label - Contains the group's label.
 * @slot - Intended to contain the items belonging to this group.
 *
 * @csspart label - The native label element.
 */
@themes({ fluent })
export default class IgcDropdownGroupComponent extends LitElement {
  public static readonly tagName = 'igc-dropdown-group';

  public static override styles = styles;

  /** All child `igc-dropdown-item`s. */
  @blazorSuppress()
  @queryAssignedElements({ flatten: true, selector: 'igc-dropdown-item' })
  public items!: Array<IgcDropdownItemComponent>;

  /** @private */
  @property({ reflect: true })
  public size: 'small' | 'medium' | 'large' = 'large';

  public override connectedCallback() {
    super.connectedCallback();

    this.setAttribute('role', 'group');
    const dropdown = this.closest('igc-dropdown') as IgcDropdownComponent;
    this.size = dropdown?.size;
  }

  protected override render() {
    return html`
      <label part="label"><slot name="label"></slot></label>
      <slot></slot>
    `;
  }
}

declare global {
  interface HTMLElementTagNameMap {
    'igc-dropdown-group': IgcDropdownGroupComponent;
  }
}<|MERGE_RESOLUTION|>--- conflicted
+++ resolved
@@ -1,16 +1,11 @@
 import { html, LitElement } from 'lit';
 import { property, queryAssignedElements } from 'lit/decorators.js';
 import { themes } from '../../theming/theming-decorator.js';
-import type IgcDropdownComponent from './dropdown';
-import type IgcDropdownItemComponent from './dropdown-item';
 import { styles } from './themes/light/dropdown-group.base.css.js';
 import { styles as fluent } from './themes/light/dropdown-group.fluent.css.js';
-<<<<<<< HEAD
-=======
 import type IgcDropdownItemComponent from './dropdown-item';
 import type IgcDropdownComponent from './dropdown';
 import { blazorSuppress } from '../common/decorators/blazorSuppress.js';
->>>>>>> f8fb5d92
 
 /**
  * @element igc-dropdown-group - A container for a group of `igc-dropdown-item` components.
