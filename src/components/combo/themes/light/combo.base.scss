--- conflicted
+++ resolved
@@ -28,21 +28,12 @@
 }
 
 :host([disabled]) {
-<<<<<<< HEAD
-=======
-    igc-input::part(label),
-    igc-input::part(input)::placeholder,
-    ::slotted([slot='helper-text']) {
-        color: color(gray, 400);
-    }
+    pointer-events: none;
+    user-select: none;
 
     igc-input::part(input)::selection {
         background: transparent;
     }
-
->>>>>>> e97a4c83
-    pointer-events: none;
-    user-select: none;
 }
 
 [part='helper-text'] {
