import {
  convertToDate,
  convertToDateRange,
  getDateFormValue,
  getDateRangeFormValue,
} from '../../../calendar/helpers.js';
import type { DateRangeValue } from '../../../date-range-picker/date-range-picker.js';
import { asNumber } from '../../util.js';
import type { FormValueType, IgcFormControl } from './types.js';

export function createFormValueState<T>(
  host: IgcFormControl,
  config: FormValueConfig<T>
): FormValue<T> {
  return new FormValue(host, config);
}

type FormValueTransformers<T> = {
  setValue: (value: T) => T;
  getValue: (value: T) => T;
  setDefaultValue: (value: T) => T;
  getDefaultValue: (value: T) => T;
  setFormValue: (value: T, host: IgcFormControl) => FormValueType;
};

type FormValueConfig<T> = {
  initialValue: T;
  initialDefaultValue?: T;
  transformers?: Partial<FormValueTransformers<T>>;
};

const defaultTransformers: FormValueTransformers<string> = {
  setValue: (value) => value || '',
  getValue: (value) => value,
  setDefaultValue: (value) => value || '',
  getDefaultValue: (value) => value,
  setFormValue: (value, _: IgcFormControl) => value || null,
};

export const defaultBooleanTransformers: Partial<
  FormValueTransformers<boolean>
> = {
  setValue: Boolean,
  setDefaultValue: Boolean,
  setFormValue: (checked, host) => {
    return checked && 'value' in host ? (host.value as string) || 'on' : null;
  },
};

export const defaultNumberTransformers: Partial<FormValueTransformers<number>> =
  {
    setValue: asNumber,
    setDefaultValue: asNumber,
    setFormValue: (value) => value.toString(),
  };

export const defaultDateTimeTransformers: Partial<
  FormValueTransformers<Date | null>
> = {
  setValue: convertToDate,
  setDefaultValue: convertToDate,
  setFormValue: getDateFormValue,
};

<<<<<<< HEAD
export const defaultDateRangeTransformers: Partial<
  FormValueTransformers<DateRangeValue | null>
> = {
  setValue: convertToDateRange,
  setDefaultValue: convertToDateRange,
  setFormValue: getDateRangeFormValue,
=======
export const defaultFileListTransformer: Partial<
  FormValueTransformers<FileList | null>
> = {
  setValue: (value) => value || null,
  getValue: (value) => value,
  setDefaultValue: (value) => value || null,
  getDefaultValue: (value) => value,
  setFormValue: (files: FileList | null, host: IgcFormControl) => {
    if (!host.name || !files) {
      return null;
    }

    const data = new FormData();

    for (const file of Array.from(files)) {
      data.append(host.name, file);
    }

    return data;
  },
>>>>>>> 5576a0ae
};

/* blazorSuppress */
export class FormValue<T> {
  private static readonly setFormValueKey = '_setFormValue' as const;

  private _host: IgcFormControl;
  private _value: T;
  private _defaultValue: T;
  private _transformers: FormValueTransformers<T>;
  private _setFormValue: IgcFormControl[typeof FormValue.setFormValueKey];

  constructor(host: IgcFormControl, config: FormValueConfig<T>) {
    this._host = host;
    this._value = config.initialValue;
    this._defaultValue = config.initialDefaultValue ?? this._value;
    this._setFormValue = host[FormValue.setFormValueKey];

    this._transformers = {
      ...defaultTransformers,
      ...config.transformers,
    } as FormValueTransformers<T>;
  }

  public setValueAndFormState(value: T): void {
    this.value = value;
    this._setFormValue.call(
      this._host,
      this._transformers.setFormValue(this.value, this._host)
    );
  }

  public set defaultValue(value: T) {
    this._defaultValue = this._transformers.setDefaultValue(value);
  }

  public get defaultValue(): T {
    return this._transformers.getDefaultValue(this._defaultValue);
  }

  public set value(value: T) {
    this._value = this._transformers.setValue(value);
  }

  public get value(): T {
    return this._transformers.getValue(this._value);
  }
}<|MERGE_RESOLUTION|>--- conflicted
+++ resolved
@@ -62,14 +62,6 @@
   setFormValue: getDateFormValue,
 };
 
-<<<<<<< HEAD
-export const defaultDateRangeTransformers: Partial<
-  FormValueTransformers<DateRangeValue | null>
-> = {
-  setValue: convertToDateRange,
-  setDefaultValue: convertToDateRange,
-  setFormValue: getDateRangeFormValue,
-=======
 export const defaultFileListTransformer: Partial<
   FormValueTransformers<FileList | null>
 > = {
@@ -90,7 +82,14 @@
 
     return data;
   },
->>>>>>> 5576a0ae
+};
+
+export const defaultDateRangeTransformers: Partial<
+  FormValueTransformers<DateRangeValue | null>
+> = {
+  setValue: convertToDateRange,
+  setDefaultValue: convertToDateRange,
+  setFormValue: getDateRangeFormValue,
 };
 
 /* blazorSuppress */
