--- conflicted
+++ resolved
@@ -1,11 +1,7 @@
 import { html, LitElement } from 'lit';
 
-<<<<<<< HEAD
 import { addThemingController } from '../../theming/theming-controller.js';
-=======
-import { themes } from '../../theming/theming-decorator.js';
 import { addInternalsController } from '../common/controllers/internals.js';
->>>>>>> 56a6e706
 import { registerComponent } from '../common/definitions/register.js';
 import IgcListHeaderComponent from './list-header.js';
 import IgcListItemComponent from './list-item.js';
@@ -36,18 +32,13 @@
   constructor() {
     super();
 
-<<<<<<< HEAD
     addThemingController(this, all);
 
-    this._internals = this.attachInternals();
-    this._internals.role = 'list';
-=======
     addInternalsController(this, {
       initialARIA: {
         role: 'list',
       },
     });
->>>>>>> 56a6e706
   }
 
   protected override render() {
