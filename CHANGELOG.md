--- conflicted
+++ resolved
@@ -5,13 +5,11 @@
 and this project adheres to [Semantic Versioning](http://semver.org/).
 
 ## [Unreleased]
-<<<<<<< HEAD
 ### Added
 - Date picker component [#174](https://github.com/IgniteUI/igniteui-webcomponents/issues/174)
-=======
+
 ### Fixed
 - Input, Textarea - passing `undefined` to **value** sets the underlying input value to undefined [#1206](https://github.com/IgniteUI/igniteui-webcomponents/issues/1206)
->>>>>>> 2b716eda
 
 ## [4.9.0] - 2024-04-30
 ### Added
