--- conflicted
+++ resolved
@@ -2,7 +2,7 @@
 import { property } from 'lit/decorators.js';
 import { ifDefined } from 'lit/directives/if-defined.js';
 import { live } from 'lit/directives/live.js';
-<<<<<<< HEAD
+
 import {
   addKeybindings,
   arrowDown,
@@ -11,16 +11,6 @@
   arrowUp,
   ctrlKey,
 } from '../common/controllers/key-bindings.js';
-=======
-
-import {
-  DatePart,
-  DatePartDeltas,
-  DatePartInfo,
-  DateParts,
-  DateTimeUtil,
-} from './date-util.js';
->>>>>>> 2688ed88
 import { blazorTwoWayBind } from '../common/decorators/blazorTwoWayBind.js';
 import { watch } from '../common/decorators/watch.js';
 import { registerComponent } from '../common/definitions/register.js';
