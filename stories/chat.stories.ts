--- conflicted
+++ resolved
@@ -608,7 +608,6 @@
     const chat = document.querySelector('igc-chat');
     if (chat) {
       const actionsTemplate = html`
-<<<<<<< HEAD
         <div>
           ${chat.defaultTemplates?.defaultFileUploadButton}
           <div>
@@ -616,11 +615,6 @@
             <igc-button>...</igc-button>
           </div>
         </div>
-=======
-        ${chat.defaultFileUploadButton}
-        <igc-button @click=${handleCustomSendClick}>Ask</igc-button>
-        <igc-button variant="flat">...</igc-button>
->>>>>>> 62a88791
       `;
       const messageTemplate = (msg: any) => {
         if (msg.sender === 'user') {
@@ -628,9 +622,8 @@
             <h3>${msg.sender}:</h3>
             ${chat.defaultTemplates?.defaultMessage(msg)}
           </div>`;
-        } else {
-          return chat.defaultTemplates?.defaultMessage(msg);
         }
+        return chat.defaultTemplates?.defaultMessage(msg);
       };
       options = {
         headerText: 'Chat',
