<<<<<<< HEAD
import { LitElement, type PropertyValues, html } from 'lit';
=======
import { html, LitElement } from 'lit';
>>>>>>> f077a2ba
import { property } from 'lit/decorators.js';
import { themes } from '../../theming/theming-decorator.js';
import { addInternalsController } from '../common/controllers/internals.js';
import { registerComponent } from '../common/definitions/register.js';
import type { BadgeShape, StyleVariant } from '../types.js';
import { styles } from './themes/badge.base.css.js';
import { styles as shared } from './themes/shared/badge.common.css.js';
import { all } from './themes/themes.js';

/**
 * The badge is a component indicating a status on a related item or an area
 * where some active indication is required.
 *
 * @element igc-badge
 *
 * @slot - Default slot for the badge.
 *
 * @csspart base - The base wrapper of the badge.
 */
@themes(all)
export default class IgcBadgeComponent extends LitElement {
  public static readonly tagName = 'igc-badge';
  public static override styles = [styles, shared];

  /* blazorSuppress */
  public static register(): void {
    registerComponent(IgcBadgeComponent);
  }

  private readonly _internals = addInternalsController(this, {
    initialARIA: { role: 'status' },
  });

  /**
   * The type of badge.
   * @attr
   */
  @property({ reflect: true })
  public variant: StyleVariant = 'primary';

  /**
   * Sets whether to draw an outlined version of the badge.
   * @attr
   */
  @property({ type: Boolean, reflect: true })
  public outlined = false;

  /**
   * The shape of the badge.
   * @attr
   */
  @property({ reflect: true })
  public shape: BadgeShape = 'rounded';

  protected override willUpdate(changedProperties: PropertyValues<this>): void {
    if (changedProperties.has('variant')) {
      this._internals.setARIA({ ariaRoleDescription: `badge ${this.variant}` });
    }
  }

  protected override render() {
    return html`
      <span part="base">
        <slot></slot>
      </span>
    `;
  }
}

declare global {
  interface HTMLElementTagNameMap {
    'igc-badge': IgcBadgeComponent;
  }
}<|MERGE_RESOLUTION|>--- conflicted
+++ resolved
@@ -1,8 +1,4 @@
-<<<<<<< HEAD
-import { LitElement, type PropertyValues, html } from 'lit';
-=======
-import { html, LitElement } from 'lit';
->>>>>>> f077a2ba
+import { html, LitElement, type PropertyValues } from 'lit';
 import { property } from 'lit/decorators.js';
 import { themes } from '../../theming/theming-decorator.js';
 import { addInternalsController } from '../common/controllers/internals.js';
