--- conflicted
+++ resolved
@@ -1,24 +1,8 @@
 import { property } from 'lit/decorators.js';
 import { convertToDate } from '../calendar/helpers.js';
 import { registerComponent } from '../common/definitions/register.js';
-<<<<<<< HEAD
-import {
-  createFormValueState,
-  defaultDateTimeTransformers,
-  type FormValueOf,
-} from '../common/mixins/forms/form-value.js';
-=======
-import type { AbstractConstructor } from '../common/mixins/constructor.js';
-import { EventEmitterMixin } from '../common/mixins/event-emitter.js';
 import { FormValueDateTimeTransformers } from '../common/mixins/forms/form-transformers.js';
 import { createFormValueState } from '../common/mixins/forms/form-value.js';
-import { partMap } from '../common/part-map.js';
-import type { IgcInputComponentEventMap } from '../input/input-base.js';
-import {
-  IgcMaskInputBaseComponent,
-  type MaskRange,
-} from '../mask-input/mask-input-base.js';
->>>>>>> 9a9dc283
 import IgcValidationContainerComponent from '../validation-container/validation-container.js';
 import { IgcDateTimeInputBaseComponent } from './date-time-input.base.js';
 import {
@@ -69,22 +53,10 @@
     );
   }
 
-<<<<<<< HEAD
-  protected override readonly _formValue: FormValueOf<Date | null> =
-    createFormValueState(this, {
-      initialValue: null,
-      transformers: defaultDateTimeTransformers,
-    });
-=======
-  protected override get __validators() {
-    return dateTimeInputValidators;
-  }
-
   protected override readonly _formValue = createFormValueState(this, {
     initialValue: null,
     transformers: FormValueDateTimeTransformers,
   });
->>>>>>> 9a9dc283
 
   protected override _datePartDeltas: DatePartDeltas = {
     date: 1,
