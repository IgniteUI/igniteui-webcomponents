--- conflicted
+++ resolved
@@ -19,12 +19,7 @@
 
     width: var(--size);
     height: rem(20px);
-<<<<<<< HEAD
     box-shadow: inset 0 0 0 1px color(gray, 700);
-    border-radius: rem(10px);
-=======
-    box-shadow: inset 0 0 0 1px color(gray, 500);
->>>>>>> 5b73b27d
     background: transparent;
 }
 
