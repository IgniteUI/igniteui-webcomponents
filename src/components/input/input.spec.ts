<<<<<<< HEAD
import {
  elementUpdated,
  expect,
  fixture,
  html,
  nextFrame,
} from '@open-wc/testing';
import { spy } from 'sinon';
=======
import { elementUpdated, expect, fixture, html } from '@open-wc/testing';
>>>>>>> 76ed9372

import type { TemplateResult } from 'lit';
import { configureTheme } from '../../theming/config.js';
import { defineComponents } from '../common/definitions/defineComponents.js';
import {
  FormAssociatedTestBed,
<<<<<<< HEAD
  checkValidationSlots,
=======
  isFocused,
>>>>>>> 76ed9372
  simulateInput,
} from '../common/utils.spec.js';
import IgcInputComponent from './input.js';

describe('Input component', () => {
  before(() => {
    defineComponents(IgcInputComponent);
  });

  let element: IgcInputComponent;
  let input: HTMLInputElement;

  async function createFixture(template: TemplateResult) {
    element = await fixture<IgcInputComponent>(template);
    input = element.renderRoot.querySelector('input')!;
  }

  describe('', () => {
    describe('Default state', () => {
      it('is initialized with the proper default values', async () => {
        await createFixture(html`<igc-input></igc-input>`);

        expect(element.type).to.equal('text');
        expect(element.value).to.be.empty;
        expect(element.invalid).to.be.false;
        expect(element.required).to.be.false;
        expect(element.readOnly).to.be.false;
        expect(element.disabled).to.be.false;
        expect(element.name).to.be.undefined;
        expect(element.pattern).to.be.undefined;
        expect(element.label).to.be.undefined;
        expect(element.autocomplete).to.be.undefined;
      });

      it('is accessible', async () => {
        await createFixture(html`<igc-input label="Label"></igc-input>`);

        await expect(element).to.be.accessible();
        await expect(element).shadowDom.to.be.accessible();
      });

      it('material variant layout', async () => {
        configureTheme('material');
        await createFixture(html`<igc-input label="Label"></igc-input>`);

        expect(element.renderRoot.querySelector('[part="notch"]')).to.exist;

        // Reset theme
        configureTheme('bootstrap');
        await nextFrame();
      });
    });

    describe('Properties', () => {
      it('sets the type property', async () => {
        await createFixture(html`<igc-input type="email"></igc-input>`);

        expect(element.type).to.equal('email');
        expect(input.type).to.equal('email');

        element.type = 'search';
        await elementUpdated(element);

        expect(element.type).to.equal('search');
        expect(input.type).to.equal('search');
      });

      it('sets the disabled property', async () => {
        await createFixture(html`<igc-input disabled></igc-input>`);

        expect(element.disabled).to.be.true;
        expect(input.disabled).to.be.true;

        element.disabled = false;
        await elementUpdated(element);

        expect(element.disabled).to.be.false;
        expect(input.disabled).to.be.false;
      });

      it('sets the label property', async () => {
        await createFixture(html`<igc-input label="Label"></igc-input>`);

        expect(element.label).to.equal('Label');
        expect(input.labels?.item(0).textContent?.trim()).to.equal('Label');

        element.label = 'Changed';
        await elementUpdated(element);

        expect(element.label).to.equal('Changed');
        expect(input.labels?.item(0).textContent?.trim()).to.equal('Changed');
      });

      it('sets the name property', async () => {
        await createFixture(html`<igc-input name="input"></igc-input>`);

        expect(element.name).to.equal('input');
        expect(input.name).to.equal('input');

        element.name = 'tupni';
        await elementUpdated(element);

        expect(element.name).to.equal('tupni');
        expect(input.name).to.equal('tupni');
      });

      it('sets the placeholder property', async () => {
        await createFixture(
          html`<igc-input placeholder="placeholder"></igc-input>`
        );

        expect(element.placeholder).to.equal('placeholder');
        expect(input.placeholder).to.equal('placeholder');

        element.placeholder = 'another';
        await elementUpdated(element);

        expect(element.placeholder).to.equal('another');
        expect(input.placeholder).to.equal('another');
      });

      it('sets the min and max properties', async () => {
        await createFixture(
          html`<igc-input type="number" min="3" max="6"></igc-input>`
        );

        expect(element.min).to.equal('3');
        expect(element.max).to.equal('6');
        expect(input.min).to.equal('3');
        expect(input.max).to.equal('6');

        expect(element.checkValidity()).to.be.false;

        Object.assign(element, { min: '1', max: '2' });
        await elementUpdated(element);

        expect(element.min).to.equal('1');
        expect(element.max).to.equal('2');
        expect(input.min).to.equal('1');
        expect(input.max).to.equal('2');

        expect(element.checkValidity()).to.be.false;
      });

      it('sets the minLength and maxLength properties', async () => {
        await createFixture(
          html`<igc-input minlength="2" maxlength="4"></igc-input>`
        );

        expect(element.minLength).to.equal(2);
        expect(element.maxLength).to.equal(4);
        expect(input.minLength).to.equal(2);
        expect(input.maxLength).to.equal(4);

        expect(element.checkValidity()).to.be.false;

        Object.assign(element, { minLength: 1, maxLength: 2 });
        await elementUpdated(element);

        expect(element.minLength).to.equal(1);
        expect(element.maxLength).to.equal(2);
        expect(input.minLength).to.equal(1);
        expect(input.maxLength).to.equal(2);

        expect(element.checkValidity()).to.be.false;
      });

      it('sets the pattern property', async () => {
        await createFixture(html`<igc-input pattern="d{3}"></igc-input>`);

        expect(element.pattern).to.equal('d{3}');
        expect(input.pattern).to.equal('d{3}');

        expect(element.checkValidity()).to.be.false;

        element.pattern = '';
        await elementUpdated(element);

        expect(element.pattern).to.be.empty;
        expect(input.pattern).to.be.empty;

<<<<<<< HEAD
        expect(element.checkValidity()).to.be.true;
      });

      it('sets the required property', async () => {
        await createFixture(html`<igc-input required></igc-input>`);

        expect(element.required).to.be.true;
        expect(input.required).to.be.true;
        expect(element.checkValidity()).to.be.false;

        element.required = false;
        await elementUpdated(element);

        expect(element.required).to.be.false;
        expect(input.required).to.be.false;
        expect(element.checkValidity()).to.be.true;
      });

      it('sets the value property', async () => {
        await createFixture(html`<igc-input value="123"></igc-input>`);

        expect(element.value).to.equal('123');
        expect(input.value).to.equal('123');

        element.value = '';
        await elementUpdated(element);

        expect(element.value).to.be.empty;
        expect(input.value).to.be.empty;
      });

      it('issue #1026 - passing undefined sets the underlying input value to undefined', async () => {
        await createFixture(html`<igc-input value="a"></igc-input>`);

        expect(element.value).to.equal('a');
        expect(input.value).to.equal('a');

        element.value = undefined as any;
        await elementUpdated(element);

        expect(element.value).to.be.empty;
        expect(input.value).to.be.empty;
      });
    });

    describe('Methods', () => {
      it('should increment/decrement value by calling stepUp/stepDown', async () => {
        await createFixture(
          html`<igc-input type="number" value="10" step="5"></igc-input>`
        );

        element.stepUp();
        expect(element.value).to.equal('15');

        element.stepDown();
        expect(element.value).to.equal('10');

        element.stepUp(2);
        expect(element.value).to.equal('20');

        element.stepDown(2);
        expect(element.value).to.equal('10');
      });

      it('setRangeText()', async () => {
        await createFixture(
          html`<igc-input value="the quick brown fox"></igc-input>`
        );

        element.setRangeText('slow', 4, 9, 'select');
        expect(element.value).to.equal('the slow brown fox');
      });

      it('focus() and blur()', async () => {
        await createFixture(html`<igc-input></igc-input>`);

        element.focus();
        expect(element.matches(':focus')).to.be.true;
        expect(input.matches(':focus')).to.be.true;

        element.blur();
        expect(element.matches(':focus')).to.be.false;
        expect(input.matches(':focus')).to.be.false;
      });
=======
    it('should have correct focus states between Light/Shadow DOM', async () => {
      el.focus();
      expect(isFocused(el)).to.be.true;
      expect(isFocused(input)).to.be.true;

      el.blur();
      expect(isFocused(el)).to.be.false;
      expect(isFocused(input)).to.be.false;
>>>>>>> 76ed9372
    });

    describe('Events', () => {
      beforeEach(async () => {
        await createFixture(html`<igc-input></igc-input>`);
      });

      it('emits igcFocus on focus', async () => {
        const eventSpy = spy(element, 'emitEvent');

        element.focus();
        expect(eventSpy).calledWithExactly('igcFocus');
      });

      it('emits igcBlur on blur', async () => {
        element.focus();
        const eventSpy = spy(element, 'emitEvent');

        element.blur();
        expect(eventSpy).calledOnceWithExactly('igcBlur');
      });

      it('emits igcInput', async () => {
        const eventSpy = spy(element, 'emitEvent');

        simulateInput(input, { value: '123' });
        await elementUpdated(element);

        expect(eventSpy).calledOnceWithExactly('igcInput', { detail: '123' });
      });

      it('emits igcChange', async () => {
        simulateInput(input, { value: '123' });
        await elementUpdated(element);

        const eventSpy = spy(element, 'emitEvent');
        input.dispatchEvent(new Event('change'));

        expect(eventSpy).calledOnceWithExactly('igcChange', { detail: '123' });
      });
    });
  });

  describe('issue-1066', () => {
    const _expectedValidation = Symbol();
    type TestBedInput = IgcInputComponent & { [_expectedValidation]: boolean };

    function validateInput(event: CustomEvent<string>) {
      const element = event.target as TestBedInput;
      expect(element.checkValidity()).to.equal(element[_expectedValidation]);
    }

    function getInternalInput(element: IgcInputComponent) {
      return element.shadowRoot!.querySelector('input')!;
    }

    function setExpectedValidationState(
      state: boolean,
      element: IgcInputComponent
    ) {
      (element as TestBedInput)[_expectedValidation] = state;
    }

    const spec = new FormAssociatedTestBed<IgcInputComponent>(
      html`<igc-input
        name="input"
        type="email"
        required
        @igcInput=${validateInput}
      ></igc-input>`
    );

    beforeEach(async () => {
      await spec.setup(IgcInputComponent.tagName);
    });

    it('synchronously validates component', async () => {
      const input = getInternalInput(spec.element);

      // Invalid email
      setExpectedValidationState(false, spec.element);
      simulateInput(input, { value: '1' });
      await elementUpdated(spec.element);

      // Invalid email
      simulateInput(input, { value: '1@' });
      await elementUpdated(spec.element);

      // Valid email
      setExpectedValidationState(true, spec.element);
      simulateInput(input, { value: '1@1' });
      await elementUpdated(spec.element);

      // Valid email, required invalidates
      setExpectedValidationState(false, spec.element);
      simulateInput(input);
      await elementUpdated(spec.element);
    });
  });

  describe('Form integration', () => {
    const spec = new FormAssociatedTestBed<IgcInputComponent>(
      html`<igc-input name="input"></igc-input>`
    );

    beforeEach(async () => {
      await spec.setup(IgcInputComponent.tagName);
    });

    it('is form associated', async () => {
      expect(spec.element.form).to.equal(spec.form);
    });

    it('is not associated on submit if no value', async () => {
      expect(spec.submit()?.get(spec.element.name)).to.be.null;
    });

    it('is associated on submit', async () => {
      spec.element.value = 'abc';

      expect(spec.submit()?.get(spec.element.name)).to.equal(
        spec.element.value
      );
    });

    it('is correctly reset on form reset', async () => {
      spec.element.value = 'abc';
      spec.reset();

      expect(spec.element.value).to.be.empty;
    });

    it('reflects disabled ancestor state', async () => {
      spec.setAncestorDisabledState(true);
      expect(spec.element.disabled).to.be.true;

      spec.setAncestorDisabledState(false);
      expect(spec.element.disabled).to.be.false;
    });

    it('fulfils required constraint', async () => {
      spec.element.required = true;
      await elementUpdated(spec.element);
      spec.submitFails();

      spec.element.value = 'abc';
      await elementUpdated(spec.element);
      spec.submitValidates();
    });

    it('fulfils min value constraint', async () => {
      spec.element.type = 'number';
      spec.element.min = 3;
      await elementUpdated(spec.element);
      spec.submitFails();

      spec.element.value = '5';
      await elementUpdated(spec.element);
      spec.submitValidates();
    });

    it('fulfils max value constraint', async () => {
      spec.element.type = 'number';
      spec.element.max = 7;
      spec.element.value = '17';
      await elementUpdated(spec.element);
      spec.submitFails();

      spec.element.value = '5';
      await elementUpdated(spec.element);
      spec.submitValidates();
    });

    it('fulfils step constraint', async () => {
      spec.element.type = 'number';
      spec.element.step = 3;
      spec.element.value = '4';
      await elementUpdated(spec.element);
      spec.submitFails();

      spec.element.value = '9';
      await elementUpdated(spec.element);
      spec.submitValidates();
    });

    it('fulfils minimum length constraint', async () => {
      spec.element.minLength = 3;
      await elementUpdated(spec.element);
      spec.submitFails();

      spec.element.value = 'abc';
      await elementUpdated(spec.element);
      spec.submitValidates();
    });

    it('fulfils maximum length constraint', async () => {
      spec.element.value = 'abcd';
      spec.element.maxLength = 3;
      await elementUpdated(spec.element);
      spec.submitFails();

      spec.element.value = 'abc';
      await elementUpdated(spec.element);
      spec.submitValidates();
    });

    it('fulfils pattern constraint', async () => {
      spec.element.value = 'abc';
      spec.element.pattern = '[0-9]{3}';
      await elementUpdated(spec.element);
      spec.submitFails();

      spec.element.value = '111';
      await elementUpdated(spec.element);
      spec.submitValidates();
    });

    it('fulfils custom constraint', async () => {
      spec.element.setCustomValidity('invalid');
      spec.submitFails();

      spec.element.setCustomValidity('');
      spec.submitValidates();
    });

    it('validates schema types - email', async () => {
      spec.element.type = 'email';
      spec.element.value = '123';
      await elementUpdated(spec.element);

      spec.submitFails();

      spec.element.value = '123@';
      await elementUpdated(spec.element);

      spec.submitFails();

      spec.element.value = '123@321';
      await elementUpdated(spec.element);

      spec.submitValidates();
    });

    it('validates schema types - url', async () => {
      spec.element.type = 'url';
      spec.element.value = '123';
      await elementUpdated(spec.element);

      spec.submitFails();

      spec.element.value = 'https://github.com/IgniteUI/igniteui-webcomponents';
      await elementUpdated(spec.element);

      spec.submitValidates();
    });
  });

  describe('Validation message slots', () => {
    async function createFixture(template: TemplateResult) {
      element = await fixture<IgcInputComponent>(template);
    }

    it('renders value-missing slot', async () => {
      await createFixture(html`
        <igc-input required>
          <div slot="value-missing"></div>
        </igc-input>
      `);

      await checkValidationSlots(element, 'valueMissing');
    });

    it('renders type-mismatch slot', async () => {
      await createFixture(html`
        <igc-input type="email">
          <div slot="type-mismatch"></div>
        </igc-input>
      `);

      await checkValidationSlots(element, 'typeMismatch');
    });

    it('renders pattern-mismatch slot', async () => {
      await createFixture(html`
        <igc-input pattern="d{3}">
          <div slot="pattern-mismatch"></div>
        </igc-input>
      `);

      await checkValidationSlots(element, 'patternMismatch');
    });

    it('renders too-long slot', async () => {
      await createFixture(html`
        <igc-input maxlength="3" value="123213">
          <div slot="too-long"></div>
        </igc-input>
      `);

      await checkValidationSlots(element, 'tooLong');
    });

    it('renders too-short slot', async () => {
      await createFixture(html`
        <igc-input minlength="3">
          <div slot="too-short"></div>
        </igc-input>
      `);

      await checkValidationSlots(element, 'tooShort');
    });

    it('renders range-overflow slot', async () => {
      await createFixture(html`
        <igc-input type="number" max="3" value="5">
          <div slot="range-overflow"></div>
        </igc-input>
      `);

      await checkValidationSlots(element, 'rangeOverflow');
    });

    it('renders range-underflow slot', async () => {
      await createFixture(html`
        <igc-input type="number" min="3">
          <div slot="range-underflow"></div>
        </igc-input>
      `);

      await checkValidationSlots(element, 'rangeUnderflow');
    });

    it('renders step-mismatch slot', async () => {
      await createFixture(html`
        <igc-input type="number" step="2" value="3">
          <div slot="step-mismatch"></div>
        </igc-input>
      `);

      await checkValidationSlots(element, 'stepMismatch');
    });

    it('renders custom-error slot', async () => {
      await createFixture(html`
        <igc-input>
          <div slot="custom-error"></div>
        </igc-input>
      `);

      element.setCustomValidity('invalid');
      await checkValidationSlots(element, 'customError');
    });

    it('renders invalid slot', async () => {
      await createFixture(html`
        <igc-input required>
          <div slot="invalid"></div>
        </igc-input>
      `);

      await checkValidationSlots(element, 'invalid');
    });

    it('renders multiple validation slots', async () => {
      await createFixture(html`
        <igc-input type="email" minlength="8">
          <div slot="type-mismatch"></div>
          <div slot="too-short"></div>
        </igc-input>
      `);

      await checkValidationSlots(element, 'typeMismatch', 'tooShort');
    });
  });
});<|MERGE_RESOLUTION|>--- conflicted
+++ resolved
@@ -1,4 +1,3 @@
-<<<<<<< HEAD
 import {
   elementUpdated,
   expect,
@@ -7,20 +6,14 @@
   nextFrame,
 } from '@open-wc/testing';
 import { spy } from 'sinon';
-=======
-import { elementUpdated, expect, fixture, html } from '@open-wc/testing';
->>>>>>> 76ed9372
 
 import type { TemplateResult } from 'lit';
 import { configureTheme } from '../../theming/config.js';
 import { defineComponents } from '../common/definitions/defineComponents.js';
 import {
   FormAssociatedTestBed,
-<<<<<<< HEAD
   checkValidationSlots,
-=======
   isFocused,
->>>>>>> 76ed9372
   simulateInput,
 } from '../common/utils.spec.js';
 import IgcInputComponent from './input.js';
@@ -202,7 +195,6 @@
         expect(element.pattern).to.be.empty;
         expect(input.pattern).to.be.empty;
 
-<<<<<<< HEAD
         expect(element.checkValidity()).to.be.true;
       });
 
@@ -280,43 +272,18 @@
         await createFixture(html`<igc-input></igc-input>`);
 
         element.focus();
-        expect(element.matches(':focus')).to.be.true;
-        expect(input.matches(':focus')).to.be.true;
+        expect(isFocused(element)).to.be.true;
+        expect(isFocused(input)).to.be.true;
 
         element.blur();
-        expect(element.matches(':focus')).to.be.false;
-        expect(input.matches(':focus')).to.be.false;
-      });
-=======
-    it('should have correct focus states between Light/Shadow DOM', async () => {
-      el.focus();
-      expect(isFocused(el)).to.be.true;
-      expect(isFocused(input)).to.be.true;
-
-      el.blur();
-      expect(isFocused(el)).to.be.false;
-      expect(isFocused(input)).to.be.false;
->>>>>>> 76ed9372
+        expect(isFocused(element)).to.be.false;
+        expect(isFocused(input)).to.be.false;
+      });
     });
 
     describe('Events', () => {
       beforeEach(async () => {
         await createFixture(html`<igc-input></igc-input>`);
-      });
-
-      it('emits igcFocus on focus', async () => {
-        const eventSpy = spy(element, 'emitEvent');
-
-        element.focus();
-        expect(eventSpy).calledWithExactly('igcFocus');
-      });
-
-      it('emits igcBlur on blur', async () => {
-        element.focus();
-        const eventSpy = spy(element, 'emitEvent');
-
-        element.blur();
-        expect(eventSpy).calledOnceWithExactly('igcBlur');
       });
 
       it('emits igcInput', async () => {
