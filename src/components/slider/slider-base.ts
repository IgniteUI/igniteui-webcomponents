import { html, LitElement, TemplateResult } from 'lit';
import {
  property,
  query,
  queryAssignedElements,
  state,
} from 'lit/decorators.js';
import { ifDefined } from 'lit/directives/if-defined.js';
import { StyleInfo, styleMap } from 'lit/directives/style-map.js';
import { themes } from '../../theming/theming-decorator.js';
import { blazorTypeOverride } from '../common/decorators/blazorTypeOverride.js';
import { watch } from '../common/decorators/watch.js';
import { styles } from './themes/light/slider.base.css.js';
import { styles as bootstrap } from './themes/light/slider.bootstrap.css.js';
import { styles as fluent } from './themes/light/slider.fluent.css.js';
import { styles as indigo } from './themes/light/slider.indigo.css.js';
import { styles as material } from './themes/light/slider.material.css.js';

import { blazorDeepImport } from '../common/decorators/blazorDeepImport.js';
import { isLTR } from '../common/util.js';

<<<<<<< HEAD
@themes({ material, bootstrap, fluent, indigo })
=======
defineComponents(IgcSliderLabelComponent);

@themes({
  light: { material, bootstrap, fluent, indigo },
  dark: { material, bootstrap, fluent, indigo },
})
>>>>>>> e441505d
@blazorDeepImport
export class IgcSliderBaseComponent extends LitElement {
  public static override styles = styles;

  @query(`[part~='thumb']`)
  protected thumb!: HTMLElement;

  @queryAssignedElements({ selector: 'igc-slider-label' })
  private labelElements!: HTMLElement[];

  private _lowerBound?: number;
  private _upperBound?: number;
  private _min = 0;
  private _max = 100;
  private _step = 1;
  private startValue?: number;
  private pointerCaptured = false;
  private thumbHoverTimer: any;
  protected activeThumb?: HTMLElement;

  @state()
  protected thumbLabelsVisible = false;

  @state()
  protected labels?: string[];

  public set min(value: number) {
    if (value < this.max) {
      const oldVal = this._min;
      this._min = this.labels ? 0 : value;
      this.requestUpdate('min', oldVal);

      if (typeof this.lowerBound === 'number' && this.lowerBound < value) {
        this.lowerBound = value;
      }
    }
  }

  /**
   * The minimum value of the slider scale. Defaults to 0.
   * @attr
   */
  @property({ type: Number })
  public get min() {
    return this._min;
  }

  public set max(value: number) {
    if (value > this.min) {
      const oldVal = this._max;
      this._max = this.labels ? this.labels.length - 1 : value;
      this.requestUpdate('max', oldVal);

      if (typeof this.upperBound === 'number' && this.upperBound > value) {
        this.upperBound = value;
      }
    }
  }

  /**
   * The maximum value of the slider scale. Defaults to 100.
   * @attr
   */
  @property({ type: Number })
  public get max() {
    return this._max;
  }

  public set lowerBound(value: number | undefined) {
    const oldVal = this._lowerBound;

    if (typeof value === 'number') {
      this._lowerBound = this.valueInRange(value, this.min, this.actualMax);
    } else {
      this._lowerBound = value;
    }
    this.requestUpdate('lowerBound', oldVal);
  }

  /**
   * The lower bound of the slider value. If not set, the `min` value is applied.
   * @attr lower-bound
   */
  @property({ type: Number, attribute: 'lower-bound' })
  public get lowerBound(): number | undefined {
    return this._lowerBound;
  }

  public set upperBound(value: number | undefined) {
    const oldVal = this._upperBound;

    if (typeof value === 'number') {
      this._upperBound = this.valueInRange(value, this.actualMin, this.max);
    } else {
      this._upperBound = value;
    }
    this.requestUpdate('upperBound', oldVal);
  }

  /**
   * The upper bound of the slider value. If not set, the `max` value is applied.
   * @attr upper-bound
   */
  @property({ type: Number, attribute: 'upper-bound' })
  public get upperBound(): number | undefined {
    return this._upperBound;
  }

  /**
   * Disables the UI interactions of the slider.
   * @attr
   */
  @property({ type: Boolean, reflect: true })
  public disabled = false;

  /**
   * Marks the slider track as discrete so it displays the steps.
   * If the `step` is 0, the slider will remain continuos even if `discreteTrack` is `true`.
   * @attr discrete-track
   */
  @property({ type: Boolean, attribute: 'discrete-track' })
  public discreteTrack = false;

  /**
   * Hides the thumb tooltip.
   * @attr hide-tooltip
   */
  @property({ type: Boolean, attribute: 'hide-tooltip' })
  public hideTooltip = false;

  public set step(value: number) {
    const oldVal = this._step;
    this._step = this.labels ? 1 : value;
    this.requestUpdate('step', oldVal);
  }

  /**
   * Specifies the granularity that the value must adhere to.
   * If set to 0 no stepping is implied and any value in the range is allowed.
   * @attr
   */
  @property({ type: Number })
  public get step() {
    return this._step;
  }

  /**
   * The number of primary ticks. It defaults to 0 which means no primary ticks are displayed.
   * @attr primary-ticks
   */
  @property({ type: Number, attribute: 'primary-ticks' })
  public primaryTicks = 0;

  /**
   * The number of secondary ticks. It defaults to 0 which means no secondary ticks are displayed.
   * @attr secondary-ticks
   */
  @property({ type: Number, attribute: 'secondary-ticks' })
  public secondaryTicks = 0;

  /**
   * Changes the orientation of the ticks.
   * @attr tick-orientation
   */
  @property({ attribute: 'tick-orientation' })
  public tickOrientation: 'mirror' | 'start' | 'end' = 'end';

  /**
   * Hides the primary tick labels.
   * @attr hide-primary-labels
   */
  @property({ type: Boolean, attribute: 'hide-primary-labels' })
  public hidePrimaryLabels = false;

  /**
   * Hides the secondary tick labels.
   * @attr hide-secondary-labels
   */
  @property({ type: Boolean, attribute: 'hide-secondary-labels' })
  public hideSecondaryLabels = false;

  /**
   * The locale used to format the thumb and tick label values in the slider.
   * @attr
   */
  @property()
  public locale = 'en';

  /**
   * String format used for the thumb and tick label values in the slider.
   * @attr value-format
   */
  @property({ attribute: 'value-format' })
  public valueFormat?: string;

  /**
   * Number format options used for the thumb and tick label values in the slider.
   */
  /* blazorSuppress */
  @property({ attribute: false })
  public valueFormatOptions?: Intl.NumberFormatOptions;

  /**
   * The degrees for the rotation of the tick labels. Defaults to 0.
   * @attr tick-label-rotation
   */
  @property({ type: Number, reflect: true, attribute: 'tick-label-rotation' })
  @blazorTypeOverride('TickLabelRotation', true)
  public tickLabelRotation: 0 | 90 | -90 = 0;

  @watch('min', { waitUntilFirstUpdate: true })
  @watch('max', { waitUntilFirstUpdate: true })
  @watch('lowerBound', { waitUntilFirstUpdate: true })
  @watch('upperBound', { waitUntilFirstUpdate: true })
  @watch('step', { waitUntilFirstUpdate: true })
  protected constraintsChange() {
    this.normalizeValue();
  }

  @watch('labels')
  protected labelsChange() {
    if (this.labels) {
      this.min = 0;
      this.max = this.labels.length - 1;
      this.step = 1;
    }
  }

  constructor() {
    super();
    this.addEventListener('pointerdown', this.pointerDown);
    this.addEventListener('pointermove', this.pointerMove);
    this.addEventListener('lostpointercapture', this.lostPointerCapture);
    this.addEventListener('keydown', this.handleKeydown);
  }

  public override connectedCallback() {
    super.connectedCallback();
    this.normalizeValue();
    this.addEventListener('keyup', this.handleKeyUp);
  }

  public override disconnectedCallback() {
    this.removeEventListener('keyup', this.handleKeyUp);
    super.disconnectedCallback();
  }

  protected handleKeyUp() {
    this.activeThumb?.part.add('focused');
  }

  protected handleSlotChange() {
    this.labels =
      this.labelElements && this.labelElements.length
        ? this.labelElements.map((e) => e.textContent as string)
        : undefined;
  }

  /* c8 ignore next 3 */
  protected get activeValue() {
    return 0;
  }

  /* c8 ignore next */
  protected normalizeValue(): void {}

  /* c8 ignore next 3 */
  protected getTrackStyle(): StyleInfo {
    return {};
  }

  /* c8 ignore next 3 */
  protected updateValue(_increment: number): boolean {
    return false;
  }

  /* c8 ignore next 3 */
  protected renderThumbs(): TemplateResult<1> {
    return html``;
  }

  /* c8 ignore next */
  protected emitInputEvent() {}

  /* c8 ignore next */
  protected emitChangeEvent() {}

  protected get actualMin(): number {
    return typeof this.lowerBound === 'number'
      ? (this.lowerBound as number)
      : this.min;
  }

  protected get actualMax(): number {
    return typeof this.upperBound === 'number'
      ? (this.upperBound as number)
      : this.max;
  }

  protected validateValue(value: number) {
    value = this.valueInRange(value, this.actualMin, this.actualMax);
    value = this.normalizeByStep(value);

    return value;
  }

  protected formatValue(value: number) {
    return this.valueFormat
      ? this.valueFormat.replace(
          '{0}',
          value.toLocaleString(this.locale, this.valueFormatOptions)
        )
      : value.toLocaleString(this.locale, this.valueFormatOptions);
  }

  private normalizeByStep(value: number) {
    return this.step ? value - ((value - this.actualMin) % this.step) : value;
  }

  protected closestHandle(_event: PointerEvent): HTMLElement {
    return this.thumb;
  }

  private totalTickCount() {
    const primaryTicks = this.labels
      ? this.primaryTicks > 0
        ? this.labels.length
        : 0
      : this.primaryTicks === 1
      ? 2
      : this.primaryTicks;

    return primaryTicks > 0
      ? (primaryTicks - 1) * this.secondaryTicks + primaryTicks
      : this.secondaryTicks > 0
      ? this.secondaryTicks
      : 0;
  }

  private tickValue(idx: number) {
    const tickCount = this.totalTickCount();
    const labelStep =
      tickCount > 1
        ? (this.max - this.min) / (tickCount - 1)
        : this.max - this.min;
    const labelVal = labelStep * idx;

    return this.min + labelVal;
  }

  private isPrimary(idx: number) {
    return this.primaryTicks <= 0
      ? false
      : idx % (this.secondaryTicks + 1) === 0;
  }

  private showThumbLabels() {
    if (this.disabled || this.hideTooltip) {
      return;
    }

    if (this.thumbHoverTimer) {
      clearTimeout(this.thumbHoverTimer);
      this.thumbHoverTimer = null;
    }

    this.thumbLabelsVisible = true;
  }

  private hideThumbLabels() {
    if (this.pointerCaptured || !this.thumbLabelsVisible) {
      return;
    }

    this.thumbHoverTimer = setTimeout(() => {
      this.thumbLabelsVisible = false;
    }, 750);
  }

  private valueInRange(value: number, min = 0, max = 100) {
    return Math.max(Math.min(value, max), min);
  }

  protected valueToFraction(value: number) {
    return (value - this.min) / (this.max - this.min);
  }

  private calculateTrackUpdate(mouseX: number): number {
    if (!this.activeThumb) {
      return 0;
    }

    const thumbBoundaries = this.activeThumb.getBoundingClientRect();
    const thumbCenter = (thumbBoundaries.right - thumbBoundaries.left) / 2;
    const thumbPositionX = thumbBoundaries.left + thumbCenter;

    const scale = this.getBoundingClientRect().width / (this.max - this.min);
    const change = isLTR(this)
      ? mouseX - thumbPositionX
      : thumbPositionX - mouseX;

    if (this.step) {
      const stepDistance = scale * this.step;
      const stepDistanceCenter = stepDistance / 2;

      // If the thumb scale range (slider update) is less than a half step,
      // the position stays the same.
      const scaleXPositive = Math.abs(change);
      if (scaleXPositive < stepDistanceCenter) {
        return 0;
      }

      return Math.round(change / stepDistance) * this.step;
    } else {
      return change / scale;
    }
  }

  private updateSlider(mouseX: number) {
    if (this.disabled) {
      return;
    }

    const increment = this.calculateTrackUpdate(mouseX);
    if (this.activeThumb && increment !== 0) {
      this.updateValue(increment);
    }
  }

  private pointerDown = (event: PointerEvent) => {
    const thumb = this.closestHandle(event);
    thumb.focus();

    this.startValue = this.activeValue;
    this.updateSlider(event.clientX);

    this.setPointerCapture(event.pointerId);
    this.pointerCaptured = true;
    this.showThumbLabels();
    event.preventDefault();
    this.activeThumb?.part.remove('focused');
  };

  private pointerMove = (event: PointerEvent) => {
    if (this.pointerCaptured) {
      this.updateSlider(event.clientX);
    }
  };

  private lostPointerCapture = () => {
    this.pointerCaptured = false;
    this.hideThumbLabels();

    if (this.startValue! !== this.activeValue) {
      this.emitChangeEvent();
    }
    this.startValue = undefined;
  };

  private handleKeydown = (event: KeyboardEvent) => {
    if (this.disabled) {
      return;
    }

    const { key } = event;

    let increment = 0;
    const value = this.activeValue;
    const step = this.step ? this.step : 1;
    const ltr = isLTR(this);

    switch (key) {
      case 'ArrowLeft':
        increment += ltr ? -step : step;
        break;
      case 'ArrowRight':
        increment += ltr ? step : -step;
        break;
      case 'ArrowUp':
        increment = step;
        break;
      case 'ArrowDown':
        increment = -step;
        break;
      case 'Home':
        increment = this.actualMin - value;
        break;
      case 'End':
        increment = this.actualMax - value;
        break;
      case 'PageUp':
        increment = Math.max((this.actualMax - this.actualMin) / 10, step);
        break;
      case 'PageDown':
        increment = -Math.max((this.actualMax - this.actualMin) / 10, step);
        break;
      default:
        return;
    }

    if (increment) {
      const updated = this.updateValue(increment);
      this.showThumbLabels();
      this.hideThumbLabels();

      if (updated) {
        this.emitChangeEvent();
      }
    }
  };

  protected handleThumbPointerEnter = () => {
    this.showThumbLabels();
  };

  protected handleThumbPointerLeave = () => {
    this.hideThumbLabels();
  };

  protected renderTicks() {
    const groups = [];
    for (let i = 0, totalCount = this.totalTickCount(); i < totalCount; i++) {
      const isPrimary = this.isPrimary(i);
      groups.push(html`
        <div part="tick-group">
          <div part="tick" data-primary=${isPrimary}>
            ${(isPrimary ? this.hidePrimaryLabels : this.hideSecondaryLabels)
              ? html``
              : html`
                  <div part="tick-label">
                    <span part="tick-label-inner">
                      ${this.labels
                        ? isPrimary
                          ? this.labels[
                              Math.round(i / (this.secondaryTicks + 1))
                            ]
                          : ''
                        : this.formatValue(this.tickValue(i))}
                    </span>
                  </div>
                `}
          </div>
        </div>
      `);
    }
    return groups;
  }

  protected renderThumb(value: number, ariaLabel?: string, thumbId?: string) {
    const percent = `${this.valueToFraction(value) * 100}%`;

    return html`
      <div
        part="thumb"
        id=${ifDefined(thumbId)}
        tabindex=${this.disabled ? -1 : 0}
        style=${styleMap({ insetInlineStart: percent })}
        role="slider"
        aria-valuemin=${this.actualMin}
        aria-valuemax=${this.actualMax}
        aria-valuenow=${value}
        aria-valuetext=${ifDefined(
          this.labels
            ? this.labels[value]
            : this.valueFormat || this.valueFormatOptions
            ? this.formatValue(value)
            : undefined
        )}
        aria-label=${ifDefined(ariaLabel)}
        aria-disabled=${this.disabled ? 'true' : 'false'}
        @pointerenter=${this.handleThumbPointerEnter}
        @pointerleave=${this.handleThumbPointerLeave}
        @focus=${(ev: Event) => (this.activeThumb = ev.target as HTMLElement)}
        @blur=${() => (
          this.activeThumb?.part.remove('focused'),
          (this.activeThumb = undefined)
        )}
      ></div>
      ${this.hideTooltip
        ? html``
        : html`
            <div
              part="thumb-label"
              style=${styleMap({
                opacity: this.thumbLabelsVisible ? '1' : '0',
                insetInlineStart: percent,
              })}
            >
              <div part="thumb-label-inner">
                ${this.labels ? this.labels[value] : this.formatValue(value)}
              </div>
            </div>
          `}
    `;
  }

  private renderSteps() {
    if (!this.discreteTrack || !this.step) {
      return html``;
    }

    const trackRange = this.max - this.min;
    const interval = ((100 / (trackRange / this.step)) * 10) / 10;

    return html`
      <div part="steps">
        <svg width="100%" height="100%" style="display: flex">
          <line
            x1="0"
            y1="1"
            x2="100%"
            y2="1"
            stroke="currentColor"
            stroke-dasharray="0, calc(${interval * Math.sqrt(2)}%)"
            stroke-linecap="round"
            stroke-width="2px"
          ></line>
        </svg>
      </div>
    `;
  }

  protected override render() {
    return html`
      <div part="base">
        ${this.tickOrientation === 'mirror' || this.tickOrientation === 'start'
          ? html`<div part="ticks">${this.renderTicks()}</div>`
          : html``}
        <div part="track">
          <div part="inactive"></div>
          <div part="fill" style=${styleMap(this.getTrackStyle())}></div>
          ${this.renderSteps()}
        </div>
        ${this.tickOrientation !== 'start'
          ? html`<div part="ticks">${this.renderTicks()}</div>`
          : html``}
        <div part="thumbs">${this.renderThumbs()}</div>
        <slot @slotchange=${this.handleSlotChange}></slot>
      </div>
    `;
  }
}<|MERGE_RESOLUTION|>--- conflicted
+++ resolved
@@ -19,16 +19,12 @@
 import { blazorDeepImport } from '../common/decorators/blazorDeepImport.js';
 import { isLTR } from '../common/util.js';
 
-<<<<<<< HEAD
-@themes({ material, bootstrap, fluent, indigo })
-=======
 defineComponents(IgcSliderLabelComponent);
 
 @themes({
   light: { material, bootstrap, fluent, indigo },
   dark: { material, bootstrap, fluent, indigo },
 })
->>>>>>> e441505d
 @blazorDeepImport
 export class IgcSliderBaseComponent extends LitElement {
   public static override styles = styles;
