--- conflicted
+++ resolved
@@ -3,11 +3,8 @@
 import type { Themes } from '../../../theming/types.js';
 // Shared Styles
 import { styles as bootstrap } from './shared/header-item/header-item.bootstrap.css.js';
-<<<<<<< HEAD
 import { styles as indigo } from './shared/header-item/header-item.indigo.css.js';
 import { Themes } from '../../../theming/types.js';
-=======
->>>>>>> a2856461
 
 const light = {
   bootstrap: css`
