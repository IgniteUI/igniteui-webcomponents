--- conflicted
+++ resolved
@@ -1,22 +1,11 @@
 import { LitElement, html } from 'lit';
 import { property } from 'lit/decorators.js';
-<<<<<<< HEAD
+
+import { styles } from './themes/dropdown-item.base.css.js';
+import { all } from './themes/item.js';
 import { themes } from '../../theming/theming-decorator.js';
 import { watch } from '../common/decorators/watch.js';
 import { registerComponent } from '../common/definitions/register.js';
-import { styles } from './themes/dropdown-item.base.css.js';
-import { all } from './themes/item.js';
-=======
-
-import { styles } from './themes/light/item/dropdown-item.base.css.js';
-import { styles as bootstrap } from './themes/light/item/dropdown-item.bootstrap.css.js';
-import { styles as fluent } from './themes/light/item/dropdown-item.fluent.css.js';
-import { styles as indigo } from './themes/light/item/dropdown-item.indigo.css.js';
-import { styles as material } from './themes/light/item/dropdown-item.material.css.js';
-import { themes } from '../../theming/theming-decorator.js';
-import { watch } from '../common/decorators/watch.js';
-import { registerComponent } from '../common/definitions/register.js';
->>>>>>> 36e0bac5
 
 /**
  * Represents an item in a dropdown list.
