--- conflicted
+++ resolved
@@ -31,16 +31,10 @@
 }
 
 export interface IgcRadioEventMap {
-<<<<<<< HEAD
-  igcChange: CustomEvent<boolean>;
+  igcChange: CustomEvent<RadioChangeEventArgs>;
   // REVIEW
   // igcFocus: CustomEvent<void>;
   // igcBlur: CustomEvent<void>;
-=======
-  igcChange: CustomEvent<RadioChangeEventArgs>;
-  igcFocus: CustomEvent<void>;
-  igcBlur: CustomEvent<void>;
->>>>>>> ac17f78f
 }
 
 /**
