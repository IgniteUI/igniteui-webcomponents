--- conflicted
+++ resolved
@@ -1,12 +1,8 @@
 import { html, LitElement } from 'lit';
 
 import { property } from 'lit/decorators.js';
-<<<<<<< HEAD
 import { addThemingController } from '../../theming/theming-controller.js';
-=======
-import { themes } from '../../theming/theming-decorator.js';
 import { addInternalsController } from '../common/controllers/internals.js';
->>>>>>> 56a6e706
 import { registerComponent } from '../common/definitions/register.js';
 import { styles } from './themes/item.base.css.js';
 import { all } from './themes/item.js';
@@ -50,18 +46,13 @@
   constructor() {
     super();
 
-<<<<<<< HEAD
     addThemingController(this, all);
 
-    this._internals = this.attachInternals();
-    this._internals.role = 'listitem';
-=======
     addInternalsController(this, {
       initialARIA: {
         role: 'listitem',
       },
     });
->>>>>>> 56a6e706
   }
 
   protected override render() {
