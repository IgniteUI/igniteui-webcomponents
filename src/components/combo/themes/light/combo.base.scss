@use '../../../../styles/common/component';
@use '../../../../styles/utilities' as *;

:host {
<<<<<<< HEAD
    --component-size: var(--ig-size, var(--ig-size-medium));
=======
    display: block;
    font-family: var(--ig-font-family);
}
>>>>>>> 307e57a9

    font-family: var(--ig-font-family);

    > igc-input::part(input) {
        cursor: pointer;
    }
}

<<<<<<< HEAD
igc-input::part(helper-text) {
    position: absolute;
}

=======
>>>>>>> 307e57a9
:host([disabled]) {
    igc-input::part(label),
    igc-input::part(input)::placeholder,
    ::slotted([slot='helper-text']) {
        color: color(gray, 400);
    }

    pointer-events: none;
    user-select: none;
}

[part='clear-icon'],
[part='toggle-icon'],
[part~='case-icon'] {
    display: flex;
    cursor: pointer;
}

[part='list-wrapper'] {
    @include border-radius(rem(4px));

    position: absolute;
    width: 100%;
    background: color(surface);
    color: color(gray, 700);
    box-shadow: elevation(8);
    overflow: hidden;
    outline-style: none;

    igc-input {
        --ig-size: var(--ig-size-small);
        --ig-theme: material;
    }

    igc-input::part(container) {
        background: transparent;
        border-inline-start: 0;
        border-inline-end: 0;
        border-block-start: 0;
        border-radius: 0;
    }

    igc-input::part(start) {
        display: none;
    }

    igc-input::part(input) {
        border-radius: 0;
        padding: 0;
        border-inline-start: 0;
        border-inline-end: 0;
        border-block-start: 0;
        box-shadow: none;

        &::selection {
            background: color(primary, 100);
        }
    }

    [part='case-icon active'] {
        color: color(primary, 500);
    }
}

[part='filter-input'] {
    padding-inline: pad-inline(4px, 8px, 16px);
    padding-block: pad-block(8px);
    z-index: 26;
}

[part='list'] {
    min-height: rem(200px) !important;
    outline-style: none;
}

[part='case-icon'] {
    color: color(gray, 600);
}

[part='case-icon active'] {
    color: color(gray, 900);
}<|MERGE_RESOLUTION|>--- conflicted
+++ resolved
@@ -2,14 +2,9 @@
 @use '../../../../styles/utilities' as *;
 
 :host {
-<<<<<<< HEAD
     --component-size: var(--ig-size, var(--ig-size-medium));
-=======
+
     display: block;
-    font-family: var(--ig-font-family);
-}
->>>>>>> 307e57a9
-
     font-family: var(--ig-font-family);
 
     > igc-input::part(input) {
@@ -17,13 +12,10 @@
     }
 }
 
-<<<<<<< HEAD
 igc-input::part(helper-text) {
     position: absolute;
 }
 
-=======
->>>>>>> 307e57a9
 :host([disabled]) {
     igc-input::part(label),
     igc-input::part(input)::placeholder,
