import { LitElement, html } from 'lit';
import { property } from 'lit/decorators.js';
<<<<<<< HEAD
import { themes } from '../../theming/theming-decorator.js';
import { registerComponent } from '../common/definitions/register.js';
import { styles } from './themes/badge.base.css.js';
import { all } from './themes/themes.js';
=======

import { styles } from './themes/light/badge.base.css.js';
import { styles as bootstrap } from './themes/light/badge.bootstrap.css.js';
import { themes } from '../../theming/theming-decorator.js';
import { registerComponent } from '../common/definitions/register.js';
>>>>>>> 36e0bac5

/**
 * The badge is a component indicating a status on a related item or an area
 * where some active indication is required.
 *
 * @element igc-badge
 *
 * @slot - Default slot for the badge.
 *
 * @csspart base - The base wrapper of the badge.
 */
@themes(all)
export default class IgcBadgeComponent extends LitElement {
  public static readonly tagName = 'igc-badge';
  public static override styles = styles;

  public static register() {
    registerComponent(this);
  }

  /**
   * The type of badge.
   * @attr
   */
  @property({ reflect: true })
  public variant: 'primary' | 'info' | 'success' | 'warning' | 'danger' =
    'primary';

  /**
   * Sets whether to draw an outlined version of the badge.
   * @attr
   */
  @property({ type: Boolean, reflect: true })
  public outlined = false;

  /**
   * The shape of the badge.
   * @attr
   */
  @property({ reflect: true })
  public shape: 'rounded' | 'square' = 'rounded';

  protected override render() {
    return html`
      <span part="base" role="img" aria-label="badge">
        <slot></slot>
      </span>
    `;
  }
}

declare global {
  interface HTMLElementTagNameMap {
    'igc-badge': IgcBadgeComponent;
  }
}<|MERGE_RESOLUTION|>--- conflicted
+++ resolved
@@ -1,17 +1,10 @@
 import { LitElement, html } from 'lit';
 import { property } from 'lit/decorators.js';
-<<<<<<< HEAD
+
+import { styles } from './themes/badge.base.css.js';
+import { all } from './themes/themes.js';
 import { themes } from '../../theming/theming-decorator.js';
 import { registerComponent } from '../common/definitions/register.js';
-import { styles } from './themes/badge.base.css.js';
-import { all } from './themes/themes.js';
-=======
-
-import { styles } from './themes/light/badge.base.css.js';
-import { styles as bootstrap } from './themes/light/badge.bootstrap.css.js';
-import { themes } from '../../theming/theming-decorator.js';
-import { registerComponent } from '../common/definitions/register.js';
->>>>>>> 36e0bac5
 
 /**
  * The badge is a component indicating a status on a related item or an area
