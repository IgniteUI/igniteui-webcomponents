--- conflicted
+++ resolved
@@ -2,120 +2,6 @@
 @use 'styles/utilities' as *;
 @import 'highlight.js/scss/github.scss';
 
-<<<<<<< HEAD
-:host {
-    display: block;
-
-    --message-max-width: 75%;
-  }
-
-  .message-container {
-    display: flex;
-    justify-content: flex-start;
-    align-items: flex-end;
-    gap: 8px;
-    margin-bottom: 4px;
-    animation: fadeIn 0.2s ease-out;
-  }
-
-  .message-container.sent {
-    display: flex;
-    flex-direction: row-reverse;
-  }
-
-  .avatar {
-    width: 32px;
-    height: 32px;
-    border-radius: 50%;
-    object-fit: cover;
-    flex-shrink: 0;
-    opacity: 0;
-  }
-
-  .message-container.show-avatar .avatar {
-    opacity: 1;
-  }
-
-  .message-container pre {
-    // background-color: black;
-    padding: 8px;
-    border-radius: 4px;
-    overflow-x: auto;
-    margin: 8px 0;
-  }
-
-  .message-container code {
-    font-family: SFMono-Regular, Consolas, 'Liberation Mono', Menlo, monospace;
-    font-size: 0.9em;
-    padding: 2px 4px;
-    border-radius: 4px;
-  }
-
-  .bubble {
-    display: block;
-    padding: 12px 16px;
-    border-radius: 18px;
-    color: black;
-    word-break: break-all;
-    font-weight: 400;
-    line-height: 1.4;
-    position: relative;
-    transition: all 0.2s ease;
-    width: fit-content;
-  }
-
-  .sent {
-    border-radius: 18px 18px 4px;
-  }
-
-  .sent .bubble {
-    background-color: #E5E5EA;
-  }
-
-  .received .bubble {
-    border-radius: 18px 18px 18px 4px;
-  }
-
-  .meta {
-    display: flex;
-    font-size: 0.7rem;
-    color: #636366;
-    margin-top: 4px;
-    opacity: 0.8;
-  }
-
-  .sent .meta {
-    justify-content: flex-end;
-  }
-
-  .time {
-    margin-right: 4px;
-  }
-
-  @keyframes fade-in {
-    from {
-      opacity: 0;
-      transform: translateY(10px);
-    }
-
-    to {
-      opacity: 1;
-      transform: translateY(0);
-    }
-  }
-
-/* Styles for pre and code from highlight.js theme will apply */
-// pre {
-//   margin: 1em 0;
-//   padding: 1em;
-//   border-radius: 5px;
-//   overflow-x: auto;
-// }
-// code {
-//   font-family: monospace;
-//   font-size: 0.9em;
-// }
-=======
 [part~='message-container'] {
   display: flex;
   justify-content: flex-start;
@@ -138,5 +24,4 @@
     margin: 0;
     padding: 0;
   }
-}
->>>>>>> 9a65e96a
+}