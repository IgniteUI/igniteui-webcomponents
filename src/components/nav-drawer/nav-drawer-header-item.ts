--- conflicted
+++ resolved
@@ -1,18 +1,8 @@
 import { html, LitElement } from 'lit';
 import { themes } from '../../theming/theming-decorator.js';
-<<<<<<< HEAD
+import { registerComponent } from '../common/definitions/register.js';
 import { styles } from './themes/header-item.base.css.js';
 import { all } from './themes/header-item.js';
-=======
-import { registerComponent } from '../common/definitions/register.js';
-import { styles } from './themes/light/header-item/nav-drawer-header-item.base.css.js';
-import { styles as fluent } from './themes/light/header-item/nav-drawer-header-item.fluent.css.js';
-import {
-  styles as bootstrap,
-  styles as indigo,
-  styles as material,
-} from './themes/light/header-item/nav-drawer-header-item.indigo.css.js';
->>>>>>> 1d18e3af
 
 /**
  * A wrapper for navigation drawer's header.
