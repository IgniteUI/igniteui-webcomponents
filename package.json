--- conflicted
+++ resolved
@@ -78,13 +78,8 @@
     "custom-element-vs-code-integration": "^1.4.1",
     "globby": "^14.0.2",
     "husky": "^9.1.7",
-<<<<<<< HEAD
-    "ig-typedoc-theme": "^5.0.4",
+    "ig-typedoc-theme": "^6.0.0",
     "igniteui-theming": "^14.4.0-beta.1",
-=======
-    "ig-typedoc-theme": "^6.0.0",
-    "igniteui-theming": "^14.3.1",
->>>>>>> df490fd4
     "keep-a-changelog": "^2.5.3",
     "lint-staged": "^15.3.0",
     "lit-analyzer": "^2.0.3",
