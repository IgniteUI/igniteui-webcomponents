--- conflicted
+++ resolved
@@ -5,13 +5,9 @@
 and this project adheres to [Semantic Versioning](http://semver.org/).
 
 ## [Unreleased]
-<<<<<<< HEAD
-
-### Removed
-- Range slider - ariaThumbLower/ariaThumbUpper. Use thumbLabelLower/thumbLabelUpper instead.
-=======
 ### Removed
 - igc-form - use the native form element instead
+- Range slider - ariaThumbLower/ariaThumbUpper. Use thumbLabelLower/thumbLabelUpper instead.
 
 ## [4.11.1] - 2024-07-03
 ### Changed
@@ -22,7 +18,6 @@
  - Toast Component Indigo Theme [#1249](https://github.com/IgniteUI/igniteui-webcomponents/pull/1249)
  - Rating Component Indigo Theme [#1249](https://github.com/IgniteUI/igniteui-webcomponents/pull/1249)
  - Stepper Component Indigo Theme [#1249](https://github.com/IgniteUI/igniteui-webcomponents/pull/1249)
->>>>>>> 8c509e67
 
 ## [4.10.0] - 2024-07-01
 ### Added
