--- conflicted
+++ resolved
@@ -1,14 +1,8 @@
 {
   "compilerOptions": {
-<<<<<<< HEAD
-    "target": "es2021",
-    "module": "es2020",
-    "lib": ["ESNext", "DOM", "DOM.Iterable"],
-=======
     "target": "es2022",
     "module": "NodeNext",
-    "lib": ["es2023", "DOM", "DOM.Iterable"],
->>>>>>> 690c85f9
+    "lib": ["ESNext", "DOM", "DOM.Iterable"],
     "outDir": "dist",
     "rootDir": "./",
     "declaration": true,
