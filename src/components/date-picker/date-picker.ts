import { ComplexAttributeConverter, LitElement, html } from 'lit';
import { property, query, queryAssignedElements } from 'lit/decorators.js';
import { ifDefined } from 'lit/directives/if-defined.js';
import { live } from 'lit/directives/live.js';

import IgcCalendarComponent from '../calendar/calendar.js';
import {
  DateRangeDescriptor,
  isDateInRanges,
} from '../calendar/common/calendar.model.js';
import {
  addKeybindings,
  escapeKey,
} from '../common/controllers/key-bindings.js';
import { addRootClickHandler } from '../common/controllers/root-click.js';
import { watch } from '../common/decorators/watch.js';
import { registerComponent } from '../common/definitions/register.js';
import {
  IgcCalendarResourceStringEN,
  IgcCalendarResourceStrings,
} from '../common/i18n/calendar.resources.js';
import messages from '../common/localization/validation-en.js';
import { IgcBaseComboBoxLikeComponent } from '../common/mixins/combo-box.js';
import type { Constructor } from '../common/mixins/constructor.js';
import { EventEmitterMixin } from '../common/mixins/event-emitter.js';
import { FormAssociatedRequiredMixin } from '../common/mixins/form-associated-required.js';
import { createCounter, format } from '../common/util.js';
import {
  Validator,
  maxDateValidator,
  minDateValidator,
  requiredValidator,
} from '../common/validators.js';
import IgcDateTimeInputComponent from '../date-time-input/date-time-input.js';
import { DatePart } from '../date-time-input/date-util.js';
import IgcDialogComponent from '../dialog/dialog.js';
import IgcFocusTrapComponent from '../focus-trap/focus-trap.js';
import IgcPopoverComponent from '../popover/popover.js';

export interface IgcDatepickerEventMap {
  igcOpening: CustomEvent<void>;
  igcOpened: CustomEvent<void>;
  igcClosing: CustomEvent<void>;
  igcClosed: CustomEvent<void>;
  igcChange: CustomEvent<Date>;
  igcInput: CustomEvent<Date>;
}

const converter: ComplexAttributeConverter<Date | undefined> = {
  fromAttribute: (value: string) => (value ? new Date(value) : undefined),
  toAttribute: (value: Date) => value.toISOString(),
};

const formats = new Set(['short', 'medium', 'long', 'full']);

/**
 * @element igc-datepicker
 *
 * @slot prefix - Renders content before the input.
 * @slot suffix - Renders content after the input.
 * @slot helper-text - Renders content below the input.
 * @slot title - Renders content in the calendar title.
 * @slot clear-icon - Renders a clear icon template.
 * @slot calendar-icon - Renders the icon/content for the calendar picker.
 * @slot calendar-icon-open - Renders the icon/content for the picker in open state.
 *
 * @fires igcOpening - Emitted just before the calendar dropdown is shown.
 * @fires igcOpened - Emitted after the calendar dropdown is shown.
 * @fires igcClosing - Emitted just before the calendar dropdown is hidden.
 * @fires igcClosed - Emitted after the calendar dropdown is hidden.
 * @fires igcChange - Emitted when the user modifies and commits the elements's value.
 * @fires igcInput - Emitted when when the user types in the element.
 */
export default class IgcDatepickerComponent extends FormAssociatedRequiredMixin(
  EventEmitterMixin<
    IgcDatepickerEventMap,
    Constructor<IgcBaseComboBoxLikeComponent>
  >(IgcBaseComboBoxLikeComponent)
) {
  public static readonly tagName = 'igc-datepicker';

  protected static shadowRootOptions = {
    ...LitElement.shadowRootOptions,
    delegatesFocus: true,
  };

  private static readonly increment = createCounter();
  protected inputId = `datepicker-${IgcDatepickerComponent.increment()}`;

  public override validators: Validator<this>[] = [
    requiredValidator,
    minDateValidator,
    maxDateValidator,
    {
      key: 'badInput',
      message: () => format(messages.disabledDate, `${this.value}`),
      isValid: () =>
        this.value
          ? !isDateInRanges(this.value, this.disabledDates ?? [])
          : true,
    },
  ];

  public static register() {
    registerComponent(
      this,
      IgcCalendarComponent,
      IgcDateTimeInputComponent,
      IgcFocusTrapComponent,
      IgcPopoverComponent,
      IgcDialogComponent
    );
  }

  private _value?: Date | null;
  private _activeDate?: Date | null;
  private _displayFormat?: string;
  private _inputFormat?: string;

  private _rootClickController = addRootClickHandler(this, {
    hideCallback: () => this._hide(true),
  });

  @query(IgcDateTimeInputComponent.tagName, true)
  private _input!: IgcDateTimeInputComponent;

  @query(IgcCalendarComponent.tagName)
  private _calendar!: IgcCalendarComponent;

  @queryAssignedElements({ slot: 'calendar-icon' })
  protected calendarIcon!: Array<HTMLElement>;

  @queryAssignedElements({ slot: 'calendar-icon-open' })
  protected calendarIconOpen!: Array<HTMLElement>;

  @queryAssignedElements({ slot: 'clear-icon' })
  protected clearIcon!: Array<HTMLElement>;

  @queryAssignedElements({ slot: 'title' })
  protected titleSlot!: Array<HTMLElement>;

  /**
   * Sets the state of the datepicker dropdown.
   * @attr
   */
  @property({ type: Boolean, reflect: true })
  public override open = false;

  /**
   * The label of the datepicker.
   * @attr label
   */
  @property()
  public label!: string;

  /**
   * Determines whether the calendar is opened in a dropdown or a modal dialog
   * @attr mode
   */
  @property()
  public mode: 'dropdown' | 'dialog' = 'dropdown';

  /**
   * Whether to allow typing in the input.
   * @attr non-editable
   */
  @property({ type: Boolean, reflect: true, attribute: 'non-editable' })
  public nonEditable = false;

  /**
   * Makes the control a readonly field.
   * @attr readonly
   */
  @property({ type: Boolean, reflect: true, attribute: 'readonly' })
  public readOnly = false;

  /**
   * The value of the picker
   * @attr
   */
  @property({ converter: converter })
  public set value(value: Date | null) {
    this._value = value;
    this.value
      ? this.setFormValue(this.value.toISOString())
      : this.setFormValue(null);
    this.updateValidity();
    this.setInvalidState();
  }

  public get value(): Date | null {
    return this._value ?? null;
  }

  @property({ attribute: 'active-date', converter: converter })
  public set activeDate(value: Date) {
    this._activeDate = value;
  }

  public get activeDate(): Date {
    return this._activeDate ?? this._calendar?.activeDate;
  }

  /**
   * The minimum value required for the date picker to remain valid.
   * @attr
   */
  @property({ converter: converter })
  public min!: Date;

  /**
   * The maximum value required for the date picker to remain valid.
   * @attr
   */
  @property({ converter: converter })
  public max!: Date;

  /** The orientation of the calendar header.
   * @attr header-orientation
   */
  @property({ attribute: 'header-orientation', reflect: true })
  public headerOrientation: 'vertical' | 'horizontal' = 'horizontal';

  /** The orientation of the multiple months displayed in the calendar's days view.
   *  @attr
   */
  @property()
  public orientation: 'vertical' | 'horizontal' = 'horizontal';

  /** Determines whether the calendar hides its header.
   * @attr hide-header
   */
  @property({ type: Boolean, reflect: true, attribute: 'hide-header' })
  public hideHeader = false;

  /**
   * Controls the visibility of the dates that do not belong to the current month.
   * @attr hide-outside-days
   */
  @property({ type: Boolean, reflect: true, attribute: 'hide-outside-days' })
  public hideOutsideDays = false;

  /** Gets/sets disabled dates. */
  @property({ attribute: false })
  public disabledDates!: DateRangeDescriptor[];

  /** Gets/sets special dates. */
  @property({ attribute: false })
  public specialDates!: DateRangeDescriptor[];

  /**
   * Whether the control will have outlined appearance.
   * @attr
   */
  @property({ reflect: true, type: Boolean })
  public outlined = false;

  /**
   * The placeholder attribute of the control.
   * @attr
   */
  @property()
  public placeholder!: string;

  /**
   * The number of months displayed in the calendar.
   * @attr visible-months
   */
  @property({ type: Number, attribute: 'visible-months' })
  public visibleMonths = 1;

  /**
   * Whether to show the number of the week in the calendar.
   * @attr show-week-numbers
   */
  @property({ type: Boolean, reflect: true, attribute: 'show-week-numbers' })
  public showWeekNumbers = false;

  /**
   * Format to display the value in when not editing.
   * Defaults to the input format if not set.
   * @attr display-format
   */
  @property({ attribute: 'display-format' })
  public set displayFormat(value: string) {
    this._displayFormat = value;
  }

  public get displayFormat(): string {
    return this._displayFormat ?? this.inputFormat;
  }

  /**
   * The date format to apply on the input.
   * Defaults to the current locale Intl.DateTimeFormat
   * @attr input-format
   */
  @property({ attribute: 'input-format' })
  public set inputFormat(value: string) {
    this._inputFormat = value;
  }

  public get inputFormat(): string {
    return this._inputFormat ?? this._input?.inputFormat;
  }

  /**
   * The locale settings used to display the value.
   * @attr
   */
  @property()
  public locale = 'en';

  /** The prompt symbol to use for unfilled parts of the mask.
   *  @attr
   */
  @property()
  public prompt = '_';

  /** The resource strings of the calendar. */
  @property({ attribute: false })
  public resourceStrings: IgcCalendarResourceStrings =
    IgcCalendarResourceStringEN;

  @watch('open')
  protected openChange() {
    this._rootClickController.update();
  }

  /** Sets the start day of the week for the calendar. */
  @property({ attribute: 'week-start' })
  public weekStart:
    | 'sunday'
    | 'monday'
    | 'tuesday'
    | 'wednesday'
    | 'thursday'
    | 'friday'
    | 'saturday' = 'sunday';

  constructor() {
    super();

    addKeybindings(this, {
      skip: () => this.disabled,
      bindingDefaults: { preventDefault: true },
    }).set(escapeKey, this.onEscapeKey);
  }

  /** Clears the input part of the component of any user input */
  public clear() {
    this.value = null;
    this._input?.clear();
  }

  /** Increments the passed in date part */
  public stepUp(datePart?: DatePart, delta?: number): void {
    this._input.stepUp(datePart, delta);
  }

  /** Decrements the passed in date part */
  public stepDown(datePart?: DatePart, delta?: number): void {
    this._input.stepDown(datePart, delta);
  }

  /** Selects the text in the input of the component */
  public select(): void {
    this._input.select();
  }

  /** Sets the text selection range in the input of the component */
  public setSelectionRange(
    start: number,
    end: number,
    direction?: 'none' | 'backward' | 'forward'
  ): void {
    this._input.setSelectionRange(start, end, direction);
  }

  /* Replaces the selected text in the input and re-applies the mask */
  public setRangeText(
    replacement: string,
    start: number,
    end: number,
    mode?: 'select' | 'start' | 'end' | 'preserve'
  ): void {
    // currently does not work, would depend on the fix of this issue:
    // https://github.com/IgniteUI/igniteui-webcomponents/issues/1075
    this._input.setRangeText(replacement, start, end, mode);
  }

  protected async onEscapeKey() {
    if (await this._hide(true)) {
      this._input.focus();
    }
  }

  private async _shouldCloseCalendarDropdown() {
    if (!this.keepOpenOnSelect && (await this._hide(true))) {
      this._input.focus();
      this._input.select();
    }
  }

  protected handleInputChangeEvent(event: CustomEvent<Date>) {
    event.stopPropagation();
    this.value = (event.target as IgcDateTimeInputComponent).value!;
    this.emitEvent('igcChange', { detail: this.value });
  }

  protected handleCalendarChangeEvent(event: CustomEvent<Date>) {
    event.stopPropagation();

    if (this.readOnly) {
      event.preventDefault();
      this._calendar.value = this.value ?? undefined;
      return;
    }

    this.value = (event.target as IgcCalendarComponent).value!;
    this.emitEvent('igcChange', { detail: this.value });

    this._shouldCloseCalendarDropdown();
  }

  protected handleInputEvent(event: CustomEvent<Date>) {
    event.stopPropagation();

    if (this.nonEditable) {
      event.preventDefault();
      return;
    }

    this.value = (event.target as IgcDateTimeInputComponent).value!;
    this.emitEvent('igcInput', { detail: this.value });
  }

  @watch('min', { waitUntilFirstUpdate: true })
  @watch('max', { waitUntilFirstUpdate: true })
  @watch('disabledDates', { waitUntilFirstUpdate: true })
  protected constraintChange() {
    this.updateValidity();
  }

  private renderClearIcon() {
    return (
      this.value &&
      html`<span
        slot="suffix"
        part="clear-icon"
        @click=${this.clear}
        ?hidden=${this.clearIcon.length === 0}
      >
        <slot name="clear-icon">
          <igc-icon
            name="clear"
            collection="internal"
            aria-hidden="true"
          ></igc-icon>
        </slot>
      </span>`
    );
  }

  private renderCalendarIcon() {
    const defaultIcon = '📅';
    return html`<span
      slot="suffix"
      part="${this.open ? 'calendar-icon-open' : 'calendar-icon'}"
      @click=${this.handleAnchorClick}
      ?hidden=${this.open
        ? this.calendarIconOpen.length === 0
        : this.calendarIcon.length === 0}
    >
      ${this.open
        ? html`<slot name="calendar-icon-open">${defaultIcon}</slot>`
        : html`<slot name="calendar-icon">${defaultIcon}</slot>`}
    </span>`;
  }

  private renderCalendar(id: string) {
    const calendarDisabled = !this.open || this.disabled;
<<<<<<< HEAD
    const role = this.mode === 'dropdown' ? 'dialog' : '';
=======
    const role = this.mode === 'dropdown' ? 'dialog' : undefined;
>>>>>>> 4409d549
    const hideHeader =
      (this.mode === 'dialog' && this.hideHeader) ||
      (this.mode === 'dropdown' && this.titleSlot!.length === 0);

    const calendar = html`<igc-calendar
      aria-labelledby=${id}
<<<<<<< HEAD
      role=${role}
      active-date=${ifDefined(this.activeDate)}
      value=${ifDefined(this.value)}
=======
      role=${ifDefined(role)}
      .activeDate=${this.activeDate}
      .value=${this.value ?? undefined}
>>>>>>> 4409d549
      .inert=${!this.open || this.disabled}
      .hideHeader=${hideHeader}
      .headerOrientation=${this.headerOrientation}
      .orientation=${this.orientation}
      ?show-week-numbers=${this.showWeekNumbers}
      ?hide-outside-days=${this.hideOutsideDays}
      .visibleMonths=${this.visibleMonths}
      .locale=${this.locale}
      .disabledDates=${this.disabledDates}
      .specialDates=${this.specialDates}
      .weekStart=${this.weekStart}
      @igcChange=${this.handleCalendarChangeEvent}
    >
      ${this.mode === 'dropdown' &&
      html`<slot name="title" slot="title"></slot>`}
    </igc-calendar>`;

    if (this.mode === 'dropdown') {
      return html`<igc-popover
        ?open=${this.open}
        anchor=${id}
        strategy="fixed"
        flip
        shift
        same-width
      >
        <igc-focus-trap ?disabled=${calendarDisabled}>
          ${calendar}
        </igc-focus-trap>
      </igc-popover>`;
    } else {
      return html` <igc-dialog
        aria-label="Select date"
        ?open=${this.open}
        ?close-on-outside-click="${!this.keepOpenOnOutsideClick}"
        hide-default-action
        @igcClosing=${() => this._hide(true)}
      >
        ${calendar}
      </igc-dialog>`;
    }
  }

  protected override render() {
    const id = this.id || this.inputId;
    const displayFormat = formats.has(this._displayFormat!)
      ? `${this._displayFormat}Date`
      : this._displayFormat;

    return html`
      <igc-date-time-input
        id=${id}
        aria-haspopup="true"
        ?disabled=${this.disabled}
        ?readonly=${this.nonEditable || this.readOnly}
        ?required=${this.required}
        label=${ifDefined(this.label)}
        aria-expanded=${this.open ? 'true' : 'false'}
        input-format=${ifDefined(this._inputFormat)}
        display-format=${ifDefined(displayFormat)}
        .value=${this.value}
        .locale=${this.locale}
        .prompt=${this.prompt}
        .outlined=${this.outlined}
        .placeholder=${this.placeholder}
        .min=${this.min}
        .max=${this.max}
        .invalid=${live(this.invalid)}
        @igcChange=${this.handleInputChangeEvent}
        @igcInput=${this.handleInputEvent}
      >
        <slot name="prefix" slot="prefix"></slot>
        ${this.renderClearIcon()} ${this.renderCalendarIcon()}
        <slot name="suffix" slot="suffix"></slot>
        <slot name="helper-text" slot="helper-text"></slot>
      </igc-date-time-input>
      ${this.renderCalendar(id)}
    `;
  }
}

declare global {
  interface HTMLElementTagNameMap {
    'igc-datepicker': IgcDatepickerComponent;
  }
}<|MERGE_RESOLUTION|>--- conflicted
+++ resolved
@@ -480,26 +480,16 @@
 
   private renderCalendar(id: string) {
     const calendarDisabled = !this.open || this.disabled;
-<<<<<<< HEAD
-    const role = this.mode === 'dropdown' ? 'dialog' : '';
-=======
     const role = this.mode === 'dropdown' ? 'dialog' : undefined;
->>>>>>> 4409d549
     const hideHeader =
       (this.mode === 'dialog' && this.hideHeader) ||
       (this.mode === 'dropdown' && this.titleSlot!.length === 0);
 
     const calendar = html`<igc-calendar
       aria-labelledby=${id}
-<<<<<<< HEAD
-      role=${role}
-      active-date=${ifDefined(this.activeDate)}
-      value=${ifDefined(this.value)}
-=======
       role=${ifDefined(role)}
-      .activeDate=${this.activeDate}
+      .activeDate=${this.activeDate ?? this.value ?? new Date()}
       .value=${this.value ?? undefined}
->>>>>>> 4409d549
       .inert=${!this.open || this.disabled}
       .hideHeader=${hideHeader}
       .headerOrientation=${this.headerOrientation}
@@ -560,7 +550,7 @@
         aria-expanded=${this.open ? 'true' : 'false'}
         input-format=${ifDefined(this._inputFormat)}
         display-format=${ifDefined(displayFormat)}
-        .value=${this.value}
+        .value=${this.value ?? null}
         .locale=${this.locale}
         .prompt=${this.prompt}
         .outlined=${this.outlined}
