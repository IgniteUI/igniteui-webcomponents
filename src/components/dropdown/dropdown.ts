--- conflicted
+++ resolved
@@ -18,7 +18,6 @@
 import { watch } from '../common/decorators/watch.js';
 import { blazorSuppress } from '../common/decorators/blazorSuppress.js';
 
-<<<<<<< HEAD
 import { defineComponents } from '../common/definitions/defineComponents.js';
 import IgcDropdownGroupComponent from './dropdown-group.js';
 import IgcDropdownHeaderComponent from './dropdown-header.js';
@@ -30,13 +29,6 @@
   IgcDropdownItemComponent
 );
 
-enum DropdownActionKey {
-  ESCAPE = 'escape',
-  ENTER = 'enter',
-}
-
-=======
->>>>>>> 991ac9bd
 export interface IgcDropdownEventMap extends IgcToggleEventMap {
   igcChange: CustomEvent<IgcDropdownItemComponent>;
 }
