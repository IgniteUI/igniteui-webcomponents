@use 'styles/utilities/index' as *;

:host {
<<<<<<< HEAD
=======
    --component-size: var(--ig-size, #{var-get($theme, 'default-size')});
    --symbol-full-color: #{var-get($theme, 'symbol-full-color')};
    --symbol-empty-color: #{var-get($theme, 'symbol-empty-color')};

>>>>>>> afdc7100
    gap: rem(5px);
}

[part='base'] {
    gap: rem(8px);
}

[part~='label'],
[part~='value-label'] {
    @include type-style('body-1');
}<|MERGE_RESOLUTION|>--- conflicted
+++ resolved
@@ -1,13 +1,11 @@
 @use 'styles/utilities/index' as *;
+@use '../light/themes' as *;
+
+$theme: $indigo;
 
 :host {
-<<<<<<< HEAD
-=======
     --component-size: var(--ig-size, #{var-get($theme, 'default-size')});
-    --symbol-full-color: #{var-get($theme, 'symbol-full-color')};
-    --symbol-empty-color: #{var-get($theme, 'symbol-empty-color')};
 
->>>>>>> afdc7100
     gap: rem(5px);
 }
 
