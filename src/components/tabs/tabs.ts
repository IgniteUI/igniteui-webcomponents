import { LitElement, html, nothing } from 'lit';
import {
  eventOptions,
  property,
  query,
  queryAssignedElements,
  state,
} from 'lit/decorators.js';
import { type Ref, createRef, ref } from 'lit/directives/ref.js';

import { styleMap } from 'lit/directives/style-map.js';
import { themes } from '../../theming/theming-decorator.js';
import IgcIconButtonComponent from '../button/icon-button.js';
import {
  addKeybindings,
  arrowLeft,
  arrowRight,
  endKey,
  homeKey,
} from '../common/controllers/key-bindings.js';
import {
  type MutationControllerParams,
  createMutationController,
} from '../common/controllers/mutation-observer.js';
import { createResizeController } from '../common/controllers/resize-observer.js';
import { watch } from '../common/decorators/watch.js';
import { registerComponent } from '../common/definitions/register.js';
import type { Constructor } from '../common/mixins/constructor.js';
import { EventEmitterMixin } from '../common/mixins/event-emitter.js';
import {
  findElementFromEventPath,
  first,
  isEmpty,
  isLTR,
  isString,
  last,
  partNameMap,
  scrollIntoView,
  wrap,
} from '../common/util.js';
import IgcTabComponent from './tab.js';
import { styles as shared } from './themes/shared/tabs/tabs.common.css.js';
import { all } from './themes/tabs-themes.js';
import { styles } from './themes/tabs.base.css.js';

export interface IgcTabsComponentEventMap {
  igcChange: CustomEvent<IgcTabComponent>;
}

function getTabHeader(element: IgcTabComponent) {
  return element.renderRoot.querySelector<HTMLElement>('[part~="header"]')!;
}

/* blazorAdditionalDependency: IgcTabComponent */
/**
 * `IgcTabsComponent` provides a wizard-like workflow by dividing content into logical tabs.
 *
 * The tabs component allows the user to navigate between multiple tabs.
 * It supports keyboard navigation and provides API methods to control the selected tab.
 *
 * @element igc-tabs
 *
 * @fires igcChange - Emitted when the selected tab changes.
 *
 * @slot - Renders the `IgcTabComponents` inside default slot.
 *
 * @csspart start-scroll-button - The start scroll button displayed when the tabs overflow.
 * @csspart end-scroll-button - The end scroll button displayed when the tabs overflow.
 * @csspart selected-indicator - The indicator that shows which tab is selected.
 */
@themes(all)
export default class IgcTabsComponent extends EventEmitterMixin<
  IgcTabsComponentEventMap,
  Constructor<LitElement>
>(LitElement) {
  public static readonly tagName = 'igc-tabs';
  public static styles = [styles, shared];

  /* blazorSuppress */
  public static register() {
    registerComponent(
      IgcTabsComponent,
      IgcTabComponent,
      IgcIconButtonComponent
    );
  }

  private _resizeController!: ReturnType<typeof createResizeController>;
  private _headerRef: Ref<HTMLDivElement> = createRef();

  /** Used in the `update` hook to check if a dynamic ltr-rtl change has happened,
   * and calls `alignIndicator` if there is one.
   */
  private _isLTR = true;

  @query('[part~="tabs"]', true)
  protected _scrollContainer!: HTMLElement;

  @query('[part="selected-indicator"] span', true)
  protected _selectedIndicator!: HTMLElement;

  @state()
  private _activeTab?: IgcTabComponent;

  @state()
  private _cssVars = {
    '--_tabs-count': '',
    '--_ig-tabs-width': '',
  };

  @state()
  private _scrollButtonsDisabled = {
    start: true,
    end: false,
  };

  @state()
  protected showScrollButtons = false;

  private get _closestActiveTabIndex() {
    const root = this.getRootNode() as Document | ShadowRoot;
    const tab = root.activeElement
      ? root.activeElement.closest(IgcTabComponent.tagName)
      : null;

<<<<<<< HEAD
    return this._enabledTabs.indexOf(tab!);
=======
    return tabs.indexOf(tab!);
  }

  private _mutationCallback({
    changes: { attributes, added, removed },
  }: MutationControllerParams<IgcTabComponent>) {
    const ownAttributes = attributes.filter(
      (tab) => tab.closest(this.tagName) === this
    );
    const ownAdded = added.filter(
      ({ target }) => target.closest(this.tagName) === this
    );
    const ownRemoved = removed.filter(
      ({ target }) => target.closest(this.tagName) === this
    );

    this.setSelectedTab(ownAttributes.find((tab) => tab.selected));

    if (ownRemoved.length || ownAdded.length) {
      for (const { node: tab } of ownRemoved) {
        this.resizeObserver?.unobserve(tab);
        if (tab.selected && tab === this.activeTab) {
          this.activeTab = undefined;
        }
      }

      for (const { node: tab } of ownAdded) {
        this.resizeObserver?.observe(tab);
        if (tab.selected) {
          this.setSelectedTab(tab);
        }
      }

      this.syncAttributes();
    }

    this.updateSelectedTab();
    this.activeTab?.scrollIntoView({ block: 'nearest' });
    this.alignIndicator();
>>>>>>> d44888cc
  }

  protected get _enabledTabs() {
    return this.tabs.filter((tab) => !tab.disabled);
  }

  @queryAssignedElements({ selector: IgcTabComponent.tagName })
  public tabs!: Array<IgcTabComponent>;

  /** Returns the currently selected tab. */
  public get selected(): string {
    return this._activeTab?.label ?? '';
  }

  /**
   * Sets the alignment for the tab headers
   * @attr
   */
  @property({ reflect: true })
  public alignment: 'start' | 'end' | 'center' | 'justify' = 'start';

  /**
   * Determines the tab activation. When set to auto,
   * the tab is instantly selected while navigating with the Left/Right Arrows, Home or End keys
   * and the corresponding panel is displayed.
   * When set to manual, the tab is only focused. The selection happens after pressing Space or Enter.
   * @attr
   */
  @property()
  public activation: 'auto' | 'manual' = 'auto';

  @watch('alignment', { waitUntilFirstUpdate: true })
  protected alignmentChanged() {
    this._alignIndicator();
  }

  constructor() {
    super();

    addKeybindings(this, {
      ref: this._headerRef,
      bindingDefaults: { preventDefault: true },
    })
      .set(arrowLeft, () => this.handleArrowKeys(isLTR(this) ? -1 : 1))
      .set(arrowRight, () => this.handleArrowKeys(isLTR(this) ? 1 : -1))
      .set(homeKey, this.handleHomeKey)
      .set(endKey, this.handleEndKey)
      .setActivateHandler(this.handleActivationKeys, { preventDefault: false });

    createMutationController(this, {
      callback: this._mutationCallback,
      config: {
        attributeFilter: ['selected'],
        childList: true,
        subtree: true,
      },
      filter: [IgcTabComponent.tagName],
    });

    this._resizeController = createResizeController(this, {
      callback: this._resizeCallback,
    });
  }

  protected override async firstUpdated() {
    await this.updateComplete;

    const selectedTab =
      this.tabs.findLast((tab) => tab.selected) ?? first(this._enabledTabs);

    this._setCSSProps();
    this._updateButtonsOnResize();
    this._selectTab(selectedTab, false);

    this._resizeController.observe(this._scrollContainer);
    for (const tab of this.tabs) {
      this._resizeController.observe(tab);
    }
  }

  public override connectedCallback() {
    super.connectedCallback();
    this.role = 'tablist';
  }

  protected override updated() {
    if (this._isLTR !== isLTR(this)) {
      this._isLTR = isLTR(this);
      this._alignIndicator();
    }
  }

  private async _resizeCallback() {
    this._updateButtonsOnResize();
    await this.updateComplete;
    this._alignIndicator();
    this._setCSSProps();
  }

  private _mutationCallback({
    changes: { attributes, added, removed },
  }: MutationControllerParams<IgcTabComponent>) {
    const selected = attributes.find((tab) => tab.selected);
    this._selectTab(selected, false);

    if (!isEmpty(removed) || !isEmpty(added)) {
      let nextSelectedTab: IgcTabComponent | null = null;

      for (const tab of removed) {
        this._resizeController.unobserve(tab);
        if (tab.selected && tab === this._activeTab) {
          nextSelectedTab = first(this._enabledTabs);
        }
      }

      for (const tab of added) {
        this._resizeController.observe(tab);
        if (tab.selected) {
          nextSelectedTab = tab;
        }
      }

      if (nextSelectedTab) {
        this._selectTab(nextSelectedTab, false);
      }

      this._setCSSProps();
    }

    scrollIntoView(this._activeTab);
    this._alignIndicator();
  }

  private async _alignIndicator() {
    const styles: Partial<CSSStyleDeclaration> = {
      visibility: this._activeTab ? 'visible' : 'hidden',
    };

    await this.updateComplete;

    if (this._activeTab) {
      const activeTabHeader = getTabHeader(this._activeTab);

      const headerOffsetLeft = activeTabHeader.offsetLeft;
      const headerWidth = activeTabHeader.getBoundingClientRect().width;
      const containerWidth =
        this._scrollContainer.getBoundingClientRect().width;

      const translateX = isLTR(this)
        ? headerOffsetLeft
        : headerOffsetLeft - containerWidth + headerWidth;

      Object.assign(styles, {
        width: `${headerWidth}px`,
        transform: `translateX(${translateX}px)`,
      });
    }

    Object.assign(this._selectedIndicator.style, styles);
  }

  private _updateButtonsOnResize() {
    const { scrollWidth, clientWidth } = this._scrollContainer;

    this.showScrollButtons = scrollWidth > clientWidth;
    this._updateScrollButtons();
  }

  private _updateScrollButtons() {
    const { scrollLeft, scrollWidth } = this._scrollContainer;
    const { width } = this._scrollContainer.getBoundingClientRect();

    this._scrollButtonsDisabled = {
      start: scrollLeft === 0,
      end: Math.abs(Math.abs(scrollLeft) + width - scrollWidth) <= 1,
    };
  }

  private _selectTab(tab?: IgcTabComponent, shouldEmit = true) {
    if (!tab || tab === this._activeTab) {
      return;
    }

    this._setSelectedTab(tab);
    if (shouldEmit) {
      this.emitEvent('igcChange', { detail: this._activeTab });
    }
  }

  private async _setSelectedTab(tab: IgcTabComponent) {
    if (this._activeTab) {
      this._activeTab.selected = false;
    }

    tab.selected = true;
    this._activeTab = tab;

    scrollIntoView(getTabHeader(tab));
    this._alignIndicator();
  }

  private _scrollByOffset(direction: 'start' | 'end') {
    const factor = isLTR(this) ? 1 : -1;
    const step = direction === 'start' ? -180 : 180;

    this._setScrollSnap(direction);
    this._scrollContainer.scrollBy({ left: step * factor, behavior: 'smooth' });
  }

  private _keyboardActivateTab(tab: IgcTabComponent) {
    const header = getTabHeader(tab);

    this._setScrollSnap('unset');
    scrollIntoView(header);
    header.focus({ preventScroll: true });

    if (this.activation === 'auto') {
      this._selectTab(tab);
    }
  }

  private _setCSSProps() {
    this._cssVars = {
      '--_tabs-count': this.tabs.length.toString(),
      '--_ig-tabs-width': `${this._scrollContainer.getBoundingClientRect().width}px`,
    };
  }

  private _setScrollSnap(value: 'start' | 'end' | 'unset') {
    this._scrollContainer.style.setProperty('--_ig-tab-snap', value);
  }

  protected handleClick(event: PointerEvent) {
    const tab = findElementFromEventPath<IgcTabComponent>(
      IgcTabComponent.tagName,
      event
    );

    if (!(tab && this.contains(tab)) || tab.disabled) {
      return;
    }

    this._setScrollSnap('unset');
    getTabHeader(tab).focus();
    this._selectTab(tab);
  }

  protected handleArrowKeys(delta: -1 | 1) {
    const tabs = this._enabledTabs;
    this._keyboardActivateTab(
      tabs[wrap(0, tabs.length - 1, this._closestActiveTabIndex + delta)]
    );
  }

  protected handleHomeKey() {
    this._keyboardActivateTab(first(this._enabledTabs));
  }

  protected handleEndKey() {
    this._keyboardActivateTab(last(this._enabledTabs));
  }

  protected handleActivationKeys() {
    const tabs = this._enabledTabs;
    const index = this._closestActiveTabIndex;

    if (index > -1) {
      this._selectTab(tabs[index], false);
      this._keyboardActivateTab(tabs[index]);
    }
  }

  @eventOptions({ passive: true })
  protected handleScroll() {
    this._updateScrollButtons();
  }

  /** Selects the specified tab and displays the corresponding panel.  */
  public select(tab: IgcTabComponent | string) {
    const element = isString(tab) ? this.tabs.find((t) => t.id === tab) : tab;

    if (element) {
      this._selectTab(element, false);
    }
  }

  protected renderScrollButton(direction: 'start' | 'end') {
    const start = direction === 'start';

    return this.showScrollButtons
      ? html`
          <igc-icon-button
            tabindex="-1"
            variant="flat"
            collection="default"
            part="${direction}-scroll-button"
            exportparts="icon"
            name="${start ? 'prev' : 'next'}"
            ?disabled=${start
              ? this._scrollButtonsDisabled.start
              : this._scrollButtonsDisabled.end}
            @click=${() => this._scrollByOffset(direction)}
          >
          </igc-icon-button>
        `
      : nothing;
  }

  protected override render() {
    const part = partNameMap({
      inner: true,
      scrollable: this.showScrollButtons,
    });

    return html`
      <div
        ${ref(this._headerRef)}
        part="tabs"
        style=${styleMap(this._cssVars)}
        @scroll=${this.handleScroll}
      >
        <div part=${part}>
          ${this.renderScrollButton('start')}

          <slot @click=${this.handleClick}></slot>

          ${this.renderScrollButton('end')}

          <div part="selected-indicator">
            <span></span>
          </div>
        </div>
      </div>
    `;
  }
}

declare global {
  interface HTMLElementTagNameMap {
    'igc-tabs': IgcTabsComponent;
  }
}<|MERGE_RESOLUTION|>--- conflicted
+++ resolved
@@ -123,49 +123,7 @@
       ? root.activeElement.closest(IgcTabComponent.tagName)
       : null;
 
-<<<<<<< HEAD
     return this._enabledTabs.indexOf(tab!);
-=======
-    return tabs.indexOf(tab!);
-  }
-
-  private _mutationCallback({
-    changes: { attributes, added, removed },
-  }: MutationControllerParams<IgcTabComponent>) {
-    const ownAttributes = attributes.filter(
-      (tab) => tab.closest(this.tagName) === this
-    );
-    const ownAdded = added.filter(
-      ({ target }) => target.closest(this.tagName) === this
-    );
-    const ownRemoved = removed.filter(
-      ({ target }) => target.closest(this.tagName) === this
-    );
-
-    this.setSelectedTab(ownAttributes.find((tab) => tab.selected));
-
-    if (ownRemoved.length || ownAdded.length) {
-      for (const { node: tab } of ownRemoved) {
-        this.resizeObserver?.unobserve(tab);
-        if (tab.selected && tab === this.activeTab) {
-          this.activeTab = undefined;
-        }
-      }
-
-      for (const { node: tab } of ownAdded) {
-        this.resizeObserver?.observe(tab);
-        if (tab.selected) {
-          this.setSelectedTab(tab);
-        }
-      }
-
-      this.syncAttributes();
-    }
-
-    this.updateSelectedTab();
-    this.activeTab?.scrollIntoView({ block: 'nearest' });
-    this.alignIndicator();
->>>>>>> d44888cc
   }
 
   protected get _enabledTabs() {
@@ -207,6 +165,8 @@
 
     addKeybindings(this, {
       ref: this._headerRef,
+      skip: (node) =>
+        !this.tabs.includes(node.closest(IgcTabComponent.tagName)!),
       bindingDefaults: { preventDefault: true },
     })
       .set(arrowLeft, () => this.handleArrowKeys(isLTR(this) ? -1 : 1))
@@ -222,7 +182,7 @@
         childList: true,
         subtree: true,
       },
-      filter: [IgcTabComponent.tagName],
+      filter: (node) => this.tabs.includes(node),
     });
 
     this._resizeController = createResizeController(this, {
@@ -274,14 +234,14 @@
     if (!isEmpty(removed) || !isEmpty(added)) {
       let nextSelectedTab: IgcTabComponent | null = null;
 
-      for (const tab of removed) {
+      for (const { node: tab } of removed) {
         this._resizeController.unobserve(tab);
         if (tab.selected && tab === this._activeTab) {
           nextSelectedTab = first(this._enabledTabs);
         }
       }
 
-      for (const tab of added) {
+      for (const { node: tab } of added) {
         this._resizeController.observe(tab);
         if (tab.selected) {
           nextSelectedTab = tab;
@@ -404,12 +364,12 @@
       event
     );
 
-    if (!(tab && this.contains(tab)) || tab.disabled) {
+    if (!this.tabs.includes(tab!)) {
       return;
     }
 
     this._setScrollSnap('unset');
-    getTabHeader(tab).focus();
+    getTabHeader(tab!).focus();
     this._selectTab(tab);
   }
 
