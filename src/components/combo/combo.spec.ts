import { elementUpdated, expect, fixture, html } from '@open-wc/testing';
import { spy } from 'sinon';
<<<<<<< HEAD

import {
  altKey,
  arrowDown,
  arrowUp,
  endKey,
  enterKey,
  homeKey,
  spaceBar,
} from '../common/controllers/key-bindings.js';
=======
>>>>>>> 3c465e0a
import { defineComponents } from '../common/definitions/defineComponents.js';
import { first } from '../common/util.js';
import { createFormAssociatedTestBed } from '../common/utils.spec.js';
import {
  runValidationContainerTests,
<<<<<<< HEAD
  simulateClick,
  simulateKeyboard,
} from '../common/utils.spec.js';
=======
  type ValidationContainerTestsParams,
  ValidityHelpers,
} from '../common/validity-helpers.spec.js';
>>>>>>> 3c465e0a
import type IgcInputComponent from '../input/input.js';
import IgcComboComponent from './combo.js';
import type IgcComboHeaderComponent from './combo-header.js';
import type IgcComboItemComponent from './combo-item.js';
import type IgcComboListComponent from './combo-list.js';

describe('Combo', () => {
  type City = {
    id: string;
    name: string;
    country: string;
    zip: string;
  };

  let input: IgcInputComponent;
  let searchInput: IgcInputComponent;

  const cities: City[] = [
    {
      id: 'BG01',
      name: 'Sofia',
      country: 'Bulgaria',
      zip: '1000',
    },
    {
      id: 'BG02',
      name: 'Plovdiv',
      country: 'Bulgaria',
      zip: '4000',
    },
    {
      id: 'BG03',
      name: 'Varna',
      country: 'Bulgaria',
      zip: '9000',
    },
    {
      id: 'US01',
      name: 'New York',
      country: 'United States',
      zip: '10001',
    },
    {
      id: 'US02',
      name: 'Boston',
      country: 'United States',
      zip: '02108',
    },
    {
      id: 'US03',
      name: 'San Francisco',
      country: 'United States',
      zip: '94103',
    },
  ];

  const citiesWithDiacritics = [
    {
      id: 'US01',
      name: 'New York',
      country: 'Méxícó',
      zip: '10001',
    },
    {
      id: 'JP01',
      name: 'Tokyo',
      country: 'Ángel',
      zip: '163-8001',
    },
    {
      id: 'US02',
      name: 'Boston',
      country: 'Méxícó',
      zip: '02108',
    },
    {
      id: 'US03',
      name: 'San Francisco',
      country: 'Méxícó',
      zip: '94103',
    },
    {
      id: 'JP02',
      name: 'Yokohama',
      country: 'Ángel',
      zip: '781-0240',
    },
    {
      id: 'JP03',
      name: 'Osaka',
      country: 'Ángel',
      zip: '552-0021',
    },
    {
      id: 'BG01',
      name: 'diakritikós',
      country: 'México',
      zip: '1000',
    },
    {
      id: 'BG02',
      name: 'coöperate',
      country: 'México',
      zip: '4000',
    },
    {
      id: 'BG03',
      name: 'Muğams',
      country: 'México',
      zip: '9000',
    },
  ];

  const primitive = [
    0,
    'Sofia',
    4,
    'Varna',
    'varna',
    false,
    { a: 1, b: 2 },
    -1,
    true,
    Number.NaN,
    0,
  ];

  let combo: IgcComboComponent<City>;
  let list: IgcComboListComponent;
  let options: IgcComboListComponent;
  const items = <T extends object>(combo: IgcComboComponent<T>) =>
    [
      ...combo
        .shadowRoot!.querySelector('igc-combo-list')!
        .querySelectorAll('[part~="item"]'),
    ] as IgcComboItemComponent[];

  const filterCombo = async (term: string) => {
    input.dispatchEvent(new CustomEvent('igcInput', { detail: term }));
    await Promise.all([elementUpdated(combo), list.layoutComplete]);
  };

  const headerItems = <T extends object>(combo: IgcComboComponent<T>) =>
    [
      ...combo
        .shadowRoot!.querySelector('igc-combo-list')!
        .querySelectorAll('[part~="group-header"]'),
    ] as IgcComboHeaderComponent[];
  before(() => {
    defineComponents(IgcComboComponent);
  });

  describe('Component', () => {
    beforeEach(async () => {
      combo = await fixture<IgcComboComponent<City>>(
        html`<igc-combo
          .data=${cities}
          value-key="id"
          display-key="name"
          group-key="country"
        ></igc-combo>`
      );

      options = combo.shadowRoot!.querySelector(
        '[part="list"]'
      ) as IgcComboListComponent;
      input = combo.shadowRoot!.querySelector(
        'igc-input#target'
      ) as IgcInputComponent;
      searchInput = combo.shadowRoot!.querySelector(
        '[part="search-input"]'
      ) as IgcInputComponent;
      list = combo.shadowRoot!.querySelector(
        'igc-combo-list'
      ) as IgcComboListComponent;
    });

    it('is accessible.', async () => {
      combo.open = true;
      combo.label = 'Simple Combo';

      await elementUpdated(combo);
      await list.layoutComplete;

      await expect(combo).shadowDom.to.be.accessible();
      await expect(combo).to.be.accessible();
    });

    it('is successfully created with default properties.', () => {
      expect(document.querySelector('igc-combo')).to.exist;
      expect(combo.data).to.equal(cities);
      expect(combo.open).to.be.false;
      expect(combo.name).to.be.undefined;
      expect(Array.isArray(combo.value)).to.be.true;
      expect(combo.disabled).to.be.false;
      expect(combo.required).to.be.false;
      expect(combo.invalid).to.be.false;
      expect(combo.autofocus).to.be.undefined;
      expect(combo.autofocusList).to.be.false;
      expect(combo.label).to.be.undefined;
      expect(combo.placeholder).to.be.undefined;
      expect(combo.placeholderSearch).to.equal('Search');
      expect(combo.outlined).to.be.false;
      expect(combo.valueKey).to.equal('id');
      expect(combo.displayKey).to.equal('name');
      expect(combo.groupKey).to.equal('country');
      expect(combo.groupSorting).to.equal('asc');
      expect(combo.filteringOptions).includes({
        filterKey: combo.displayKey,
        caseSensitive: false,
      });
      expect(combo.caseSensitiveIcon).to.be.false;
      expect(combo.disableFiltering).to.be.false;
    });

    it('correctly applies input related properties to encapsulated inputs', async () => {
      combo.label = 'Select Label';
      combo.placeholder = 'Select Placeholder';
      combo.placeholderSearch = 'Select Placeholder';
      await elementUpdated(combo);

      expect(input.placeholder).to.equal(combo.placeholder);
      expect(input.label).to.equal(combo.label);
      expect(input.disabled).to.equal(combo.disabled);
      expect(input.required).to.equal(input.required);
      expect(input.invalid).to.equal(combo.invalid);
      expect(input.outlined).to.equal(combo.outlined);
      expect(input.dir).to.equal(combo.dir);
      expect(input.autofocus).to.equal(combo.autofocus);

      expect(searchInput.placeholder).to.equal(combo.placeholderSearch);
      expect(searchInput.dir).to.equal(combo.dir);
    });

    it('should open the menu upon calling the show method', async () => {
      await combo.show();
      expect(combo.open).to.be.true;
    });

    it('should close the menu upon calling the hide method', async () => {
      await combo.hide();
      expect(combo.open).to.be.false;
    });

    it('should toggle the menu upon calling the toggle method', async () => {
      await combo.toggle();
      expect(combo.open).to.be.true;

      await combo.toggle();
      expect(combo.open).to.be.false;
    });

    it('should open the menu upon clicking on the input', async () => {
      const eventSpy = spy(combo, 'emitEvent');

      simulateClick(input);
      await elementUpdated(combo);

      expect(eventSpy).calledWith('igcOpening');
      expect(eventSpy).calledWith('igcOpened');
      expect(combo.open).to.be.true;
    });

    it('should hide the menu upon clicking on the input', async () => {
      const eventSpy = spy(combo, 'emitEvent');
      await combo.show();

      simulateClick(input);
      await elementUpdated(combo);

      expect(eventSpy).calledWith('igcClosing');
      expect(eventSpy).calledWith('igcClosed');
      expect(combo.open).to.be.false;
    });

    it('should be able to cancel the igcOpening event', async () => {
      combo.open = false;
      combo.addEventListener('igcOpening', (event: CustomEvent) => {
        event.preventDefault();
      });
      const eventSpy = spy(combo, 'emitEvent');

      simulateClick(input);
      await elementUpdated(combo);

      expect(eventSpy).calledOnceWithExactly('igcOpening', {
        cancelable: true,
      });
      expect(eventSpy).not.calledWith('igcOpened');
    });

    it('should be able to cancel the igcClosing event', async () => {
      combo.open = true;
      combo.addEventListener('igcClosing', (event: CustomEvent) => {
        event.preventDefault();
      });
      const eventSpy = spy(combo, 'emitEvent');

      simulateClick(input);
      await elementUpdated(combo);

      expect(eventSpy).calledOnceWithExactly('igcClosing', {
        cancelable: true,
      });
      expect(eventSpy).not.calledWith('igcClosed');
    });

    it('should focus the input when the host is focused', async () => {
      combo.focus();
      await elementUpdated(combo);

      expect(document.activeElement).to.equal(combo);
    });

    it('should blur the input when the host is blurred', async () => {
      combo.blur();
      await elementUpdated(combo);

      expect(document.activeElement).not.to.equal(combo);
    });

    it('should render all data items as combo-list items', async () => {
      combo.open = true;

      await elementUpdated(combo);
      await list.layoutComplete;

      const cityNames: string[] = [];

      items(combo).forEach((item) => {
        cityNames.push(item.innerText);
      });

      cities.forEach((city) => {
        expect(cityNames).to.include(city[combo.displayKey!]);
      });
    });

    it('should configure the filtering options by attribute', async () => {
      combo.setAttribute(
        'filtering-options',
        JSON.stringify({ filterKey: 'zip', caseSensitive: true })
      );
      await elementUpdated(combo);

      expect(combo.filteringOptions.filterKey).to.equal('zip');
      expect(combo.filteringOptions.caseSensitive).to.equal(true);
    });

    it('should correctly merge partially provided filtering options', async () => {
      combo.setAttribute(
        'filtering-options',
        JSON.stringify({ caseSensitive: true })
      );
      await elementUpdated(combo);

      expect(combo.filteringOptions.filterKey).not.to.be.undefined;
      expect(combo.filteringOptions.caseSensitive).to.be.true;
    });

    it('should select/deselect an item by value key', async () => {
      const item = first(cities);
      combo.open = true;
      combo.select([item[combo.valueKey!]]);

      await elementUpdated(combo);
      await list.layoutComplete;

      const selected = items(combo).find((item) => item.selected);
      expect(selected?.innerText).to.equal(item[combo.displayKey!]);

      combo.deselect([item[combo.valueKey!]]);

      await elementUpdated(combo);
      await new Promise((resolve) => {
        setTimeout(resolve, 200);
      });

      items(combo).forEach((item) => {
        expect(item.selected).to.be.false;
      });
    });

    it('should select/deselect an item by value when no valueKey is present', async () => {
      combo.valueKey = undefined;
      combo.open = true;
      await elementUpdated(combo);

      const item = first(cities);
      combo.select([item]);

      await elementUpdated(combo);
      await list.layoutComplete;

      const selected = items(combo).find((item) => item.selected)!;
      expect(selected.innerText).to.equal(item[combo.displayKey!]);

      combo.deselect([item]);
      await elementUpdated(combo);
      expect(items(combo).every((item) => !item.selected)).to.be.true;
    });

    it('should select/deselect all items', async () => {
      combo.select();
      await elementUpdated(combo);

      expect(items(combo).every((item) => item.selected)).to.be.true;

      combo.deselect();
      await elementUpdated(combo);

      expect(items(combo).every((item) => !item.selected)).to.be.true;
    });

    it('should clear the selection by pressing on the clear button', async () => {
      combo.select();

      await elementUpdated(combo);

      const button = combo.shadowRoot!.querySelector('[part="clear-icon"]');

      (button! as HTMLSpanElement).click();

      await elementUpdated(combo);
      expect(items(combo).every((item) => !item.selected)).to.be.true;
    });

    it('should toggle case sensitivity by pressing on the case sensitive icon', async () => {
      const button = combo.shadowRoot!.querySelector(
        '[part~="case-icon"]'
      ) as HTMLElement;
      expect(combo.filteringOptions.caseSensitive).to.be.false;

      button.click();
      await elementUpdated(combo);

      expect(combo.filteringOptions.caseSensitive).to.be.true;

      button.click();
      await elementUpdated(combo);
      expect(combo.filteringOptions.caseSensitive).to.be.false;
    });

    it('should not fire igcChange event on selection/deselection via methods calls', async () => {
      const item = first(cities);
      combo.select([item[combo.valueKey!]]);

      combo.addEventListener('igcChange', (event: CustomEvent) =>
        event.preventDefault()
      );

      const eventSpy = spy(combo, 'emitEvent');
      expect(eventSpy).not.calledWith('igcChange');
    });

    it('should fire igcChange selection type event on mouse click', async () => {
      const eventSpy = spy(combo, 'emitEvent');
      const args = {
        cancelable: true,
        detail: {
          newValue: ['BG01'],
          items: [first(cities)],
          type: 'selection',
        },
      };
      combo.open = true;

      await elementUpdated(combo);
      await list.layoutComplete;

      first(items(combo)).click();
      expect(combo.value).to.eql(['BG01']);
      expect(eventSpy).calledWithExactly('igcChange', args);
    });

    it('should fire igcChange deselection type event on mouse click', async () => {
      const eventSpy = spy(combo, 'emitEvent');
      const args = {
        cancelable: true,
        detail: {
          newValue: ['BG02', 'BG03'],
          items: [first(cities)],
          type: 'deselection',
        },
      };
      combo.select(['BG01', 'BG02', 'BG03']);
      combo.open = true;

      await elementUpdated(combo);
      await list.layoutComplete;

      expect(combo.value).to.eql(['BG01', 'BG02', 'BG03']);

      first(items(combo)).click();
      await elementUpdated(combo);
      expect(combo.value).to.eql(['BG02', 'BG03']);

      expect(eventSpy).calledWithExactly('igcChange', args);
    });

    it('should be able to cancel the selection event', async () => {
      combo.addEventListener('igcChange', (event: CustomEvent) => {
        event.preventDefault();
      });
      const eventSpy = spy(combo, 'emitEvent');
      combo.open = true;

      await elementUpdated(combo);
      await list.layoutComplete;

      first(items(combo)).click();
      await elementUpdated(combo);

      expect(eventSpy).calledWith('igcChange');
      expect(combo.value).to.be.empty;
    });

    it('should be able to cancel the deselection event', async () => {
      combo.addEventListener('igcChange', (event: CustomEvent) => {
        event.preventDefault();
      });
      const eventSpy = spy(combo, 'emitEvent');
      combo.select(['BG01', 'BG02']);
      combo.open = true;

      await elementUpdated(combo);
      await list.layoutComplete;

      first(items(combo)).click();
      await elementUpdated(combo);

      expect(eventSpy).calledWith('igcChange');
      expect(combo.value).lengthOf(2);
    });

    it('should not stringify values in event', async () => {
      interface CustomValue {
        id: number;
        value: number;
      }

      const data: CustomValue[] = Array.from({ length: 10 }, (_, idx) => ({
        id: idx,
        value: idx,
      }));

      const combo = await fixture<IgcComboComponent<CustomValue>>(
        html`<igc-combo .data=${data} value-key="id"></igc-combo>`
      );
      const list = combo.shadowRoot!.querySelector(
        'igc-combo-list'
      ) as IgcComboListComponent;

      combo.addEventListener(
        'igcChange',
        ({ detail }) => {
          expect(detail.newValue).to.eql([data[0].id]);
          expect(detail.items).to.eql([data[0]]);
        },
        { once: true }
      );

      await combo.show();
      await list.layoutComplete;

      first(items(combo)).click();
      await elementUpdated(combo);

      expect(combo.value).to.eql([0]);
    });

    it('reports validity when required', async () => {
      combo.required = true;
      await elementUpdated(combo);

      expect(combo.checkValidity()).to.be.false;
      ValidityHelpers.isValid(combo).to.be.false;

      combo.select();
      await elementUpdated(combo);

      expect(combo.checkValidity()).to.be.true;
      ValidityHelpers.isValid(combo).to.be.true;
    });

    it('reports validity when not required', async () => {
      combo.required = false;
      await elementUpdated(combo);

      expect(combo.checkValidity()).to.be.true;
      ValidityHelpers.isValid(combo).to.be.true;

      combo.deselect();
      await elementUpdated(combo);

      expect(combo.checkValidity()).to.be.true;
      ValidityHelpers.isValid(combo).to.be.true;
    });

    it('opens the list of options when Down or Alt+Down keys are pressed', async () => {
      combo.open = false;

      simulateKeyboard(input, arrowDown);
      expect(combo.open).to.be.true;

      combo.open = false;
      simulateKeyboard(input, [altKey, arrowDown]);
      expect(combo.open).to.be.true;
    });

    it('closes the list of options when search input is on focus and the Up key is pressed', async () => {
      await combo.show();
      expect(combo.open).to.be.true;

      simulateKeyboard(searchInput, arrowUp);
      expect(combo.open).to.be.false;
    });

    it('activates the first list item when clicking pressing ArrowDown when the search input is on focus', async () => {
      await combo.show();
      await list.layoutComplete;

      expect(items(combo)[0].active).to.be.false;
      simulateKeyboard(searchInput, arrowDown);

      await elementUpdated(combo);

      expect(items(combo)[0].active).to.be.true;
    });

    it('navigates between the items with ArrowUp and ArrowDown keys', async () => {
      combo.autofocusList = true;
      await elementUpdated(combo);

      await combo.show();
      await list.layoutComplete;

      expect(items(combo)[0].active).to.be.false;
      simulateKeyboard(list, arrowDown, 2);

      await elementUpdated(combo);

      expect(items(combo)[1].active).to.be.true;
      simulateKeyboard(options, arrowUp);

      await elementUpdated(combo);

      expect(items(combo)[0].active).to.be.true;
    });

    it('should activate the first list item by pressing the Home key', async () => {
      combo.autofocusList = true;
      await elementUpdated(combo);

      await combo.show();
      await list.layoutComplete;

      simulateKeyboard(options, homeKey);
      await elementUpdated(combo);

      expect(items(combo)[0].active).to.be.true;
    });

    it('should activate the last list item by pressing the End key', async () => {
      combo.autofocusList = true;
      await elementUpdated(combo);

      await combo.show();
      await list.layoutComplete;

      simulateKeyboard(options, endKey);
      await elementUpdated(combo);

      const itms = items(combo);
      expect(itms[itms.length - 1].active).to.be.true;
    });

    it('should select the active item by pressing the Space key', async () => {
      combo.autofocusList = true;
      await elementUpdated(combo);

      await combo.show();
      await list.layoutComplete;

      simulateKeyboard(options, arrowDown, 2);
      simulateKeyboard(options, spaceBar);
      await elementUpdated(combo);

      const itms = items(combo);
      expect(itms[1].active).to.be.true;
      expect(itms[1].selected).to.be.true;
      expect(combo.open).to.be.true;
    });

    it('should select the active item and close the menu by pressing Enter in single selection', async () => {
      combo.singleSelect = true;
      await elementUpdated(combo);

      await combo.show();
      await list.layoutComplete;

      simulateKeyboard(options, arrowDown);
      simulateKeyboard(options, enterKey);
      await elementUpdated(combo);

      expect(combo.value).to.eql(['BG01']);
      expect(combo.open).to.be.false;
    });

    it("shouldn't deselect an item if it's already selected on Enter in single selection", async () => {
      const selection = 'BG01';
      combo.singleSelect = true;
      await elementUpdated(combo);

      combo.select(selection);
      await elementUpdated(combo);

      await combo.show();
      await list.layoutComplete;

      simulateKeyboard(options, arrowDown);
      simulateKeyboard(options, enterKey);
      await elementUpdated(combo);

      expect(combo.value).to.eql(['BG01']);
      expect(combo.open).to.be.false;
    });

    it('should support a single selection variant', async () => {
      combo.singleSelect = true;
      await elementUpdated(combo);
      expect(combo.getAttribute('single-select')).to.exist;
    });

    it('diacritic filtering configuration (matchDiacritics = false)', async () => {
      combo.data = [
        ...cities,
        { country: 'Brazil', id: 'BR01', name: 'São Paulo', zip: '0000' },
      ];
      combo.singleSelect = true;
      await elementUpdated(combo);

      await combo.show();
      await list.layoutComplete;

      await filterCombo('Sao');
      expect(items(combo).length).to.equal(1);

      await filterCombo('São');
      expect(items(combo).length).to.equal(1);
    });

    it('diacritic filtering configuration (matchDiacritics = true)', async () => {
      combo.data = [
        ...cities,
        { country: 'Brazil', id: 'BR01', name: 'São Paulo', zip: '0000' },
      ];
      combo.singleSelect = true;
      combo.filteringOptions = { matchDiacritics: true };
      await elementUpdated(combo);

      await combo.show();
      await list.layoutComplete;

      await filterCombo('Sao');
      expect(items(combo)).to.be.empty;

      await filterCombo('São');
      expect(items(combo)).lengthOf(1);
    });

    it('should use the main input for filtering in single selection mode', async () => {
      const filter = combo.shadowRoot!.querySelector('[part="filter-input"]')!;
      combo.singleSelect = true;
      await elementUpdated(combo);

      await combo.show();
      await list.layoutComplete;

      expect(filter.getAttribute('hidden')).to.exist;
      expect(input.getAttribute('readonly')).to.not.exist;
      expect(items(combo)).lengthOf(cities.length);

      await filterCombo('sof');

      expect(items(combo)).lengthOf(1);
      expect(first(items(combo)).innerText).to.equal('Sofia');
    });

    it('should select the first matched item upon pressing enter after search', async () => {
      combo.singleSelect = true;
      await elementUpdated(combo);

      await combo.show();
      await list.layoutComplete;

      await filterCombo('sof');

      expect(first(items(combo)).active).to.be.true;

      simulateKeyboard(input, enterKey);
      await elementUpdated(combo);

      expect(first(combo.value)).to.equal('BG01');
    });

    it('should select only one item at a time in single selection mode', async () => {
      combo.singleSelect = true;
      await elementUpdated(combo);

      await combo.show();
      await list.layoutComplete;

      input.dispatchEvent(new CustomEvent('igcInput', { detail: 'v' }));
      simulateKeyboard(input, arrowDown);

      await elementUpdated(combo);
      await list.layoutComplete;

      expect(first(items(combo)).active).to.be.true;
      expect(first(items(combo)).selected).to.be.false;

      simulateKeyboard(options, spaceBar);

      await elementUpdated(combo);
      await list.layoutComplete;

      expect(items(combo)[1].selected).to.be.true;

      simulateKeyboard(options, arrowDown, 2);
      simulateKeyboard(options, spaceBar);

      await elementUpdated(combo);
      await list.layoutComplete;

      expect(items(combo)[1].selected).to.be.false;
      expect(items(combo)[2].selected).to.be.true;
    });

    it('should maintain value with repeated selection via input in single selection mode', async () => {
      combo.singleSelect = true;
      await elementUpdated(combo);

      combo.select('BG01');
      await elementUpdated(combo);

      expect(input.value).to.equal('Sofia');

      input.dispatchEvent(new CustomEvent('igcInput', { detail: 'sof' }));
      await elementUpdated(combo);

      simulateKeyboard(input, enterKey);
      await elementUpdated(combo);

      expect(input.value).to.equal('Sofia');
      expect(combo.value).to.eql(['BG01']);
    });

    it('should clear selection upon changing the search term via input', async () => {
      combo.singleSelect = true;
      await elementUpdated(combo);

      await combo.show();
      await list.layoutComplete;

      input.dispatchEvent(new CustomEvent('igcInput', { detail: 'v' }));
      simulateKeyboard(input, arrowDown);

      await elementUpdated(combo);
      await list.layoutComplete;

      simulateKeyboard(options, spaceBar);

      await elementUpdated(combo);
      await list.layoutComplete;

      expect(items(combo)[1].selected).to.be.true;
      expect(combo.value).to.eql(['BG02']);

      await filterCombo('sof');

      expect(items(combo).every((item) => !item.selected)).to.be.true;
      expect(combo.value).to.be.empty;
    });

    it('Selection API should select nothing in single selection mode if nothing is passed', async () => {
      combo.singleSelect = true;
      await elementUpdated(combo);

      await combo.show();
      await list.layoutComplete;

      combo.select();
      await elementUpdated(combo);

      expect(items(combo).every((item) => !item.selected)).to.be.true;
      expect(combo.value).to.be.empty;
    });

    it('Selection API should deselect everything in single selection mode if nothing is passed', async () => {
      const selection = 'BG01';

      combo.singleSelect = true;
      await elementUpdated(combo);

      combo.select(selection);
      await elementUpdated(combo);

      expect(combo.value).to.eql([selection]);

      combo.deselect();
      await elementUpdated(combo);

      expect(combo.value).to.be.empty;
    });

    it('Selection API should not deselect current value in single selection mode with wrong valueKey passed', async () => {
      const selection = 'BG01';

      combo.singleSelect = true;
      await elementUpdated(combo);

      combo.select(selection);
      await elementUpdated(combo);

      expect(combo.value).to.eql([selection]);

      combo.deselect('US01');
      await elementUpdated(combo);

      expect(combo.value).to.eql([selection]);
    });

    it('should select a single item using valueKey as argument with the Selection API', async () => {
      await combo.show();
      await list.layoutComplete;

      const selection = 'BG01';
      combo.select(selection);

      await elementUpdated(combo);

      const match = cities.find((i) => i.id === selection)!;
      expect(first(combo.value)).to.equal(selection);

      const selected = items(combo).filter((i) => i.selected);

      expect(selected).lengthOf(1);
      expect(first(selected).innerText).to.equal(match.name);
    });

    it('should deselect a single item using valueKey as argument with the Selection API', async () => {
      await elementUpdated(combo);

      await combo.show();
      await list.layoutComplete;

      const selection = 'BG01';
      combo.select(selection);

      await elementUpdated(combo);

      expect(first(combo.value)).to.equal(selection);

      combo.deselect(selection);
      await elementUpdated(combo);

      expect(combo.value).to.be.empty;

      items(combo).forEach((i) => {
        expect(i.selected).to.be.false;
      });
    });

    it('should select the item passed as argument with the Selection API', async () => {
      combo.valueKey = undefined;

      await combo.show();
      await list.layoutComplete;

      const item = first(cities);
      combo.select(item);

      await elementUpdated(combo);

      expect(first(combo.value)).to.equal(item);

      const selected = items(combo).filter((i) => i.selected);

      expect(selected).lengthOf(1);
      expect(first(selected).innerText).to.equal(item.name);
    });

    it('should deselect the item passed as argument with the Selection API', async () => {
      combo.valueKey = undefined;
      await elementUpdated(combo);

      await combo.show();
      await list.layoutComplete;

      const item = first(cities);
      combo.select(item);

      await elementUpdated(combo);

      expect(first(combo.value)).to.equal(item);

      combo.deselect(item);
      await elementUpdated(combo);

      expect(combo.value).to.be.empty;
      expect(items(combo).every((item) => !item.selected)).to.be.true;
    });

    it('should select item(s) even if the list of items has been filtered', async () => {
      await combo.show();
      await list.layoutComplete;

      // Filter the list of items
      searchInput.dispatchEvent(new CustomEvent('igcInput', { detail: 'sof' }));

      await elementUpdated(combo);
      await list.layoutComplete;

      // Verify we can only see one item in the list
      expect(items(combo)).lengthOf(1);
      expect(first(items(combo)).innerText).to.equal('Sofia');

      // Select an item not visible in the list using the API
      const selection = 'US01';
      combo.select(selection);
      await elementUpdated(combo);

      // The combo value should've updated
      expect(first(combo.value)).to.equal(selection);

      // Let's verify the list of items has been updated
      searchInput.dispatchEvent(new CustomEvent('igcInput', { detail: '' }));

      await elementUpdated(combo);
      await list.layoutComplete;

      // Get a list of all selected items
      const selected = items(combo).filter((item) => item.selected);

      // We should only see one item as selected
      expect(selected).lengthOf(1);

      // It should match the one selected via the API
      expect(first(selected).innerText).to.equal('New York');
    });

    it('should deselect item(s) even if the list of items has been filtered', async () => {
      // Select an item via the API
      const selection = 'US01';
      combo.select(selection);

      await combo.show();
      await list.layoutComplete;

      // Get a list of all selected items
      let selected = items(combo).filter((item) => item.selected);

      // We should only see one item as selected
      expect(selected).lengthOf(1);

      // It should match the one selected via the API
      expect(first(selected).innerText).to.equal('New York');
      expect(first(combo.value)).to.equal(selection);

      // Filter the list of items
      searchInput.dispatchEvent(new CustomEvent('igcInput', { detail: 'sof' }));

      await elementUpdated(combo);
      await list.layoutComplete;

      // Verify we can only see one item in the list
      expect(items(combo)).lengthOf(1);
      expect(first(items(combo)).innerText).to.equal('Sofia');

      // Deselect the previously selected item while the list is filtered
      combo.deselect(selection);
      await elementUpdated(combo);

      // The value should be updated
      expect(combo.value).to.be.empty;

      // Verify the list of items has been updated
      searchInput.dispatchEvent(new CustomEvent('igcInput', { detail: '' }));

      await elementUpdated(combo);
      await list.layoutComplete;

      // Get a list of all selected items again
      selected = items(combo).filter((item) => item.selected);

      // No items should be selected
      expect(selected).to.be.empty;
    });

    it('should display primitive values correctly', async () => {
      const combo = await fixture<IgcComboComponent>(
        html`<igc-combo .data=${primitive}></igc-combo>`
      );

      combo.open = true;

      await elementUpdated(combo);

      const items = combo
        .shadowRoot!.querySelector('igc-combo-list')!
        .querySelectorAll('[part~="item"]');

      items.forEach((item, index) => {
        expect(item.textContent).to.equal(String(primitive[index]));
      });
    });

    it('should be able to get the currently selected items by calling the `selectoin` getter', async () => {
      combo.select([cities[0].id, cities[1].id, cities[2].id]);
      await elementUpdated(combo);

      expect(combo.selection[0]).to.equal(cities[0]);
      expect(combo.selection[1]).to.equal(cities[1]);
      expect(combo.selection[2]).to.equal(cities[2]);
    });

    it('should set the initial selection by using the `value` attribute', async () => {
      const combo = await fixture<IgcComboComponent>(
        html`<igc-combo
          .data=${primitive}
          .value=${['Sofia', 'Varna']}
        ></igc-combo>`
      );

      await elementUpdated(combo);

      expect(combo.selection[0]).to.equal('Sofia');
      expect(combo.selection[1]).to.equal('Varna');
    });

    it('should set the selection by using the `value` property', async () => {
      combo.value = ['US01', 'US02'];
      await elementUpdated(combo);

      expect(combo.selection[0]).to.equal(cities[3]);
      expect(combo.selection[1]).to.equal(cities[4]);
    });

    it('should preserve value and set selection even when data assignment is delayed', async () => {
      combo.data = [];
      combo.value = ['US01', 'US02'];
      await elementUpdated(combo);

      await new Promise((resolve) => {
        setTimeout(() => {
          combo.data = cities;
          resolve('done');
        }, 200);
      });

      await elementUpdated(combo);
      expect(combo.selection[0]).to.equal(cities[3]);
      expect(combo.selection[1]).to.equal(cities[4]);
    });

    it('should sort groups with diacritics and none as groupSorting direction', async () => {
      combo.data = citiesWithDiacritics;
      combo.groupSorting = 'asc';
      combo.open = true;
      await elementUpdated(combo);
      await list.layoutComplete;

      let comboHeadersLabel = headerItems(combo).map(
        (header) => header.innerText
      );
      expect(comboHeadersLabel).to.eql(['Ángel', 'México', 'Méxícó']);

      combo.groupSorting = 'desc';
      await elementUpdated(combo);
      await list.layoutComplete;

      comboHeadersLabel = headerItems(combo).map((header) => header.innerText);
      expect(comboHeadersLabel).to.eql(['Méxícó', 'México', 'Ángel']);

      combo.groupSorting = 'none';
      await elementUpdated(combo);
      await list.layoutComplete;

      comboHeadersLabel = headerItems(combo).map((header) => header.innerText);
      expect(comboHeadersLabel).to.eql(['Méxícó', 'Ángel', 'México']);
    });

    it('should clear the search term upon toggling disableFiltering', async () => {
      await combo.show();
      await list.layoutComplete;
      expect(items(combo).length).to.equal(cities.length);

      await filterCombo('sof');
      expect(items(combo).length).to.equal(1);

      combo.disableFiltering = true;
      await elementUpdated(combo);
      await list.layoutComplete;

      expect(items(combo).length).to.equal(cities.length);
    });
  });

  describe('Form integration', () => {
    const spec = createFormAssociatedTestBed<IgcComboComponent<City>>(
      html`<igc-combo
        name="combo"
        .data=${cities}
        value-key="id"
        display-key="name"
      ></igc-combo>`
    );

    beforeEach(async () => {
      await spec.setup(IgcComboComponent.tagName);
      spec.setAttributes({ value: JSON.stringify(['BG01', 'BG02']) });
    });

    it('is form associated', () => {
      expect(spec.element.form).to.equal(spec.form);
    });

    it('is not associated on submit if no value', () => {
      spec.setProperties({ value: [] });
      spec.assertSubmitHasValue(null);
    });

    it('is associated on submit with value-key (single)', () => {
      spec.setProperties({ singleSelect: true });
      spec.setProperties({ value: ['BG01', 'BG02'] });
      spec.assertSubmitHasValue('BG01');
    });

    it('is associated on submit with value-key (multiple)', () => {
      spec.assertSubmitHasValue('BG01');
      spec.assertSubmitHasValues(['BG01', 'BG02']);
    });

    it('is associated on submit without value-key (single)', () => {
      const [first, second, _] = cities;

      spec.setProperties({ valueKey: undefined, singleSelect: true });
      spec.element.select([first, second]);

      expect(spec.formData.getAll(spec.element.name)).lengthOf(1);
      spec.assertSubmitPasses();
    });

    it('is associated on submit without value-key (multiple)', () => {
      const [first, second, _] = cities;

      spec.setProperties({ valueKey: undefined });
      spec.element.select([first, second]);

      expect(spec.formData.getAll(spec.element.name)).lengthOf(2);
      spec.assertSubmitPasses();
    });

    it('is correctly reset on form reset (multiple)', () => {
      const initial = spec.element.value;

      spec.setAttributes({ value: JSON.stringify(['BG01', 'BG02']) });
      spec.setProperties({ value: [] });

      spec.reset();
      expect(spec.element.value).to.eql(initial);
    });

    it('is correctly reset on form reset (single)', () => {
      // Initial value is a multiple array. The combo defaults to the first item
      const initial = [first(spec.element.value)];

      spec.setProperties({ singleSelect: true });
      spec.setProperties({ value: ['US01'] });

      expect(spec.element.value).to.eql(['US01']);

      spec.reset();
      expect(spec.element.value).to.eql(initial);
    });

    it('should reset to the new default value after setAttribute() call (multiple)', () => {
      spec.setAttributes({ value: JSON.stringify(['US01', 'US02']) });
      spec.setProperties({ value: [] });

      spec.reset();
      expect(spec.element.value).to.eql(['US01', 'US02']);
      spec.assertSubmitHasValues(spec.element.value);
    });

    it('should reset to the new default value after setAttribute() call (single)', () => {
      spec.setProperties({ singleSelect: true });
      spec.setAttributes({ value: JSON.stringify(['US01']) });
      spec.setProperties({ value: [] });

      spec.reset();

      expect(spec.element.value).to.eql(['US01']);
      spec.assertSubmitHasValue('US01');
    });

    it('reflects disabled ancestor state', () => {
      spec.setAncestorDisabledState(true);
      expect(spec.element.disabled).to.be.true;

      spec.setAncestorDisabledState(false);
      expect(spec.element.disabled).to.be.false;
    });

    it('fulfils required constraint', () => {
      spec.setProperties({ value: [], required: true });
      spec.assertSubmitFails();

      spec.setProperties({ value: ['BG01', 'BG02'] });
      spec.assertSubmitPasses();
    });

    it('fulfils custom constraint', () => {
      spec.element.setCustomValidity('invalid');
      spec.assertSubmitFails();

      spec.element.setCustomValidity('');
      spec.assertSubmitPasses();
    });
  });

  describe('defaultValue', () => {
    const value = ['BG01', 'BG02'];

    describe('Form integration (single)', () => {
      const spec = createFormAssociatedTestBed<IgcComboComponent<City>>(html`
        <igc-combo
          name="combo"
          .data=${cities}
          .defaultValue=${value}
          single-select
          value-key="id"
          display-key="name"
        ></igc-combo>
      `);

      beforeEach(async () => {
        await spec.setup(IgcComboComponent.tagName);
      });

      it('correct initial state', () => {
        spec.assertIsPristine();
        expect(spec.element.value).to.eql([first(value)]);
      });

      it('is correctly submitted', () => {
        spec.assertSubmitHasValue(first(value));
      });

      it('is correctly reset', () => {
        spec.setProperties({ value: [] });
        spec.reset();

        expect(spec.element.value).to.eql([first(value)]);
      });
    });

    describe('Form integration (multiple)', () => {
      const spec = createFormAssociatedTestBed<IgcComboComponent<City>>(html`
        <igc-combo
          name="combo"
          .data=${cities}
          .defaultValue=${value}
          value-key="id"
          display-key="name"
        ></igc-combo>
      `);

      beforeEach(async () => {
        await spec.setup(IgcComboComponent.tagName);
      });

      it('correct initial state', () => {
        spec.assertIsPristine();
        expect(spec.element.value).to.eql(value);
      });

      it('is correctly submitted', () => {
        spec.assertSubmitHasValues(value);
      });

      it('is correctly reset', () => {
        spec.setProperties({ value: [] });
        spec.reset();

        expect(spec.element.value).to.eql(value);
      });
    });

    describe('Form integration with delayed data', () => {
      const spec = createFormAssociatedTestBed<IgcComboComponent<City>>(html`
        <igc-combo name="combo" value-key="id" display-key="name"></igc-combo>
      `);

      function initDataDefaultValue(single = false) {
        spec.element.singleSelect = single;
        // assign data after init to simulate async data
        spec.element.data = cities;
        spec.element.defaultValue = value;
      }

      beforeEach(async () => {
        await spec.setup(IgcComboComponent.tagName);
      });

      it('correct initial state (single)', () => {
        initDataDefaultValue(true);
        spec.assertIsPristine();
        expect(spec.element.value).to.eql([first(value)]);
      });

      it('correct initial state (multiple)', () => {
        initDataDefaultValue();
        spec.assertIsPristine();
        expect(spec.element.value).to.eql(value);
      });

      it('is correctly submitted (single)', () => {
        initDataDefaultValue(true);
        spec.assertSubmitHasValue(first(value));
      });

      it('is correctly submitted (multiple)', () => {
        initDataDefaultValue();
        spec.assertSubmitHasValues(value);
      });
    });

    describe('Validation', () => {
      const spec = createFormAssociatedTestBed<IgcComboComponent<City>>(html`
        <igc-combo
          name="combo"
          .data=${cities}
          .defaultValue=${[]}
          required
          value-key="id"
          display-key="name"
        ></igc-combo>
      `);

      beforeEach(async () => {
        await spec.setup(IgcComboComponent.tagName);
      });

      it('fails required validation', () => {
        spec.assertIsPristine();
        spec.assertSubmitFails();
      });

      it('passes required validation', () => {
        spec.setProperties({ defaultValue: value });
        spec.assertIsPristine();

        spec.assertSubmitHasValues(value);
      });
    });
  });

  describe('Validation message slots', () => {
    it('', () => {
      const testParameters: ValidationContainerTestsParams<IgcComboComponent>[] =
        [
          { slots: ['valueMissing'], props: { required: true } }, // value-missing slot
          { slots: ['customError'] }, // custom-error slot
          { slots: ['invalid'], props: { required: true } }, // invalid slot
        ];

      runValidationContainerTests(IgcComboComponent, testParameters);
    });
  });
});<|MERGE_RESOLUTION|>--- conflicted
+++ resolved
@@ -1,6 +1,5 @@
 import { elementUpdated, expect, fixture, html } from '@open-wc/testing';
 import { spy } from 'sinon';
-<<<<<<< HEAD
 
 import {
   altKey,
@@ -11,22 +10,16 @@
   homeKey,
   spaceBar,
 } from '../common/controllers/key-bindings.js';
-=======
->>>>>>> 3c465e0a
 import { defineComponents } from '../common/definitions/defineComponents.js';
 import { first } from '../common/util.js';
 import { createFormAssociatedTestBed } from '../common/utils.spec.js';
 import {
   runValidationContainerTests,
-<<<<<<< HEAD
   simulateClick,
   simulateKeyboard,
-} from '../common/utils.spec.js';
-=======
   type ValidationContainerTestsParams,
   ValidityHelpers,
 } from '../common/validity-helpers.spec.js';
->>>>>>> 3c465e0a
 import type IgcInputComponent from '../input/input.js';
 import IgcComboComponent from './combo.js';
 import type IgcComboHeaderComponent from './combo-header.js';
