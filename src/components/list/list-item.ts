--- conflicted
+++ resolved
@@ -25,14 +25,10 @@
  * @csspart title - The title container.
  * @csspart subtitle - The subtitle container.
  */
-<<<<<<< HEAD
-@themes({ material, bootstrap, fluent, indigo })
-=======
 @themes({
-  light: { bootstrap, fluent, indigo },
-  dark: { bootstrap, fluent, indigo },
+  light: { material, bootstrap, fluent, indigo },
+  dark: { material, bootstrap, fluent, indigo },
 })
->>>>>>> e441505d
 export default class IgcListItemComponent extends LitElement {
   public static readonly tagName = 'igc-list-item';
 
