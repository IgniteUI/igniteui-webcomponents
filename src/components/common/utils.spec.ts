--- conflicted
+++ resolved
@@ -276,7 +276,6 @@
 }
 
 /**
-<<<<<<< HEAD
  * Returns whether all passed `names` exist as slots in the given `root`.
  */
 export function hasSlots(
@@ -332,7 +331,9 @@
   for (const slot of slots) {
     expect(hasSlotContent(container.renderRoot, slot)).to.be.true;
   }
-=======
+}
+
+/**
  * Checks if a given element is within the view of another element.
  */
 export function scrolledIntoView(el: HTMLElement, view: HTMLElement) {
@@ -342,5 +343,4 @@
   return top <= viewTop
     ? viewTop - top <= height
     : bottom - viewBottom <= height;
->>>>>>> cc9f7319
 }