--- conflicted
+++ resolved
@@ -1,14 +1,5 @@
 import { html, LitElement } from 'lit';
 import { property } from 'lit/decorators.js';
-<<<<<<< HEAD
-import { AnimationPlayer, fadeIn, fadeOut } from '../../animations/index.js';
-import { themes } from '../../theming/theming-decorator.js';
-import { registerComponent } from '../common/definitions/register.js';
-import { styles } from './themes/toast.base.css.js';
-import { styles as bootstrap } from './themes/toast.bootstrap.css.js';
-import { styles as fluent } from './themes/toast.fluent.css.js';
-import { styles as indigo } from './themes/toast.indigo.css.js';
-=======
 import { AnimationPlayer } from '../../animations/player.js';
 import { fadeIn, fadeOut } from '../../animations/presets/fade/index.js';
 import { themes } from '../../theming/theming-decorator.js';
@@ -19,7 +10,6 @@
   styles as indigo,
   styles as material,
 } from './themes/light/toast.indigo.css.js';
->>>>>>> e441505d
 
 /**
  * A toast component is used to show a notification
