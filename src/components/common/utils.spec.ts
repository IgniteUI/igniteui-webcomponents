--- conflicted
+++ resolved
@@ -1,10 +1,7 @@
 import { expect, fixture, html } from '@open-wc/testing';
 import { TemplateResult } from 'lit';
-<<<<<<< HEAD
+
 import { parseKeys } from './controllers/key-bindings.js';
-=======
-
->>>>>>> 2688ed88
 import type { FormAssociatedElementInterface } from './mixins/form-associated';
 
 export class FormAssociatedTestBed<
