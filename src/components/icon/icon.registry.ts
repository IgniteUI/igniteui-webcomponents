import type { Theme } from '../../theming/types.js';
import { sameObject } from '../common/util.js';
import { iconReferences } from './icon-references.js';
import { IconsStateBroadcast } from './icon-state.broadcast.js';
import { internalIcons } from './internal-icons-lib.js';
import { DefaultMap } from './registry/default-map.js';
import { SvgIconParser } from './registry/parser.js';
import type {
  Collection,
  IconCallback,
  IconMeta,
  IconReferencePair,
  SvgIcon,
} from './registry/types.js';
import { ActionType } from './registry/types.js';

export class IconsRegistry {
  private parser: SvgIconParser;
  private collections: Collection<string, Map<string, SvgIcon>>;
  private references: Collection<string, Map<string, IconMeta>>;
  private listeners: Set<IconCallback>;
  private theme!: Theme;
  private stateBroadcast: IconsStateBroadcast;

  constructor() {
    this.parser = new SvgIconParser();
    this.listeners = new Set();
    this.collections = new DefaultMap(() => new Map());
    this.references = new DefaultMap(() => new Map());
    this.collections.set('internal', internalIcons);
    this.stateBroadcast = new IconsStateBroadcast(
      this.collections,
      this.references
    );
  }

  public register(name: string, iconText: string, collection = 'default') {
    this.collections
      .getOrCreate(collection)
      .set(name, this.parser.parse(iconText));

    this.notifyAll(name, collection);

    const icons: Collection<string, Map<string, SvgIcon>> = new DefaultMap(
      () => new Map()
    );
    icons.getOrCreate(collection).set(name, this.parser.parse(iconText));
    this.stateBroadcast.broadcastState(ActionType.RegisterIcon, icons);
  }

  public subscribe(callback: IconCallback) {
    this.listeners.add(callback);
  }

  public unsubscribe(callback: IconCallback) {
    this.listeners.delete(callback);
  }

  public setRefsByTheme(theme: Theme) {
    if (this.theme !== theme) {
      this.theme = theme;

      for (const { alias, target } of iconReferences) {
        const external = this.references
          .get(alias.collection)
          ?.get(alias.name)?.external;

        const _ref = this.references.get('default')?.get(alias.name) ?? {};
        const _target = target.get(this.theme) ?? target.get('default')!;

        this.setIconRef({
          alias,
          target: _target,
          overwrite: !external && !sameObject(_ref, _target),
        });
      }
    }
  }

  public setIconRef(options: IconReferencePair) {
    const { alias, target, overwrite } = options;
    const reference = this.references.getOrCreate(alias.collection);

    if (overwrite) {
      reference.set(alias.name, { ...target });
      this.notifyAll(alias.name, alias.collection);
    }
<<<<<<< HEAD

    this.notifyAll(alias.name, alias.collection);

    const refs: Collection<string, Map<string, IconMeta>> = new DefaultMap(
      () => new Map()
    );
    refs.getOrCreate(alias.collection).set(alias.name, {
      name: target.name,
      collection: target.collection,
    });
    this.stateBroadcast.broadcastState(
      ActionType.UpdateIconReference,
      undefined,
      refs
    );
=======
>>>>>>> 0a419021
  }

  public getIconRef(name: string, collection: string): IconMeta {
    const icon = this.references.get(collection)?.get(name);

    return {
      name: icon?.name ?? name,
      collection: icon?.collection ?? collection,
    };
  }

  public get(name: string, collection = 'default') {
    return this.collections.get(collection)?.get(name);
  }

  private notifyAll(name: string, collection: string) {
    for (const listener of this.listeners) {
      listener(name, collection);
    }
  }
}

const registry = Symbol.for('igc.icons-registry.instance');

type IgcIconRegistry = typeof globalThis & {
  [registry]?: IconsRegistry;
};

export function getIconRegistry() {
  const _global = globalThis as IgcIconRegistry;
  if (!_global[registry]) {
    _global[registry] = new IconsRegistry();
  }
  return _global[registry];
}

export async function registerIcon(
  name: string,
  url: string,
  collection = 'default'
) {
  const response = await fetch(url);

  if (response.ok) {
    const value = await response.text();
    getIconRegistry().register(name, value, collection);
  } else {
    throw new Error(`Icon request failed. Status: ${response.status}.`);
  }
}

export function registerIconFromText(
  name: string,
  iconText: string,
  collection = 'default'
) {
  getIconRegistry().register(name, iconText, collection);
}

export function setIconRef(name: string, collection: string, icon: IconMeta) {
  getIconRegistry().setIconRef({
    alias: { name, collection },
    target: { ...icon, external: true },
    overwrite: true,
  });
}<|MERGE_RESOLUTION|>--- conflicted
+++ resolved
@@ -85,9 +85,6 @@
       reference.set(alias.name, { ...target });
       this.notifyAll(alias.name, alias.collection);
     }
-<<<<<<< HEAD
-
-    this.notifyAll(alias.name, alias.collection);
 
     const refs: Collection<string, Map<string, IconMeta>> = new DefaultMap(
       () => new Map()
@@ -101,8 +98,6 @@
       undefined,
       refs
     );
-=======
->>>>>>> 0a419021
   }
 
   public getIconRef(name: string, collection: string): IconMeta {
