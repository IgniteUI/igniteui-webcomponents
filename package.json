{
  "name": "igniteui-webcomponents",
  "version": "0.0.0",
  "description": "Ignite UI Web Components",
  "author": "Infragistics",
  "license": "SEE LICENSE IN LICENSE",
  "exports": {
    ".": "./src/index.js",
    "./types": "./src/types.js"
  },
  "type": "module",
  "repository": {
    "type": "git",
    "url": "git+https://github.com/IgniteUI/igniteui-webcomponents"
  },
  "bugs": {
    "url": "https://github.com/IgniteUI/igniteui-webcomponents/issues"
  },
  "scripts": {
    "start": "npm run storybook",
    "build:publish": "npm run cem && node scripts/build.mjs",
    "cem": "cem analyze --config cem.config.mjs",
    "cem:watch": "cem analyze --config cem.config.mjs --watch",
    "build:styles": "node scripts/build-styles.mjs",
    "build:meta": "node scripts/build-stories.mjs",
    "watch-meta": "node scripts/stories-watcher.js ",
    "watch-scss": "node scripts/styles-watcher.mjs",
    "check-imports": "madge --circular --warning --no-spinner --ts-config ./tsconfig.json --extensions ts src/index.ts",
    "check-types": "tsc -p scripts/tsconfig-ci.json",
    "check": "npm run check-imports && npm run check-types",
    "clean": "npm run clean:dist && npm run clean:styles && npm run clean:docs",
    "clean:dist": "rimraf ./dist",
    "clean:styles": "rimraf --glob \"src/**/*.css.ts\"",
    "clean:docs": "rimraf ./docs",
    "lint": "npm run lint:biome && npm run lint:lit-analyzer && npm run lint:prettier && npm run lint:styles",
    "lint:biome": "biome lint",
    "lint:lit-analyzer": "lit-analyzer",
    "lint:prettier": "prettier \"**/*.ts\" --check --experimental-cli --ignore-path .gitignore",
    "lint:styles": "stylelint \"src/**/*.scss\"",
    "format": "biome check --fix && prettier \"**/*.ts\" --write --ignore-path .gitignore",
    "release": "node scripts/gen-changelog.mjs",
    "test": "npm run build:styles && wtr --coverage",
    "test:watch": "npm run build:styles && concurrently -k -r \"npm:watch-scss\" \"wtr --watch\"",
    "storybook": "npm run build:styles && concurrently -k -r \"npm run cem:watch\" \"npm:watch-scss\" \"npm:watch-meta\" \"storybook dev -p 8000\"",
    "storybook:build": "npm run build:styles && storybook build -o ./storybook-static",
    "build:typedoc:export": "node scripts/build-typedoc.js export",
    "build:typedoc:import": "node scripts/build-typedoc.js import",
    "build:typedoc:watch": "node scripts/build-typedoc.js watch",
    "build:typedoc:serve": "node scripts/build-typedoc.js serve && concurrently -k -r \"npm:build:typedoc:watch\"",
    "build:typedoc:ja": "set NODE_ENV=production && node scripts/build-typedoc.js buildJA",
    "build:typedoc:en": "set NODE_ENV=production && node scripts/build-typedoc.js buildEN",
    "prepare": "husky"
  },
  "dependencies": {
    "@floating-ui/dom": "^1.7.2",
    "@lit-labs/virtualizer": "^2.1.1",
    "@lit/context": "^1.1.6",
    "lit": "^3.3.1"
  },
  "devDependencies": {
    "@biomejs/biome": "~2.1.2",
    "@custom-elements-manifest/analyzer": "^0.10.4",
    "@igniteui/material-icons-extended": "^3.1.0",
    "@open-wc/testing": "^4.0.0",
    "@storybook/addon-a11y": "^9.0.18",
    "@storybook/addon-docs": "^9.0.18",
    "@storybook/addon-links": "^9.0.18",
    "@storybook/web-components-vite": "^9.0.18",
    "@types/mocha": "^10.0.10",
    "@web/dev-server-esbuild": "^1.0.4",
    "@web/test-runner": "^0.20.2",
    "@web/test-runner-playwright": "^0.11.1",
    "autoprefixer": "^10.4.21",
    "browser-sync": "^3.0.4",
    "cem-plugin-expanded-types": "^1.4.0",
    "concurrently": "^9.2.0",
    "custom-element-jet-brains-integration": "^1.7.0",
    "custom-element-vs-code-integration": "^1.5.0",
    "globby": "^14.1.0",
    "husky": "^9.1.7",
<<<<<<< HEAD
    "ig-typedoc-theme": "^6.2.2",
    "igniteui-theming": "^19.3.0-beta.1",
=======
    "ig-typedoc-theme": "^6.2.3",
    "igniteui-theming": "^19.2.1",
>>>>>>> 774899cd
    "keep-a-changelog": "^2.6.2",
    "lint-staged": "^16.1.2",
    "lit-analyzer": "^2.0.3",
    "madge": "^8.0.0",
    "node-watch": "^0.7.4",
    "playwright": "^1.54.1",
    "postcss": "^8.5.6",
    "prettier": "^3.6.2",
    "rimraf": "^6.0.1",
    "sass-embedded": "~1.78.0",
    "sinon": "^21.0.0",
    "storybook": "^9.0.18",
    "stylelint": "^16.22.0",
    "stylelint-config-standard-scss": "^15.0.1",
    "stylelint-prettier": "^5.0.3",
    "stylelint-scss": "^6.12.1",
    "ts-lit-plugin": "^2.0.2",
    "tslib": "^2.8.1",
    "typedoc": "~0.27.9",
    "typedoc-plugin-localization": "^3.0.6",
    "typescript": "^5.8.3",
    "vite": "^7.0.6"
  },
  "peerDependencies": {
    "@google/genai": "^1.3.0",
    "@supabase/supabase-js": "^2.49.4",
    "dompurify": "^3.2.6",
    "marked": "^12.0.0"
  },
  "browserslist": [
    "defaults"
  ],
  "lint-staged": {
    "*.{js,ts,cjs,mjs,jsx,tsx}": [
      "biome check --fix --no-errors-on-unmatched",
      "prettier --write"
    ]
  },
  "madge": {
    "detectiveOptions": {
      "ts": {
        "skipTypeImports": true
      }
    }
  },
  "customElements": "custom-elements.json",
  "overrides": {
    "storybook": "$storybook"
  }
}<|MERGE_RESOLUTION|>--- conflicted
+++ resolved
@@ -78,13 +78,8 @@
     "custom-element-vs-code-integration": "^1.5.0",
     "globby": "^14.1.0",
     "husky": "^9.1.7",
-<<<<<<< HEAD
-    "ig-typedoc-theme": "^6.2.2",
+    "ig-typedoc-theme": "^6.2.3",
     "igniteui-theming": "^19.3.0-beta.1",
-=======
-    "ig-typedoc-theme": "^6.2.3",
-    "igniteui-theming": "^19.2.1",
->>>>>>> 774899cd
     "keep-a-changelog": "^2.6.2",
     "lint-staged": "^16.1.2",
     "lit-analyzer": "^2.0.3",
