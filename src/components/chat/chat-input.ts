--- conflicted
+++ resolved
@@ -240,10 +240,10 @@
   protected *renderDefaultSendButtonTemplate() {
     yield html` <igc-icon-button
       aria-label="Send message"
+      part="send-button"
       name="send-message"
       collection="material"
       variant="contained"
-      class="small"
       ?disabled=${!this.inputValue.trim() &&
       this._chatState?.inputAttachments.length === 0}
       @click=${this.sendMessage}
@@ -254,21 +254,8 @@
     return html`<div part="buttons-container">
       ${this._chatState?.options?.templates?.textAreaActionsTemplate
         ? this._chatState?.options?.templates?.textAreaActionsTemplate
-<<<<<<< HEAD
-        : html` <igc-icon-button
-            part="send-button"
-            aria-label="Send message"
-            name="send-message"
-            collection="material"
-            variant="contained"
-            ?disabled=${!this.inputValue.trim() &&
-            this._chatState?.inputAttachments.length === 0}
-            @click=${this.sendMessage}
-          ></igc-icon-button>`}
-=======
         : html` ${this.renderDefaultFileUploadTemplate()}
           ${this.renderDefaultSendButtonTemplate()}`}
->>>>>>> 212711b5
     </div>`;
   }
 
@@ -295,13 +282,8 @@
 
   protected override render() {
     return html`
-<<<<<<< HEAD
-      <div part="input-container" class="${this.dragClass}">
-        ${this.renderFileUploadArea()}
-=======
       <div class="input-container ${this.dragClass}">
         ${this.renderAttachmentsArea()}
->>>>>>> 212711b5
 
         <div part="input-wrapper">
           ${this._chatState?.options?.templates?.textInputTemplate
