--- conflicted
+++ resolved
@@ -1,13 +1,7 @@
-<<<<<<< HEAD
-import { html, LitElement } from 'lit';
-import { registerComponent } from '../common/definitions/register.js';
-import { styles } from './themes/card.media.base.css.js';
-=======
 import { LitElement, html } from 'lit';
 
-import { styles } from './themes/light/card.media.base.css.js';
+import { styles } from './themes/card.media.base.css.js';
 import { registerComponent } from '../common/definitions/register.js';
->>>>>>> 36e0bac5
 
 /** A container for card's media - could be an image, gif, video
  * @element igc-card-media
