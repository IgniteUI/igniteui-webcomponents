import { html } from 'lit';
import { Context, Story } from './story.js';
import {
  defineComponents,
  IgcDropDownComponent,
  IgcInputComponent,
} from '../src/index.js';
import { ISelectionChangeEventArgs } from '../src/components/dropdown/dropdown.js';

defineComponents(IgcDropDownComponent, IgcInputComponent);

// region default
const metadata = {
  title: 'Dropdown',
  component: 'igc-dropdown',
  argTypes: {
    keepOpenOnSelect: {
      type: 'boolean',
      description: 'Whether the dropdown should be kept open on selection.',
      control: 'boolean',
      defaultValue: false,
    },
    scrollStrategy: {
      type: '"scroll" | "block" | "close"',
      description:
        'Determines the behavior of the component during scrolling the container.',
      options: ['scroll', 'block', 'close'],
      control: {
        type: 'inline-radio',
      },
      defaultValue: 'scroll',
    },
    keepOpenOnOutsideClick: {
      type: 'boolean',
      description:
        'Whether the component should be kept open on clicking outside of it.',
      control: 'boolean',
      defaultValue: false,
    },
    open: {
      type: 'boolean',
      description: 'Sets the open state of the component.',
      control: 'boolean',
      defaultValue: false,
    },
    placement: {
      type: '"top" | "top-start" | "top-end" | "bottom" | "bottom-start" | "bottom-end" | "right" | "right-start" | "right-end" | "left" | "left-start" | "left-end"',
      description:
        'The preferred placement of the component around the target element.',
      options: [
        'top',
        'top-start',
        'top-end',
        'bottom',
        'bottom-start',
        'bottom-end',
        'right',
        'right-start',
        'right-end',
        'left',
        'left-start',
        'left-end',
      ],
      control: {
        type: 'select',
      },
      defaultValue: 'bottom-start',
    },
    positionStrategy: {
      type: '"absolute" | "fixed"',
      description: "Sets the component's positioning strategy.",
      options: ['absolute', 'fixed'],
      control: {
        type: 'inline-radio',
      },
      defaultValue: 'absolute',
    },
    flip: {
      type: 'boolean',
      description:
        "Whether the component should be flipped to the opposite side of the target once it's about to overflow the visible area.\nWhen true, once enough space is detected on its preferred side, it will flip back.",
      control: 'boolean',
      defaultValue: false,
    },
    distance: {
      type: 'number',
      description: 'The distance from the target element.',
      control: 'number',
      defaultValue: '0',
    },
    sameWidth: {
      type: 'boolean',
      description:
        "Whether the dropdown's width should be the same as the target's one.",
      control: 'boolean',
      defaultValue: false,
    },
    size: {
      type: '"small" | "medium" | "large"',
      description: 'Determines the size of the component.',
      options: ['small', 'medium', 'large'],
      control: {
        type: 'inline-radio',
      },
      defaultValue: 'large',
    },
  },
};
export default metadata;
interface ArgTypes {
  keepOpenOnSelect: boolean;
  scrollStrategy: 'scroll' | 'block' | 'close';
  keepOpenOnOutsideClick: boolean;
  open: boolean;
  placement:
    | 'top'
    | 'top-start'
    | 'top-end'
    | 'bottom'
    | 'bottom-start'
    | 'bottom-end'
    | 'right'
    | 'right-start'
    | 'right-end'
    | 'left'
    | 'left-start'
    | 'left-end';
  positionStrategy: 'absolute' | 'fixed';
  flip: boolean;
  distance: number;
  sameWidth: boolean;
  size: 'small' | 'medium' | 'large';
}
// endregion

(metadata as any).parameters = {
  actions: {
    handles: [
      'igcChange',
      'igcOpening',
      'igcOpened',
      'igcClosing',
      'igcClosed',
    ],
  },
};

const toggleDDL = (ev: Event, ddlId: string) => {
  const ddl = document.getElementById(ddlId) as IgcDropDownComponent;
  if (ddlId === 'ddl2') {
    const target = ev.target as HTMLElement;
    ddl.placement = target.id === 'ddlButton2' ? 'top-end' : 'bottom-start';
    ddl.toggle(ev.target as HTMLElement);
  } else {
    ev.stopPropagation();
    ddl.toggle();
  }
};

const items = [
  'Specification',
  'Implementation',
  'Testing',
  'Samples',
  'Documentation',
  'Builds',
];
const Template: Story<ArgTypes, Context> = (
  {
    size = 'large',
    open = false,
    flip = false,
    keepOpenOnOutsideClick = false,
    positionStrategy = 'absolute',
    placement = 'bottom-start',
    scrollStrategy = 'block',
    keepOpenOnSelect = false,
    sameWidth = false,
    distance = 0,
  }: ArgTypes,
  { globals: { direction } }: Context
) => html`
  <div
    style="display: flex; align-items: flex-start; position: relative; height: 400px"
  >
    <igc-dropdown
      id="ddl1"
      size=${size}
      ?open=${open}
      ?flip=${flip}
      ?keep-open-on-outside-click=${keepOpenOnOutsideClick}
      placement=${placement}
      .dir=${direction}
      scroll-strategy=${scrollStrategy}
      distance=${distance}
      .sameWidth=${sameWidth}
      .positionStrategy=${positionStrategy}
      .keepOpenOnSelect=${keepOpenOnSelect}
    >
      <igc-button slot="target">Dropdown 1</igc-button>
      <igc-dropdown-header>Tasks</igc-dropdown-header>
      <!-- ${items.map(
        (item) => html`<igc-dropdown-item>${item}</igc-dropdown-item>`
      )} -->
      ${items
        .slice(0, 2)
        .map(
          (item) =>
            html`<igc-dropdown-item
              ><igc-icon slot="prefix" name="home"></igc-icon>${item}<igc-icon
                name="github"
                slot="suffix"
              ></igc-icon
            ></igc-dropdown-item>`
        )}
      ${html`<igc-dropdown-item disabled
        ><igc-icon slot="prefix" name="home"></igc-icon>${items[2]}<igc-icon
          name="github"
          slot="suffix"
        ></igc-icon
      ></igc-dropdown-item>`}
      ${html`<igc-dropdown-item
        ><igc-icon slot="prefix" name="home"></igc-icon>${items[3]}<igc-icon
          name="github"
          slot="suffix"
        ></igc-icon
      ></igc-dropdown-item>`}
      ${html`<igc-dropdown-item
        ><igc-icon slot="prefix" name="home"></igc-icon>${items[4]}<igc-icon
          name="github"
          slot="suffix"
        ></igc-icon
      ></igc-dropdown-item>`}
      ${html`<igc-dropdown-item disabled
        ><igc-icon slot="prefix" name="home"></igc-icon>${items[5]}<igc-icon
          name="github"
          slot="suffix"
        ></igc-icon
      ></igc-dropdown-item>`}
    </igc-dropdown>

<<<<<<< HEAD
    <div style="position: absolute; right: 0px; top: 50px">
      <style>
        #ddl2::part(list) {
          height: 150px;
        }
      </style>
      <igc-button
        id="ddlButton"
        @click="${(ev: Event) => toggleDDL(ev, 'ddl2')}"
        >Dropdown 2.1</igc-button
      >
      <igc-button
        id="ddlButton2"
        @click="${(ev: Event) => toggleDDL(ev, 'ddl2')}"
        >Dropdown 2.2</igc-button
      >
      <igc-dropdown
        id="ddl2"
        size=${size}
        .open=${open}
        .flip=${flip}
        .keepOpenOnOutsideClick=${keepOpenOnOutsideClick}
        .placement=${placement}
        .scrollStrategy=${scrollStrategy}
        .sameWidth=${sameWidth}
        .positionStrategy=${positionStrategy}
        .dir=${direction}
      >
        <igc-dropdown-group>
          <h3 slot="label">Research & Development</h3>
          ${items
            .slice(0, 3)
            .map(
              (item) => html`<igc-dropdown-item>${item}</igc-dropdown-item>`
            )}
        </igc-dropdown-group>
        <igc-dropdown-group>
          <h3 slot="label">Product Guidance</h3>
          ${items
            .slice(3, 5)
            .map(
              (item) => html`<igc-dropdown-item>${item}</igc-dropdown-item>`
            )}
        </igc-dropdown-group>
        <igc-dropdown-group>
          <h3 slot="label">Release Engineering</h3>
          <igc-dropdown-item
            ><igc-icon slot="prefix" name="home"></igc-icon>${items[5]}<span
              slot="suffix"
              >-</span
            ></igc-dropdown-item
          >
        </igc-dropdown-group>
      </igc-dropdown>
=======
    <div class="igc-scrollbar" style="display: flex;">
      <div style="position: absolute; right: 0px; top: 50px">
        <igc-button
          id="ddlButton"
          @click="${(ev: Event) => toggleDDL(ev, 'ddl2')}"
          >Dropdown 2.1</igc-button
        >
        <igc-button
          id="ddlButton2"
          @click="${(ev: Event) => toggleDDL(ev, 'ddl2')}"
          >Dropdown 2.2</igc-button
        >
        <igc-dropdown
          id="ddl2"
          size=${size}
          .open=${open}
          .flip=${flip}
          .keepOpenOnOutsideClick=${keepOpenOnOutsideClick}
          .placement=${placement}
          .scrollStrategy=${scrollStrategy}
          .sameWidth=${sameWidth}
          .positionStrategy=${positionStrategy}
          .dir=${direction}
        >
          <igc-dropdown-group>
            <h3 slot="label">Research & Development</h3>
            ${items
              .slice(0, 3)
              .map(
                (item) => html`<igc-dropdown-item>${item}</igc-dropdown-item>`
              )}
          </igc-dropdown-group>
          <igc-dropdown-group>
            <h3 slot="label">Product Guidance</h3>
            ${items
              .slice(3, 5)
              .map(
                (item) => html`<igc-dropdown-item>${item}</igc-dropdown-item>`
              )}
          </igc-dropdown-group>
          <igc-dropdown-group>
            <h3 slot="label">Release Engineering</h3>
            <igc-dropdown-item
              ><igc-icon slot="prefix" name="home"></igc-icon>${items[5]}<span
                slot="suffix"
                >-</span
              ></igc-dropdown-item
            >
          </igc-dropdown-group>
        </igc-dropdown>
      </div>
>>>>>>> abf4197a
    </div>

    <igc-dropdown
      id="ddl3"
      style="align-self: center;"
      distance=${distance}
      size=${size}
      .open=${open}
      .flip=${flip}
      .keepOpenOnOutsideClick=${keepOpenOnOutsideClick}
      .placement=${placement}
      .scrollStrategy=${scrollStrategy}
      .sameWidth=${sameWidth}
      .positionStrategy=${positionStrategy}
      .dir=${direction}
    >
      <igc-button slot="target">Dropdown 3</igc-button>
      ${items.map(
        (item) => html`<igc-dropdown-item>${item}</igc-dropdown-item>`
      )}
    </igc-dropdown>

    <igc-dropdown
      style="position: absolute; bottom: 10px; left: 0px"
      id="ddl4"
      size=${size}
      .open=${open}
      .flip=${flip}
      .keepOpenOnOutsideClick=${keepOpenOnOutsideClick}
      .placement=${placement}
      .scrollStrategy=${scrollStrategy}
      .sameWidth=${sameWidth}
      .positionStrategy=${positionStrategy}
      .dir=${direction}
    >
      <input
        type="button"
        slot="target"
        style="width: 150px"
        value="Dropdown 4"
      />
      <!-- ${items.slice(0, 5).map((item) => html`<h4>${item}</h4>`)} -->
      ${items.map(
        (item) => html`<igc-dropdown-item>${item}</igc-dropdown-item>`
      )}
    </igc-dropdown>
    <igc-dropdown
      style="position: fixed; bottom: 0px; right: 0px"
      id="ddl5"
      size=${size}
      .open=${open}
      .flip=${true}
      .keepOpenOnOutsideClick=${keepOpenOnOutsideClick}
      .placement=${placement}
      .positionStrategy=${positionStrategy}
      .scrollStrategy=${scrollStrategy}
      .sameWidth=${sameWidth}
      .dir=${direction}
    >
      <input slot="target" style="width: 150px" />
      <!-- ${items.slice(0, 5).map((item) => html`<h4>${item}</h4>`)} -->
      ${items.map(
        (item) => html`<igc-dropdown-item>${item}</igc-dropdown-item>`
      )}
    </igc-dropdown>
  </div>
`;

const FormTemplate: Story<null, null> = () => checkoutForm;
const countries = [
  'Bulgaria',
  'United Kingdom',
  'USA',
  'Canada',
  'Japan',
  'India',
];
const scrollStrategy = 'block';
const checkoutForm = html`
  <!-- <div> -->
  <igc-form>
    <div>
      <igc-dropdown
        id="ddlCountry"
        @igcChange=${(_ev: CustomEvent) => {
          (document.getElementById('txtCountry') as IgcInputComponent).value = (
            _ev.detail as ISelectionChangeEventArgs
          ).newItem?.textContent as string;
        }}
        .scrollStrategy=${scrollStrategy}
      >
        <igc-input
          slot="target"
          type="text"
          label="Country"
          id="txtCountry"
          size="small"
          style="width: 150px"
        ></igc-input>
        <igc-dropdown-group>
          <igc-dropdown-header slot="label">Europe</igc-dropdown-header>
          ${countries
            .slice(0, 2)
            .map(
              (item) => html`<igc-dropdown-item>${item}</igc-dropdown-item>`
            )}
        </igc-dropdown-group>
        <igc-dropdown-group>
          <igc-dropdown-header slot="label">North America</igc-dropdown-header>
          ${countries
            .slice(2, 4)
            .map(
              (item) => html`<igc-dropdown-item>${item}</igc-dropdown-item>`
            )}
        </igc-dropdown-group>
        <igc-dropdown-group>
          <igc-dropdown-header slot="label">Asia</igc-dropdown-header>
          ${countries
            .slice(4)
            .map(
              (item) => html`<igc-dropdown-item>${item}</igc-dropdown-item>`
            )}
        </igc-dropdown-group>
      </igc-dropdown>
    </div>
  </igc-form>
  <!-- </div> -->
`;

export const Basic = Template.bind({});
export const Form = FormTemplate.bind({});<|MERGE_RESOLUTION|>--- conflicted
+++ resolved
@@ -239,64 +239,13 @@
       ></igc-dropdown-item>`}
     </igc-dropdown>
 
-<<<<<<< HEAD
-    <div style="position: absolute; right: 0px; top: 50px">
-      <style>
-        #ddl2::part(list) {
-          height: 150px;
-        }
-      </style>
-      <igc-button
-        id="ddlButton"
-        @click="${(ev: Event) => toggleDDL(ev, 'ddl2')}"
-        >Dropdown 2.1</igc-button
-      >
-      <igc-button
-        id="ddlButton2"
-        @click="${(ev: Event) => toggleDDL(ev, 'ddl2')}"
-        >Dropdown 2.2</igc-button
-      >
-      <igc-dropdown
-        id="ddl2"
-        size=${size}
-        .open=${open}
-        .flip=${flip}
-        .keepOpenOnOutsideClick=${keepOpenOnOutsideClick}
-        .placement=${placement}
-        .scrollStrategy=${scrollStrategy}
-        .sameWidth=${sameWidth}
-        .positionStrategy=${positionStrategy}
-        .dir=${direction}
-      >
-        <igc-dropdown-group>
-          <h3 slot="label">Research & Development</h3>
-          ${items
-            .slice(0, 3)
-            .map(
-              (item) => html`<igc-dropdown-item>${item}</igc-dropdown-item>`
-            )}
-        </igc-dropdown-group>
-        <igc-dropdown-group>
-          <h3 slot="label">Product Guidance</h3>
-          ${items
-            .slice(3, 5)
-            .map(
-              (item) => html`<igc-dropdown-item>${item}</igc-dropdown-item>`
-            )}
-        </igc-dropdown-group>
-        <igc-dropdown-group>
-          <h3 slot="label">Release Engineering</h3>
-          <igc-dropdown-item
-            ><igc-icon slot="prefix" name="home"></igc-icon>${items[5]}<span
-              slot="suffix"
-              >-</span
-            ></igc-dropdown-item
-          >
-        </igc-dropdown-group>
-      </igc-dropdown>
-=======
     <div class="igc-scrollbar" style="display: flex;">
       <div style="position: absolute; right: 0px; top: 50px">
+        <style>
+          #ddl2::part(list) {
+            height: 150px;
+          }
+        </style>
         <igc-button
           id="ddlButton"
           @click="${(ev: Event) => toggleDDL(ev, 'ddl2')}"
@@ -346,7 +295,6 @@
           </igc-dropdown-group>
         </igc-dropdown>
       </div>
->>>>>>> abf4197a
     </div>
 
     <igc-dropdown
