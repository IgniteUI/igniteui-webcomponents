--- conflicted
+++ resolved
@@ -7,22 +7,13 @@
 import { watch } from '../common/decorators/watch.js';
 import { registerComponent } from '../common/definitions/register.js';
 import { SizableMixin } from '../common/mixins/sizable.js';
-<<<<<<< HEAD
-import { themes } from '../../theming/theming-decorator.js';
 import { styles } from './themes/icon.base.css.js';
 import { all } from './themes/themes.js';
-=======
-import { styles } from './icon.base.css.js';
->>>>>>> 1d18e3af
 import {
   IconsRegistry,
   registerIcon as registerIcon_impl,
   registerIconFromText as registerIconFromText_impl,
 } from './icon.registry.js';
-import { styles as bootstrap } from './light/icon.bootstrap.css.js';
-import { styles as fluent } from './light/icon.fluent.css.js';
-import { styles as indigo } from './light/icon.indigo.css.js';
-import { styles as material } from './light/icon.material.css.js';
 
 @themes(all)
 /**
