import { LitElement, html } from 'lit';
import { property, query, queryAssignedNodes, state } from 'lit/decorators.js';
import { ifDefined } from 'lit/directives/if-defined.js';
import { live } from 'lit/directives/live.js';

import { styles } from './themes/light/radio.base.css.js';
import { styles as bootstrap } from './themes/light/radio.bootstrap.css.js';
import { styles as fluent } from './themes/light/radio.fluent.css.js';
import { styles as indigo } from './themes/light/radio.indigo.css.js';
import { styles as material } from './themes/light/radio.material.css.js';
import { themes } from '../../theming/theming-decorator.js';
import { alternateName } from '../common/decorators/alternateName.js';
import { blazorTwoWayBind } from '../common/decorators/blazorTwoWayBind.js';
import { watch } from '../common/decorators/watch.js';
import { registerComponent } from '../common/definitions/register.js';
import messages from '../common/localization/validation-en.js';
import { Constructor } from '../common/mixins/constructor.js';
import { EventEmitterMixin } from '../common/mixins/event-emitter.js';
import { FormAssociatedRequiredMixin } from '../common/mixins/form-associated-required.js';
import {
  any,
  createCounter,
  isLTR,
  partNameMap,
  wrap,
} from '../common/util.js';
import { Validator } from '../common/validators.js';
<<<<<<< HEAD
import { styles } from './themes/radio.base.css.js';
import { all } from './themes/themes.js';
=======
>>>>>>> 36e0bac5

export interface IgcRadioEventMap {
  igcChange: CustomEvent<boolean>;
  igcFocus: CustomEvent<void>;
  igcBlur: CustomEvent<void>;
}

const arrowKeys = new Set(['ArrowUp', 'ArrowDown', 'ArrowLeft', 'ArrowRight']);
const arrowKeyDelta = new Map(
  Object.entries({
    ArrowUp: () => -1,
    ArrowLeft: (ltr?: boolean) => (ltr ? -1 : 1),
    ArrowRight: (ltr?: boolean) => (ltr ? 1 : -1),
    ArrowDown: () => 1,
  })
);

type RadioQueryResult = {
  /** All the radio components under the same name */
  radios: IgcRadioComponent[];
  /** All the radio components under the same name which are not disabled */
  nonDisabled: IgcRadioComponent[];
  /** All the radio components under the same name except the caller */
  siblings: IgcRadioComponent[];
};

/**
 * @element igc-radio
 *
 * @slot - The radio label.
 *
 * @fires igcChange - Emitted when the control's checked state changes.
 * @fires igcFocus - Emitted when the control gains focus.
 * @fires igcBlur - Emitted when the control loses focus.
 *
 * @csspart base - The radio control base wrapper.
 * @csspart control - The radio control.
 * @csspart label - The radio control label.
 */
@themes(all)
export default class IgcRadioComponent extends FormAssociatedRequiredMixin(
  EventEmitterMixin<IgcRadioEventMap, Constructor<LitElement>>(LitElement)
) {
  public static readonly tagName = 'igc-radio';
  protected static styles = styles;

  public static register() {
    registerComponent(this);
  }

  private static readonly increment = createCounter();

  protected override validators: Validator<this>[] = [
    {
      key: 'valueMissing',
      message: messages.required,
      isValid: () => {
        const { radios } = this.radioGroup;
        return any(radios, 'required') ? any(radios, 'checked') : true;
      },
    },
  ];

  private inputId = `radio-${IgcRadioComponent.increment()}`;
  private labelId = `radio-label-${this.inputId}`;

  @query('input[type="radio"]')
  protected input!: HTMLInputElement;

  @queryAssignedNodes({ flatten: true })
  protected label!: Array<Node>;

  @state()
  private _tabIndex = 0;

  @state()
  private focused = false;

  @state()
  protected hideLabel = false;

  private get radioGroup(): RadioQueryResult {
    const radios: IgcRadioComponent[] = Array.from(
      document.querySelectorAll(`${this.tagName}[name='${this.name}']`)
    );
    const nonDisabled = [];
    const siblings = [];

    for (const radio of radios) {
      if (!radio.disabled) {
        nonDisabled.push(radio);
      }
      if (!radio.isSameNode(this)) {
        siblings.push(radio);
      }
    }

    return { radios, nonDisabled, siblings };
  }

  protected override setDefaultValue(): void {
    const firstChecked = this.radioGroup.radios.find((r) => r.checked);
    if (firstChecked && firstChecked.isSameNode(this)) {
      this._defaultValue = true;
    } else {
      this._defaultValue = false;
    }
  }

  /**
   * The value attribute of the control.
   * @attr
   */
  @property()
  public value!: string;

  /**
   * The checked state of the control.
   * @attr
   */
  @property({ type: Boolean })
  @blazorTwoWayBind('igcChange', 'detail')
  public checked = false;

  /**
   * The label position of the radio control.
   * @attr label-position
   */
  @property({ reflect: true, attribute: 'label-position' })
  public labelPosition: 'before' | 'after' = 'after';

  constructor() {
    super();
    this.addEventListener('keyup', this.handleKeyUp);
    this.addEventListener('keydown', this.handleKeyDown);
  }

  /** Simulates a click on the radio control. */
  public override click() {
    this.input.click();
  }

  /** Sets focus on the radio control. */
  @alternateName('focusComponent')
  public override focus(options?: FocusOptions) {
    this.input.focus(options);
  }

  /** Removes focus from the radio control. */
  @alternateName('blurComponent')
  public override blur() {
    this.input.blur();
  }

  /**
   * Sets a custom validation message for the control.
   * As long as `message` is not empty, the control is considered invalid.
   */
  public override setCustomValidity(message: string): void {
    const { radios } = this.radioGroup;

    for (const radio of radios) {
      radio.updateValidity(message);
      radio.setInvalidState();
    }
  }

  @watch('required', { waitUntilFirstUpdate: true })
  protected override requiredChange(): void {
    const { radios } = this.radioGroup;

    for (const radio of radios) {
      radio.updateValidity();
      radio.setInvalidState();
    }
  }

  private _updateCheckedState() {
    const siblings = this.radioGroup.siblings;

    this.setFormValue(this.value || 'on');
    this.updateValidity();
    this.setInvalidState();

    this._tabIndex = 0;
    this.input?.focus();

    for (const radio of siblings) {
      radio.checked = false;
      radio._tabIndex = -1;
      radio.updateValidity();
      radio.setInvalidState();
    }
  }

  private _updateUncheckedState() {
    const siblings = this.radioGroup.siblings;

    this.setFormValue(null);
    this.updateValidity();
    this.setInvalidState();

    if (this.hasUpdated) {
      this._tabIndex = -1;
    }

    for (const radio of siblings) {
      radio.updateValidity();
    }
  }

  @watch('checked')
  protected checkedChanged() {
    this.checked ? this._updateCheckedState() : this._updateUncheckedState();
  }

  protected handleMouseDown(event: PointerEvent) {
    event.preventDefault();
    this.input.focus();
    this.focused = false;
  }

  protected handleClick() {
    this.checked = true;
    this.emitEvent('igcChange', { detail: this.checked });
  }

  protected handleBlur() {
    this.emitEvent('igcBlur');
    this.focused = false;
  }

  protected handleFocus() {
    this.emitEvent('igcFocus');
  }

  protected handleKeyUp() {
    if (!this.focused) {
      this.focused = true;
    }
  }

  protected handleKeyDown(event: KeyboardEvent) {
    if (!arrowKeys.has(event.key)) return;

    event.preventDefault();

    const { nonDisabled } = this.radioGroup;
    const LTR = isLTR(this);
    const idx = wrap(
      0,
      nonDisabled.length - 1,
      nonDisabled.indexOf(this) + arrowKeyDelta.get(event.key)!(LTR)
    );

    const target = nonDisabled[idx];
    target.focus();
    target.checked = true;
    target.emitEvent('igcChange', { detail: target.checked });
  }

  protected handleSlotChange() {
    this.hideLabel = this.label.length < 1;
  }

  protected override render() {
    const labelledBy = this.getAttribute('aria-labelledby');

    return html`
      <label
        part=${partNameMap({
          base: true,
          checked: this.checked,
          focused: this.focused,
        })}
        for=${this.inputId}
        @pointerdown=${this.handleMouseDown}
      >
        <input
          id=${this.inputId}
          type="radio"
          name=${ifDefined(this.name)}
          value=${ifDefined(this.value)}
          .required=${this.required}
          .disabled=${this.disabled}
          .checked=${live(this.checked)}
          tabindex=${this._tabIndex}
          aria-checked=${this.checked ? 'true' : 'false'}
          aria-disabled=${this.disabled ? 'true' : 'false'}
          aria-labelledby=${labelledBy ? labelledBy : this.labelId}
          @click=${this.handleClick}
          @blur=${this.handleBlur}
          @focus=${this.handleFocus}
        />
        <span part=${partNameMap({ control: true, checked: this.checked })}>
          <span
            .hidden=${this.disabled}
            part=${partNameMap({ ripple: true, checked: this.checked })}
          ></span>
        </span>
        <span
          .hidden=${this.hideLabel}
          part=${partNameMap({ label: true, checked: this.checked })}
          id=${this.labelId}
        >
          <slot @slotchange=${this.handleSlotChange}></slot>
        </span>
      </label>
    `;
  }
}

declare global {
  interface HTMLElementTagNameMap {
    'igc-radio': IgcRadioComponent;
  }
}<|MERGE_RESOLUTION|>--- conflicted
+++ resolved
@@ -3,11 +3,8 @@
 import { ifDefined } from 'lit/directives/if-defined.js';
 import { live } from 'lit/directives/live.js';
 
-import { styles } from './themes/light/radio.base.css.js';
-import { styles as bootstrap } from './themes/light/radio.bootstrap.css.js';
-import { styles as fluent } from './themes/light/radio.fluent.css.js';
-import { styles as indigo } from './themes/light/radio.indigo.css.js';
-import { styles as material } from './themes/light/radio.material.css.js';
+import { styles } from './themes/radio.base.css.js';
+import { all } from './themes/themes.js';
 import { themes } from '../../theming/theming-decorator.js';
 import { alternateName } from '../common/decorators/alternateName.js';
 import { blazorTwoWayBind } from '../common/decorators/blazorTwoWayBind.js';
@@ -25,11 +22,6 @@
   wrap,
 } from '../common/util.js';
 import { Validator } from '../common/validators.js';
-<<<<<<< HEAD
-import { styles } from './themes/radio.base.css.js';
-import { all } from './themes/themes.js';
-=======
->>>>>>> 36e0bac5
 
 export interface IgcRadioEventMap {
   igcChange: CustomEvent<boolean>;
