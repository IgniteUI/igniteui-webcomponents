--- conflicted
+++ resolved
@@ -9,15 +9,11 @@
 
 import IgcValidationContainerComponent from '../validation-container/validation-container.js';
 import { parseKeys } from './controllers/key-bindings.js';
-<<<<<<< HEAD
-import type { FormAssociatedElementInterface } from './mixins/form-associated.js';
-import { toKebabCase } from './util.js';
-=======
 import type {
   FormAssociatedCheckboxElementInterface,
   FormAssociatedElementInterface,
 } from './mixins/forms/types.js';
->>>>>>> d93f7c3a
+import { toKebabCase } from './util.js';
 
 export class FormAssociatedTestBed<
   T extends (
