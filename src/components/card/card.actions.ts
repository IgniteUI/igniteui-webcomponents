import { html, LitElement } from 'lit';
import { property } from 'lit/decorators.js';
import { themes } from '../../theming/theming-decorator.js';
<<<<<<< HEAD
import { styles } from './themes/card.actions.base.css.js';
import { all } from './themes/actions.js';
=======
import { registerComponent } from '../common/definitions/register.js';
import { styles as bootstrap } from './themes/light/card.actions.bootstrap.css.js';
import { styles } from './themes/light/card.actions.base.css.js';
>>>>>>> 1d18e3af

/** A container for card action items like buttons
 * @element igc-card-actions
 *
 * @slot start - Renders items at the beginning of actions area
 * @slot - Renders items at the middle of actions area
 * @slot end - Renders items at the end of actions area
 */
@themes(all)
export default class IgcCardActionsComponent extends LitElement {
  public static readonly tagName = 'igc-card-actions';
  public static override styles = styles;

  public static register() {
    registerComponent(this);
  }

  /**
   * The orientation of the actions.
   * @attr
   */
  @property({ reflect: true })
  public orientation: 'vertical' | 'horizontal' = 'horizontal';

  protected override render() {
    return html`
      <slot name="start"></slot>
      <slot></slot>
      <slot name="end"></slot>
    `;
  }
}

declare global {
  interface HTMLElementTagNameMap {
    'igc-card-actions': IgcCardActionsComponent;
  }
}<|MERGE_RESOLUTION|>--- conflicted
+++ resolved
@@ -1,14 +1,9 @@
 import { html, LitElement } from 'lit';
 import { property } from 'lit/decorators.js';
 import { themes } from '../../theming/theming-decorator.js';
-<<<<<<< HEAD
+import { registerComponent } from '../common/definitions/register.js';
 import { styles } from './themes/card.actions.base.css.js';
 import { all } from './themes/actions.js';
-=======
-import { registerComponent } from '../common/definitions/register.js';
-import { styles as bootstrap } from './themes/light/card.actions.bootstrap.css.js';
-import { styles } from './themes/light/card.actions.base.css.js';
->>>>>>> 1d18e3af
 
 /** A container for card action items like buttons
  * @element igc-card-actions
