--- conflicted
+++ resolved
@@ -42,11 +42,8 @@
   headerText?: string;
   suggestions?: string[];
   templates?: IgcChatTemplates;
-<<<<<<< HEAD
   languages?: HlLanguages;
-=======
   markdownRenderer?: MarkdownRenderer;
->>>>>>> 90cdd9bf
 };
 
 export type IgcChatTemplates = {
