import { ContextProvider } from '@lit/context';
import { html, LitElement } from 'lit';
import { property } from 'lit/decorators.js';
import IgcButtonComponent from '../button/button.js';
import { chatContext } from '../common/context.js';
import { watch } from '../common/decorators/watch.js';
import { registerComponent } from '../common/definitions/register.js';
import type { Constructor } from '../common/mixins/constructor.js';
import { EventEmitterMixin } from '../common/mixins/event-emitter.js';
import IgcChatInputComponent from './chat-input.js';
import IgcChatMessageListComponent from './chat-message-list.js';
import { createChatState } from './chat-state.js';
import { styles } from './themes/chat.base.css.js';
import type {
  IgcChatOptions,
  IgcMessage,
  IgcMessageAttachment,
} from './types.js';

export interface IgcChatComponentEventMap {
  igcMessageCreated: CustomEvent<IgcMessage>;
  igcAttachmentClick: CustomEvent<IgcMessageAttachment>;
  igcAttachmentChange: CustomEvent<IgcMessageAttachment>;
  igcAttachmentDrag: CustomEvent<any>;
  igcAttachmentDrop: CustomEvent<any>;
  igcTypingChange: CustomEvent<boolean>;
  igcInputFocus: CustomEvent<any>;
  igcInputBlur: CustomEvent<any>;
  igcInputChange: CustomEvent<string>;
}

/**
 *
 * @element igc-chat
 *
 */
export default class IgcChatComponent extends EventEmitterMixin<
  IgcChatComponentEventMap,
  Constructor<LitElement>
>(LitElement) {
  public static readonly tagName = 'igc-chat';

  public static styles = styles;

  /* blazorSuppress */
  public static register() {
    registerComponent(
      IgcChatComponent,
      IgcChatInputComponent,
      IgcChatMessageListComponent,
      IgcButtonComponent
    );
  }

  private readonly _chatState = createChatState(this);

  private _context = new ContextProvider(this, {
    context: chatContext,
    initialValue: this._chatState,
  });

  /**
   * The list of chat messages currently displayed.
   */
  @property({ reflect: true, attribute: false })
  public set messages(value: IgcMessage[]) {
    this._chatState.messages = value;
  }

  public get messages(): IgcMessage[] {
    return this._chatState.messages;
  }

  /**
   * The chat message that is still unsend.
   */
  @property({ reflect: true, attribute: false })
  public set draftMessage(value: {
    text: string;
    attachments?: IgcMessageAttachment[];
  }) {
    if (this._chatState) {
      this._chatState.inputValue = value.text;
      this._chatState.inputAttachments = value.attachments || [];
      this.requestUpdate();
    }
  }

  public get draftMessage(): {
    text: string;
    attachments?: IgcMessageAttachment[];
  } {
    return {
      text: this._chatState?.inputValue,
      attachments: this._chatState?.inputAttachments,
    };
  }

  /**
   * Controls the chat configuration and how it will be displayed.
   */

  @property({ attribute: false })
  public set options(value: IgcChatOptions) {
    this._chatState.options = value;
  }

  public get options(): IgcChatOptions | undefined {
    return this._chatState.options;
  }

  @watch('messages')
  @watch('draftMessage')
  @watch('options')
  protected contextChanged() {
    this._context.setValue(this._chatState, true);
  }

  private renderHeader() {
    return html` <div part="header">
      <div part="info">
        <slot name="prefix" part="prefix"></slot>
        <slot name="title" part="title"
          >${this._chatState.options?.headerText}</slot
        >
      </div>
<<<<<<< HEAD
      <slot name="actions" part="actions">
        <igc-button variant="flat">⋯</igc-button>
      </slot>
=======
      <slot name="actions" class="actions"> </slot>
>>>>>>> 212711b5
    </div>`;
  }

  private renderSuggestions() {
    return html` <div
      part="suggestions-container"
      role="list"
      aria-label="Suggestions"
    >
      <slot name="suggestions" part="suggestions">
        ${this._chatState.options?.suggestions?.map(
          (suggestion) => html`
            <slot name="suggestion" part="suggestion" role="listitem">
              <igc-chip
                @click=${() =>
                  this._chatState?.handleSuggestionClick(suggestion)}
              >
                <span>${suggestion}</span>
              </igc-chip>
            </slot>
          `
        )}
      </slot>
    </div>`;
  }

  protected override firstUpdated() {
    this._context.setValue(this._chatState, true);
  }

  protected override render() {
    return html`
      <div part="chat-container">
        ${this.renderHeader()}
        ${this.messages.length === 0
          ? html`<div part="empty-state">
              <slot name="empty-state"> </slot>
            </div>`
          : html`<igc-chat-message-list> </igc-chat-message-list>`}
        ${this.renderSuggestions()}
        <igc-chat-input></igc-chat-input>
      </div>
    `;
  }
}

declare global {
  interface HTMLElementTagNameMap {
    'igc-chat': IgcChatComponent;
  }
}<|MERGE_RESOLUTION|>--- conflicted
+++ resolved
@@ -124,13 +124,7 @@
           >${this._chatState.options?.headerText}</slot
         >
       </div>
-<<<<<<< HEAD
-      <slot name="actions" part="actions">
-        <igc-button variant="flat">⋯</igc-button>
-      </slot>
-=======
-      <slot name="actions" class="actions"> </slot>
->>>>>>> 212711b5
+      <slot name="actions" part="actions"> </slot>
     </div>`;
   }
 
