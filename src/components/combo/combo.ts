--- conflicted
+++ resolved
@@ -1,11 +1,5 @@
 import { html, LitElement, TemplateResult } from 'lit';
-<<<<<<< HEAD
-import { styleMap } from 'lit/directives/style-map.js';
-import { themes, themeSymbol } from '../../theming/theming-decorator.js';
-import { styles } from './themes/combo.base.css.js';
 import { all } from './themes/themes.js';
-=======
->>>>>>> 1d18e3af
 import {
   property,
   query,
@@ -37,11 +31,7 @@
 import { DataController } from './controllers/data.js';
 import { NavigationController } from './controllers/navigation.js';
 import { SelectionController } from './controllers/selection.js';
-import { styles } from './themes/light/combo.base.css.js';
-import { styles as bootstrap } from './themes/light/combo.bootstrap.css.js';
-import { styles as fluent } from './themes/light/combo.fluent.css.js';
-import { styles as indigo } from './themes/light/combo.indigo.css.js';
-import { styles as material } from './themes/light/combo.material.css.js';
+import { styles } from './themes/combo.base.css.js';
 import type {
   ComboItemTemplate,
   ComboRecord,
