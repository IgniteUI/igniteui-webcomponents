import {
  aTimeout,
  elementUpdated,
  expect,
  fixture,
  nextFrame,
} from '@open-wc/testing';
import { html } from 'lit';
import { type SinonFakeTimers, spy, useFakeTimers } from 'sinon';
import { arrowDown, arrowUp } from '../common/controllers/key-bindings.js';
import { defineComponents } from '../common/definitions/defineComponents.js';
import {
  isFocused,
  simulateBlur,
  simulateClick,
  simulateFocus,
  simulateKeyboard,
} from '../common/utils.spec.js';
import { simulateFileUpload } from '../file-input/file-input.spec.js';
import IgcChatComponent from './chat.js';

describe('Chat', () => {
  before(() => {
    defineComponents(IgcChatComponent);
  });

  const createChatComponent = () => html`<igc-chat></igc-chat>`;

  const messageTemplate = (msg: any) => {
    return html`<div>
      <h5>${msg.sender === 'user' ? 'You' : 'Bot'}:</h5>
      <p>${msg.text}</p>
    </div> `;
  };

  const messageActionsTemplate = (msg: any) => {
    return msg.sender !== 'user' && msg.text.trim()
      ? html`<div style="float: right">
          <igc-button name="regenerate" variant="flat">...</igc-button>
        </div> `
      : html``;
  };

  const composingIndicatorTemplate = html`<span>loading...</span>`;

  const attachmentTemplate = (attachments: any[]) => {
    return html`${attachments.map((attachment) => {
      return html`<igc-chip><span>${attachment.name}</span></igc-chip>`;
    })}`;
  };

  const attachmentHeaderTemplate = (attachments: any[]) => {
    return html`${attachments.map((attachment) => {
      return html`<h5>Custom ${attachment.name}</h5>`;
    })}`;
  };

  const attachmentActionsTemplate = (attachments: any[]) => {
    return html`${attachments.map(() => {
      return html`<igc-button>?</igc-button>`;
    })}`;
  };

  const attachmentContentTemplate = (attachments: any[]) => {
    return html`${attachments.map((attachment) => {
      return html`<p>
        This is a template rendered as content of ${attachment.name}
      </p>`;
    })}`;
  };

  const textInputTemplate = (text: string) =>
    html`<igc-input
      placeholder="Type text here..."
      .value=${text}
    ></igc-input>`;

  const fileUploadTemplate = html`<igc-button>Upload</igc-button>`;

  const textAreaActionsTemplate = html`<igc-button>Send</igc-button>`;

  const textAreaAttachmentsTemplate = (attachments: any[]) => {
    return html`<div>
      ${attachments.map(
        (attachment) =>
          html`<a
            href=${attachment.file
              ? URL.createObjectURL(attachment.file)
              : attachment.url}
            target="_blank"
            >${attachment.name}</a
          >`
      )}
    </div>`;
  };

  const messages: any[] = [
    {
      id: '1',
      text: 'Hello! How can I help you today?',
      sender: 'bot',
      timestamp: new Date(Date.now() - 3600000),
    },
    {
      id: '2',
      text: 'Hello!',
      sender: 'user',
      timestamp: new Date(Date.now() - 3500000),
      attachments: [
        {
          id: 'img1',
          name: 'img1.png',
          url: 'https://www.infragistics.com/angular-demos/assets/images/men/1.jpg',
          type: 'image',
        },
      ],
    },
    {
      id: '3',
      text: 'Thank you!',
      sender: 'bot',
      timestamp: new Date(Date.now() - 3400000),
      attachments: [
        {
          id: 'img2',
          name: 'img2.png',
          url: 'https://www.infragistics.com/angular-demos/assets/images/men/2.jpg',
          type: 'file',
        },
      ],
    },
    {
      id: '4',
      text: 'Thank you too!',
      sender: 'user',
      timestamp: new Date(Date.now() - 3300000),
    },
  ];

  const draftMessage = {
    text: 'Draft message',
    attachments: [
      {
        id: 'img1',
        name: 'img1.png',
        url: 'https://www.infragistics.com/angular-demos/assets/images/men/1.jpg',
        type: 'image',
      },
    ],
  };

  const files = [
    new File(['test content'], 'test.txt', { type: 'text/plain' }),
    new File(['image data'], 'image.png', { type: 'image/png' }),
  ];

  let chat: IgcChatComponent;
  let clock: SinonFakeTimers;

  beforeEach(async () => {
    chat = await fixture<IgcChatComponent>(createChatComponent());
    clock = useFakeTimers({ toFake: ['setInterval'] });
  });

  afterEach(() => {
    clock.restore();
  });

  describe('Initialization', () => {
    it('is correctly initialized with its default component state', () => {
      expect(chat.messages.length).to.equal(0);
      expect(chat.options).to.be.undefined;
    });

    it('is rendered correctly', () => {
      expect(chat).dom.to.equal(
        `<igc-chat>                   
        </igc-chat>`
      );

      expect(chat).shadowDom.to.equal(
<<<<<<< HEAD
        `<div part="chat-container">
          <div part="header">
              <div part="info">
                  <slot name="prefix" part="prefix">
                  </slot>
                  <slot name="title" part="title">
                  </slot>
              </div>
              <slot name="actions" part="actions">
                  <igc-button type="button" variant="flat">
                  ⋯
                  </igc-button>
              </slot>
          </div>
          <div part="empty-state">
           <slot name="empty-state">
           </slot>
          </div>
          <div aria-label="Suggestions" part="suggestions-container" role="list">
              <slot name="suggestions" part="suggestions">
              </slot>
          </div>
          <igc-chat-input>
          </igc-chat-input>
      </div>`
=======
        ` <div class="chat-container">
                    <div class="header" part="header">
                        <div class="info">
                            <slot name="prefix" part="prefix">
                            </slot>
                            <slot name="title" part="title">
                            </slot>
                        </div>
                        <slot class="actions" name="actions">
                            <igc-button type="button" variant="flat">
                            ⋯
                            </igc-button>
                        </slot>
                    </div>
                    <div class="empty-state">
                      <slot name="empty-state">
                      </slot>
                    </div>
                    <div aria-label="Suggestions" class="suggestions-container" role="list">
                        <slot name="suggestions" part="suggestions">
                        </slot>
                    </div>
                    <igc-chat-input>
                    </igc-chat-input>
                </div>`
>>>>>>> 3c6c4542
      );

      const inputArea = chat.shadowRoot?.querySelector('igc-chat-input');

      expect(inputArea).shadowDom.to.equal(
        `<div part="input-container">
          <igc-file-input multiple="">
              <igc-icon
              collection="material"
              name="attachment"
              slot="file-selector-text"
              >
              </igc-icon>
          </igc-file-input>
          <div part="input-wrapper">
              <igc-textarea
              part="text-input"
              placeholder="Type a message..."
              resize="auto"
              rows="1"
              >
              </igc-textarea>
          </div>
          <div part="buttons-container">
              <igc-icon-button
                aria-label="Send message"
                part="send-button"
                collection="material"
                disabled=""
                name="send-message"
                type="button"
                variant="contained"
              >
              </igc-icon-button>
          </div>
      </div>
      <div aria-label="Attachments" role="list">
      </div>`
      );
    });

    it('should render initially set messages correctly', async () => {
      chat = await fixture<IgcChatComponent>(
        html`<igc-chat .messages=${messages}> </igc-chat>`
      );

      const messageList = chat.shadowRoot?.querySelector(
        'igc-chat-message-list'
      );
<<<<<<< HEAD
      const messageContainer = messageList?.shadowRoot?.querySelector(
        `div[part='message-list']`
      );

      expect(messageList).shadowDom.to.equal(
        `<div aria-activedescendant="" aria-label="Message list" part="message-container" role="group" tabindex="0">
            </div>
            <div part="message-list">
                  <igc-chat-message
                    id="message-1"
                    part="message-item "
                    role="option"
                  >
                  </igc-chat-message>
                  <igc-chat-message
                    id="message-2"
                    part="message-item "
                    role="option"
                  >
                  </igc-chat-message>
                  <igc-chat-message
                    id="message-3"
                    part="message-item "
                    role="option"
                  >
                  </igc-chat-message>
                  <igc-chat-message
                    id="message-4"
                    part="message-item "
                    role="option"
                  >
                  </igc-chat-message>
            </div>`
      );

      expect(chat.messages.length).to.equal(4);
=======
      const messageContainer =
        messageList?.shadowRoot?.querySelector('.message-list');

      expect(messageList).shadowDom.to.equal(
        `<div aria-activedescendant="" aria-label="Message list" class="message-container" role="group" tabindex="0">
                  </div>
                  <div class="message-list">
                   <igc-chat-message id="message-1" role="option">
                    </igc-chat-message>
                    <igc-chat-message id="message-2" role="option">
                    </igc-chat-message>
                    <igc-chat-message id="message-3" role="option">
                    </igc-chat-message>
                    <igc-chat-message id="message-4" role="option">
                    </igc-chat-message>
                  </div>`
      );

      expect(chat.messages.length).to.equal(4);

>>>>>>> 3c6c4542
      expect(
        messageContainer?.querySelectorAll('igc-chat-message')[0]
      ).shadowDom.to.equal(
        `<div part="message-container ">
          <div part="bubble">
              <div>
                  <p>Hello! How can I help you today?</p>
              </div>
          </div>
      </div>`
      );

      expect(
        messageContainer?.querySelectorAll('igc-chat-message')[3]
      ).shadowDom.to.equal(
        `<div part="message-container sent">
          <div part="bubble">
              <div>
                  <p>Thank you too!</p>
              </div>
          </div>
      </div>`
      );
    });

    it('should sanitize message content', async () => {
      const rawMessages = [
        {
          id: '1',
          text: '<script>alert("XSS")</script> Hello!',
          sender: 'bot',
          timestamp: new Date(Date.now() - 3600000),
        },
      ];
      chat = await fixture<IgcChatComponent>(
        html`<igc-chat .messages=${rawMessages}> </igc-chat>`
      );

      const messageContainer = chat.shadowRoot
        ?.querySelector('igc-chat-message-list')
        ?.shadowRoot?.querySelector(`div[part='message-list']`);

      expect(chat.messages.length).to.equal(1);

      expect(
        messageContainer?.querySelectorAll('igc-chat-message')[0]
      ).shadowDom.to.equal(
        `<div part="message-container ">
                    <div part="bubble">
                        <div>
                            <p>Hello!</p>
                        </div>
                    </div>
                </div>`
      );
    });

    it('should render messages from the current user correctly', async () => {
      const initialMessages = [
        messages[0],
        messages[3],
        {
          id: '2',
          text: 'Hello!',
          sender: 'me',
          timestamp: new Date(Date.now() - 3200000),
        },
      ];

      const options = {
        currentUserId: 'me',
      };

      chat = await fixture<IgcChatComponent>(
        html`<igc-chat .messages=${initialMessages} .options=${options}>
        </igc-chat>`
      );

      const messageContainer = chat.shadowRoot
        ?.querySelector('igc-chat-message-list')
        ?.shadowRoot?.querySelector('.message-list');

      expect(chat.messages.length).to.equal(3);

      messageContainer
        ?.querySelectorAll('igc-chat-message')
        .forEach((messageElement, index) => {
          if (index !== 2) {
            expect(
              messageElement.shadowRoot
                ?.querySelector('.message-container')
                ?.classList.contains('sent')
            ).to.be.false;
          } else {
            expect(
              messageElement.shadowRoot
                ?.querySelector('.message-container')
                ?.classList.contains('sent')
            ).to.be.true;
          }
        });
    });

    it('should render the message in `draftMessage` correctly', async () => {
      chat = await fixture<IgcChatComponent>(
        html`<igc-chat .draftMessage=${draftMessage}></igc-chat>`
      );

      const textArea = chat.shadowRoot
        ?.querySelector('igc-chat-input')
        ?.shadowRoot?.querySelector('igc-textarea');
      const attachmentsArea = chat.shadowRoot
        ?.querySelector('igc-chat-input')
        ?.shadowRoot?.querySelectorAll('igc-chip');

      expect(textArea?.value).to.equal(draftMessage.text);
      expect(attachmentsArea?.length).to.equal(draftMessage.attachments.length);
    });

    it('should apply `headerText` correctly', async () => {
      chat.options = {
        headerText: 'Chat',
      };
      await elementUpdated(chat);

      const headerArea = chat.shadowRoot?.querySelector(`div[part='header']`);

      expect(headerArea).dom.to.equal(
        `<div part="header" part="header"> 
                    <div part="info">
                        <slot name="prefix" part="prefix">
                        </slot>
                        <slot name="title" part="title">
                            Chat
                        </slot>
                    </div>
                    <slot part="actions" name="actions">
                        <igc-button type="button" variant="flat">
                        ⋯
                        </igc-button>
                    </slot>
                </div>`
      );
    });

    it('should render suggestions', async () => {
      chat.options = {
        suggestions: ['Suggestion 1', 'Suggestion 2'],
      };
      await elementUpdated(chat);

      const suggestionsContainer = chat.shadowRoot?.querySelector(
        'div[part="suggestions-container"]'
      );

      expect(suggestionsContainer).dom.to.equal(
        `<div aria-label="Suggestions" part="suggestions-container" role="list">
          <slot name="suggestions" part="suggestions">
              <slot name="suggestion" part="suggestion" role="listitem">
                  <igc-chip>
                      <span>
                      Suggestion 1
                      </span>
                  </igc-chip>
              </slot>
              <slot name="suggestion" part="suggestion" role="listitem">
                  <igc-chip>
                      <span>
                      Suggestion 2
                      </span>
                  </igc-chip>
              </slot>
          </slot>
      </div>`
      );
    });

    it('should not render attachment button if `disableAttachments` is true', async () => {
      chat.options = {
        disableAttachments: true,
      };
      await elementUpdated(chat);

      const inputArea = chat.shadowRoot?.querySelector('igc-chat-input');

      expect(inputArea).shadowDom.to.equal(
        `<div part="input-container">
                    <div part="input-wrapper">
                        <igc-textarea
                        part="text-input"
                        placeholder="Type a message..."
                        resize="auto"
                        rows="1"
                        >
                        </igc-textarea>
                    </div>
                    <div part="buttons-container">
                        <igc-icon-button
                          aria-label="Send message"
                          part="send-button"
                          collection="material"
                          disabled=""
                          name="send-message"
                          type="button"
                          variant="contained"
                        >
                        </igc-icon-button>
                        </div>
                    </div>
                    <div aria-label="Attachments" role="list">
                    </div>`
      );
    });

    it('should update the file-input accepted prop based on the `acceptedFiles`', async () => {
      chat.options = {
        acceptedFiles: 'image/*',
      };
      await elementUpdated(chat);
      const inputArea = chat.shadowRoot?.querySelector('igc-chat-input');
      const element = inputArea?.shadowRoot?.querySelector('igc-file-input');
      if (element) {
        expect(element.accept).to.equal('image/*');

        chat.options = {
          acceptedFiles: '',
        };
        await elementUpdated(chat);

        expect(element.accept).to.be.empty;
      }
    });

    it('should render attachments chips correctly', async () => {
      const eventSpy = spy(chat, 'emitEvent');
      const inputArea = chat.shadowRoot?.querySelector('igc-chat-input');
      const fileInput = inputArea?.shadowRoot
        ?.querySelector('igc-file-input')
        ?.shadowRoot?.querySelector('input') as HTMLInputElement;
      simulateFileUpload(fileInput, files);
      await elementUpdated(chat);

      expect(eventSpy).calledWith('igcAttachmentChange');
      const eventArgs = eventSpy.getCall(0).args[1]?.detail;
      const args = Array.isArray(eventArgs)
        ? eventArgs.map((file: File, index) => ({ ...file, ...files[index] }))
        : [];
      expect(eventArgs).to.deep.equal(args);

      expect(inputArea).shadowDom.to.equal(
        `<div part="input-container">
            <igc-file-input multiple="">
              <igc-icon
                collection="material"
                name="attachment"
                slot="file-selector-text"
              >
              </igc-icon>
            </igc-file-input>
            <div part="input-wrapper">
              <igc-textarea
                part="text-input"
                placeholder="Type a message..."
                resize="auto"
                rows="1"
              >
              </igc-textarea>
            </div>
            <div part="buttons-container">
              <igc-icon-button
                aria-label="Send message"
                part="send-button"
                collection="material"
                name="send-message"
                type="button"
                variant="contained"
              >
              </igc-icon-button>
            </div>
            </div>
            <div aria-label="Attachments" role="list">
            <div part="attachment-wrapper" role="listitem">
              <igc-chip removable="">
                <span part="attachment-name">
                  test.txt
                </span>
              </igc-chip>
            </div>
            <div part="attachment-wrapper" role="listitem">
              <igc-chip removable="">
                <span part="attachment-name">
                  image.png
                </span>
              </igc-chip>
            </div>
        </div>`
      );
    });

    it('should render attachments correctly', async () => {
      chat.messages = [messages[1], messages[2]];
      await elementUpdated(chat);
      await aTimeout(500);

      const messageElements = chat.shadowRoot
        ?.querySelector('igc-chat-message-list')
        ?.shadowRoot?.querySelector('.message-list')
        ?.querySelectorAll('igc-chat-message');
      messageElements?.forEach((messageElement, index) => {
        const messsageContainer =
          messageElement.shadowRoot?.querySelector('.bubble');
        expect(messsageContainer).dom.to.equal(
          `<div part="bubble">
                            <div>
                                <p>${(messsageContainer as HTMLElement)?.innerText}</p>
                            </div>
                            <igc-message-attachments>
                            </igc-message-attachments>
                    </div>`
        );

        const attachments = messsageContainer?.querySelector(
          'igc-message-attachments'
        );
        // Check if image attachments are rendered correctly
        if (index === 0) {
          expect(attachments).shadowDom.to.equal(
            `<div part="attachments-container">
                            <igc-expansion-panel indicator-position="none" open="">
                                <div part="attachment" slot="title">
                                <div part="details">
                                    <slot name="attachment-icon">
                                    <igc-icon
                                        part="medium"
                                        collection="material"
                                        name="image"
                                    >
                                    </igc-icon>
                                    </slot>
                                    <slot name="attachment-name">
                                    <span part="file-name">
                                        img1.png
                                    </span>
                                    </slot>
                                </div>
                                <div part="actions">
                                    <slot name="attachment-actions">
                                    <igc-icon-button
                                        part="small"
                                        collection="material"
                                        name="preview"
                                        tabindex="-1"
                                        type="button"
                                        variant="flat"
                                    >
                                    </igc-icon-button>
                                    <igc-icon-button
                                        part="small"
                                        collection="material"
                                        name="more"
                                        tabindex="-1"
                                        type="button"
                                        variant="flat"
                                    >
                                    </igc-icon-button>
                                    </slot>
                                </div>
                                </div>
                                <slot name="attachment-content">
                                <img
                                    alt="img1.png"
                                    part="image-attachment"
                                    src="https://www.infragistics.com/angular-demos/assets/images/men/1.jpg"
                                >
                                </slot>
                            </igc-expansion-panel>
                            </div>`
          );
        }
        // Check if non-image attachments are rendered correctly
        if (index === 1) {
          expect(attachments).shadowDom.to.equal(
            `<div part="attachments-container">
                            <igc-expansion-panel indicator-position="none">
                                <div part="attachment" slot="title">
                                <div part="details">
                                    <slot name="attachment-icon">
                                    <igc-icon
                                        part="medium"
                                        collection="material"
                                        name="file"
                                    >
                                    </igc-icon>
                                    </slot>
                                    <slot name="attachment-name">
                                    <span part="file-name">
                                        img2.png
                                    </span>
                                    </slot>
                                </div>
                                <div part="actions">
                                    <slot name="attachment-actions">
                                    <igc-icon-button
                                        part="small"
                                        collection="material"
                                        name="more"
                                        tabindex="-1"
                                        type="button"
                                        variant="flat"
                                    >
                                    </igc-icon-button>
                                    </slot>
                                </div>
                                </div>
                                <slot name="attachment-content">
                                </slot>
                            </igc-expansion-panel>
                        </div>`
          );
        }
      });
    });

    it('should render suggestions', async () => {
      chat.options = {
        suggestions: ['Suggestion 1', 'Suggestion 2'],
      };
      await elementUpdated(chat);

      const suggestionsContainer = chat.shadowRoot?.querySelector(
        `div[part='suggestions-container']`
      );

      expect(suggestionsContainer).dom.to.equal(
        `<div aria-label="Suggestions" part="suggestions-container" role="list">
                    <slot name="suggestions" part="suggestions">
                        <slot name="suggestion" part="suggestion" role="listitem">
                            <igc-chip>
                                <span>
                                Suggestion 1
                                </span>
                            </igc-chip>
                            </slot>
                            <slot name="suggestion" part="suggestion" role="listitem">
                            <igc-chip>
                                <span>
                                Suggestion 2
                                </span>
                            </igc-chip>
                        </slot>
                    </slot>
                </div>`
      );
    });

    it('should render composing indicator if `isComposing` is true', async () => {
      chat.messages = [messages[0]];
      chat.options = {
        isComposing: true,
      };
      await elementUpdated(chat);

      const messageContainer = chat.shadowRoot
        ?.querySelector('igc-chat-message-list')
        ?.shadowRoot?.querySelector(`div[part='message-list']`);

      expect(chat.messages.length).to.equal(1);
      expect(messageContainer).dom.to.equal(
        `<div part="message-list">
                <igc-chat-message id="message-1" part="message-item " role="option">
                </igc-chat-message>
                <div part="typing-indicator">
                    <div part="typing-dot">
                    </div>
                    <div part="typing-dot">
                    </div>
                    <div part="typing-dot">
                    </div>
                </div>
            </div>`
      );
    });
  });

  describe('Slots', () => {
    beforeEach(async () => {
      chat = await fixture<IgcChatComponent>(
        html`<igc-chat>
          <div slot="prefix">
            <igc-button variant="flat">⋯</igc-button>
          </div>
          <h4 slot="title">Title</h4>
          <div slot="actions">
            <igc-button variant="flat">?</igc-button>
          </div>
        </igc-chat>`
      );
    });

    it('should slot header prefix', () => {});
    it('should slot header title', () => {});
    it('should slot header action buttons area', () => {});
    it('should slot message list area when there are no messages', () => {});
    it('should slot suggestions area', () => {});
  });

  describe('Templates', () => {
    beforeEach(async () => {
      chat.messages = [messages[1], messages[2]];
    });

    it('should render attachmentTemplate', async () => {
      chat.options = {
        templates: {
          attachmentTemplate: attachmentTemplate,
        },
      };
      await elementUpdated(chat);
      await aTimeout(500);

      const messageElements = chat.shadowRoot
        ?.querySelector('igc-chat-message-list')
        ?.shadowRoot?.querySelector('.message-list')
        ?.querySelectorAll('igc-chat-message');
      messageElements?.forEach((messageElement, index) => {
        const messsageContainer =
          messageElement.shadowRoot?.querySelector('.bubble');
        const attachments = messsageContainer?.querySelector(
          'igc-message-attachments'
        );
        expect(attachments).shadowDom.to.equal(
          `<div part="attachments-container">
                        <igc-chip>
                            <span>
                            ${chat.messages[index].attachments?.[0].name || ''}
                            </span>
                        </igc-chip>
                    </div>`
        );
      });
    });

    it('should render attachmentHeaderTemplate, attachmentActionsTemplate, attachmentContentTemplate', async () => {
      chat.options = {
        templates: {
          attachmentHeaderTemplate: attachmentHeaderTemplate,
          attachmentActionsTemplate: attachmentActionsTemplate,
          attachmentContentTemplate: attachmentContentTemplate,
        },
      };
      await elementUpdated(chat);
      await clock.tickAsync(500);

      const messageElements = chat.shadowRoot
        ?.querySelector('igc-chat-message-list')
        ?.shadowRoot?.querySelector('.message-list')
        ?.querySelectorAll('igc-chat-message');

      messageElements?.forEach((messageElement, index) => {
        const messsageContainer =
          messageElement.shadowRoot?.querySelector('.bubble');
        const attachments = messsageContainer?.querySelector(
          'igc-message-attachments'
        );

        const details = attachments?.shadowRoot?.querySelector('.details');
        expect(details).dom.to.equal(
          `<div part="details">
                        <h5>Custom ${chat.messages[index].attachments?.[0].name}</h5>
                    </div>`
        );

        const actions = attachments?.shadowRoot?.querySelector('.actions');
        expect(actions).dom.to.equal(
          `<div part="actions">
                        <igc-button type="button" variant="contained">?</igc-button>
                    </div>`
        );

        const content = attachments?.shadowRoot?.querySelector('p');
        expect(content).dom.to.equal(
          `<p>This is a template rendered as content of ${chat.messages[index].attachments?.[0].name}</p>`
        );
      });
    });

    it('should render messageTemplate', async () => {
      chat.options = {
        templates: {
          messageTemplate: messageTemplate,
        },
      };
      await elementUpdated(chat);
      await aTimeout(500);
      const messageElements = chat.shadowRoot
        ?.querySelector('igc-chat-message-list')
        ?.shadowRoot?.querySelector('.message-list')
        ?.querySelectorAll('igc-chat-message');
      messageElements?.forEach((messageElement, index) => {
        const messsageContainer =
          messageElement.shadowRoot?.querySelector('.bubble');
        expect(messsageContainer).dom.to.equal(
          `<div part="bubble">
                <div>
                    <h5>${chat.messages[index].sender === 'user' ? 'You' : 'Bot'}: </h5>
                    <p>${(messsageContainer?.querySelector('p') as HTMLElement)?.innerText}</p>
                </div>
            </div>`
        );
      });
    });

    it('should render messageActionsTemplate', async () => {
      chat.options = {
        templates: {
          messageActionsTemplate: messageActionsTemplate,
        },
      };
      await elementUpdated(chat);
      await aTimeout(500);
      const messageElements = chat.shadowRoot
        ?.querySelector('igc-chat-message-list')
        ?.shadowRoot?.querySelector('.message-list')
        ?.querySelectorAll('igc-chat-message');
      messageElements?.forEach((messageElement, index) => {
        const messsageContainer =
          messageElement.shadowRoot?.querySelector('.bubble');
        if (index === 0) {
          expect(messsageContainer).dom.to.equal(
            `<div part="bubble">
                            <div>
                                <p>${(messsageContainer?.querySelector('p') as HTMLElement)?.innerText}</p>
                            </div>
                            <igc-message-attachments>
                            </igc-message-attachments>
                        </div>`
          );
        } else {
          expect(messsageContainer).dom.to.equal(
            `<div part="bubble">
                            <div>
                                <p>${(messsageContainer?.querySelector('p') as HTMLElement)?.innerText}</p>
                            </div>
                            <igc-message-attachments>
                            </igc-message-attachments>
                            <div style="float: right">
                                <igc-button name="regenerate" type="button" variant="flat">...</igc-button>
                            </div>
                        </div>`
          );
        }
      });
    });

    it('should render composingIndicatorTemplate', async () => {
      chat.messages = [messages[0]];
      chat.options = {
        isComposing: true,
        templates: {
          composingIndicatorTemplate: composingIndicatorTemplate,
        },
      };
      await elementUpdated(chat);
      const messageContainer = chat.shadowRoot
        ?.querySelector('igc-chat-message-list')
        ?.shadowRoot?.querySelector(`div[part='message-list']`);

      expect(chat.messages.length).to.equal(1);
      expect(messageContainer).dom.to.equal(
        `<div part="message-list">
                <igc-chat-message id="message-1" part="message-item " role="option">
                </igc-chat-message>
                <span>loading...</span>
            </div>`
      );
    });

    it('should render text area templates', async () => {
      chat.draftMessage = draftMessage;
      chat.options = {
        templates: {
          textInputTemplate: textInputTemplate,
          fileUploadTemplate: fileUploadTemplate,
          textAreaActionsTemplate: textAreaActionsTemplate,
          textAreaAttachmentsTemplate: textAreaAttachmentsTemplate,
        },
      };
      await elementUpdated(chat);
      const inputArea = chat.shadowRoot?.querySelector('igc-chat-input');

      expect(inputArea).shadowDom.to.equal(
        `<div part="input-container">
            <igc-button type="button" variant="contained">Upload</igc-button>
            <div part="input-wrapper">
                <igc-input placeholder="Type text here...">
            </div>
            <div part="buttons-container">
                <igc-button type="button" variant="contained">Send</igc-button>
            </div>
          </div>
          <div aria-label="Attachments" role="list">
            <div>
              <a href=${draftMessage.attachments[0].url} target="_blank">
                ${draftMessage.attachments[0].name}
              </a>
            </div>
          </div>`
      );

      expect(inputArea?.shadowRoot?.querySelector('igc-input')?.value).to.equal(
        draftMessage.text
      );
    });
  });

  describe('Interactions', () => {
    describe('Click', () => {
      it('should update messages properly on send button click', async () => {
        const eventSpy = spy(chat, 'emitEvent');
        const inputArea = chat.shadowRoot?.querySelector('igc-chat-input');
        const sendButton = inputArea?.shadowRoot?.querySelector(
          'igc-icon-button[name="send-message"]'
        );
        const textArea = inputArea?.shadowRoot?.querySelector('igc-textarea');

        if (sendButton && textArea) {
          textArea.setAttribute('value', 'Hello!');
          textArea.dispatchEvent(new Event('input'));
          await elementUpdated(chat);
          simulateClick(sendButton);
          await elementUpdated(chat);
          await clock.tickAsync(500);

          expect(eventSpy).calledWith('igcMessageCreated');
          const eventArgs = eventSpy.getCall(1).args[1]?.detail;
          const args =
            eventArgs && typeof eventArgs === 'object'
              ? { ...eventArgs, text: 'Hello!', sender: 'user' }
              : { text: 'Hello!', sender: 'user' };
          expect(eventArgs).to.deep.equal(args);
          expect(chat.messages.length).to.equal(1);
          expect(chat.messages[0].text).to.equal('Hello!');
          expect(chat.messages[0].sender).to.equal('user');
          // The focus should be on the input area after send button is clicked
          expect(isFocused(textArea)).to.be.true;
        }
      });

      it('should update messages properly on suggestion chip click', async () => {
        const eventSpy = spy(chat, 'emitEvent');
        chat.options = {
          suggestions: ['Suggestion 1', 'Suggestion 2'],
        };
        await elementUpdated(chat);

        const suggestionChips = chat.shadowRoot
          ?.querySelector(`div[part='suggestions-container']`)
          ?.querySelectorAll('igc-chip');

        expect(suggestionChips?.length).to.equal(2);
        if (suggestionChips) {
          simulateClick(suggestionChips[0]);
          await elementUpdated(chat);

          expect(eventSpy).calledWith('igcMessageCreated');
          const eventArgs = eventSpy.getCall(0).args[1]?.detail;
          const args =
            eventArgs && typeof eventArgs === 'object'
              ? { ...eventArgs, text: 'Suggestion 1', sender: 'user' }
              : { text: 'Suggestion 1', sender: 'user' };
          expect(eventArgs).to.deep.equal(args);
          expect(chat.messages.length).to.equal(1);
          expect(chat.messages[0].text).to.equal('Suggestion 1');
          expect(chat.messages[0].sender).to.equal('user');
          // The focus should be on the input area after suggestion click
          const inputArea = chat.shadowRoot?.querySelector('igc-chat-input');
          const textArea = inputArea?.shadowRoot?.querySelector(
            'igc-textarea'
          ) as HTMLElement;
          expect(isFocused(textArea)).to.be.true;
        }
      });

      it('should remove attachment on chip remove button click', async () => {
        const eventSpy = spy(chat, 'emitEvent');
        const inputArea = chat.shadowRoot?.querySelector('igc-chat-input');
        const fileInput = inputArea?.shadowRoot
          ?.querySelector('igc-file-input')
          ?.shadowRoot?.querySelector('input') as HTMLInputElement;
        simulateFileUpload(fileInput, files);
        await elementUpdated(chat);
        await aTimeout(500);

        const removeFileButton = inputArea?.shadowRoot
          ?.querySelectorAll('igc-chip')[0]
          ?.shadowRoot?.querySelector('igc-icon') as HTMLElement;
        simulateClick(removeFileButton);
        await elementUpdated(chat);

        expect(eventSpy).calledTwice;
        expect(eventSpy.alwaysCalledWith('igcAttachmentChange')).to.be.true;
        const eventArgs = eventSpy.getCall(1).args[1]?.detail;
        const argsArr = Array.isArray(eventArgs) ? [...eventArgs] : [];
        expect(argsArr.length).to.equal(1);
        expect(argsArr[0].name).to.equal(files[1].name);
      });
    });

    describe('Drag & Drop', () => {
      beforeEach(async () => {
        const options = {
          acceptedFiles: '.txt',
        };
        chat = await fixture<IgcChatComponent>(
          html`<igc-chat .options=${options}> </igc-chat>`
        );
      });

      it('should be able to drag & drop files based on the types listed in `acceptedFiles`', async () => {
        const eventSpy = spy(chat, 'emitEvent');
        const inputArea = chat.shadowRoot?.querySelector('igc-chat-input')!;
        const dropZone =
          inputArea?.shadowRoot?.querySelector('.input-container');

        if (dropZone) {
          const mockDataTransfer = new DataTransfer();
          files.forEach((file) => {
            mockDataTransfer.items.add(file);
          });

          const dragEnterEvent = new DragEvent('dragenter', {
            bubbles: true,
            cancelable: true,
          });

          Object.defineProperty(dragEnterEvent, 'dataTransfer', {
            value: mockDataTransfer,
          });

          dropZone?.dispatchEvent(dragEnterEvent);
          await elementUpdated(chat);

          expect(eventSpy.callCount).to.equal(1);
          expect(eventSpy).calledWith('igcAttachmentDrag');

          const dropEvent = new DragEvent('drop', {
            bubbles: true,
            cancelable: true,
          });
          Object.defineProperty(dropEvent, 'dataTransfer', {
            value: mockDataTransfer,
          });

          dropZone.dispatchEvent(dropEvent);
          await elementUpdated(chat);

          expect(eventSpy).calledWith('igcAttachmentDrop');
          const attachments =
            inputArea?.shadowRoot?.querySelectorAll('igc-chip');
          expect(attachments?.length).to.equal(1);
          expect(attachments?.[0]?.textContent?.trim()).to.equal('test.txt');
          expect(eventSpy).calledWith('igcAttachmentDrop');
          expect(eventSpy).calledWith('igcAttachmentChange');
        }
      });
    });

    describe('Keyboard', () => {
      it('should update messages properly on `Enter` keypress when the textarea is focused', async () => {
        const eventSpy = spy(chat, 'emitEvent');
        const inputArea = chat.shadowRoot?.querySelector('igc-chat-input');
        const sendButton = inputArea?.shadowRoot?.querySelector(
          'igc-icon-button[name="send-message"]'
        );
        const textArea = inputArea?.shadowRoot?.querySelector('igc-textarea');

        if (sendButton && textArea) {
          textArea.setAttribute('value', 'Hello!');
          textArea.dispatchEvent(new Event('input'));
          await elementUpdated(chat);
          simulateFocus(textArea);
          textArea?.dispatchEvent(
            new KeyboardEvent('keydown', {
              key: 'Enter',
              bubbles: true,
              cancelable: true,
            })
          );
          await elementUpdated(chat);
          await clock.tickAsync(500);

          expect(eventSpy).calledWith('igcMessageCreated');
          const eventArgs = eventSpy.getCall(2).args[1]?.detail;
          const args =
            eventArgs && typeof eventArgs === 'object'
              ? { ...eventArgs, text: 'Hello!', sender: 'user' }
              : { text: 'Hello!', sender: 'user' };
          expect(eventArgs).to.deep.equal(args);
          expect(chat.messages.length).to.equal(1);
          expect(chat.messages[0].text).to.equal('Hello!');
          expect(chat.messages[0].sender).to.equal('user');

          // The focus should be on the input area after message is sent
          expect(isFocused(textArea)).to.be.true;
        }
      });

      it('should activates the recent message when the message list is focused', async () => {
        chat.messages = messages;
        await elementUpdated(chat);
        await aTimeout(500);

        const messageContainer = chat.shadowRoot
          ?.querySelector('igc-chat-message-list')
          ?.shadowRoot?.querySelector(
            `div[part='message-container']`
          ) as HTMLElement;
        messageContainer.focus();
        await elementUpdated(chat);

        expect(messageContainer.getAttribute('aria-activedescendant')).to.equal(
          'message-4'
        );

        const messageElements =
          messageContainer?.querySelectorAll('igc-chat-message');
        messageElements?.forEach((message, index) => {
          if (index === messages.length - 1) {
            expect(message.part.length).to.equal(2);
            expect(message.part[0]).to.equal('message-item');
            expect(message.part[1]).to.equal('active');
          } else {
            expect(message.part.length).to.equal(1);
            expect(message.part[0]).to.equal('message-item');
          }
        });
      });
    });

    it('should activates the next/previous message on `ArrowDown`/`ArrowUp`', async () => {
      chat.messages = messages;
      await elementUpdated(chat);
      await aTimeout(500);

      const messageContainer = chat.shadowRoot
        ?.querySelector('igc-chat-message-list')
        ?.shadowRoot?.querySelector(
          `div[part='message-container']`
        ) as HTMLElement;
      messageContainer.focus();
      await elementUpdated(chat);
      await nextFrame();
      await nextFrame();

      // Activates the previous message on `ArrowUp`
      messageContainer.dispatchEvent(
        new KeyboardEvent('keydown', {
          key: arrowUp,
          bubbles: true,
          cancelable: true,
        })
      );
      await nextFrame();
      expect(messageContainer.getAttribute('aria-activedescendant')).to.equal(
        'message-3'
      );

      // Activates the next message on `ArrowDown`
      messageContainer.dispatchEvent(
        new KeyboardEvent('keydown', {
          key: arrowDown,
          bubbles: true,
          cancelable: true,
        })
      );
      await nextFrame();
      expect(messageContainer.getAttribute('aria-activedescendant')).to.equal(
        'message-4'
      );
    });
  });

  describe('Events', () => {
    it('emits igcAttachmentClick', async () => {
      const eventSpy = spy(chat, 'emitEvent');
      chat.messages = [messages[1]];
      await elementUpdated(chat);
      await aTimeout(500);

      const messageElement = chat.shadowRoot
        ?.querySelector('igc-chat-message-list')
        ?.shadowRoot?.querySelector(`div[part='message-list'`)
        ?.querySelector('igc-chat-message');

      const attachmentHeader = messageElement?.shadowRoot
        ?.querySelector('igc-message-attachments')
        ?.shadowRoot?.querySelector('igc-expansion-panel')
        ?.shadowRoot?.querySelector(`div[part='header']`) as HTMLElement;

      simulateClick(attachmentHeader);
      expect(eventSpy).calledWith('igcAttachmentClick', {
        detail: { ...messages[1].attachments[0] },
      });
    });

    it('emits igcTypingChange', async () => {
      const eventSpy = spy(chat, 'emitEvent');
      const inputArea = chat.shadowRoot?.querySelector('igc-chat-input');
      const textArea = inputArea?.shadowRoot?.querySelector('igc-textarea');

      if (textArea) {
        simulateFocus(textArea);
        simulateKeyboard(textArea, 'a');
        expect(eventSpy).calledWith('igcTypingChange', {
          detail: { isTyping: true },
        });

        aTimeout(3000).then(() => {
          expect(eventSpy).calledWith('igcTypingChange', {
            detail: { isTyping: false },
          });
        });
      }
    });

    it('emits igcInputFocus', async () => {
      const eventSpy = spy(chat, 'emitEvent');
      const inputArea = chat.shadowRoot?.querySelector('igc-chat-input');
      const textArea = inputArea?.shadowRoot?.querySelector('igc-textarea');

      if (textArea) {
        simulateFocus(textArea);
        expect(eventSpy).calledWith('igcInputFocus');
      }
    });

    it('emits igcInputBlur', async () => {
      const eventSpy = spy(chat, 'emitEvent');
      const inputArea = chat.shadowRoot?.querySelector('igc-chat-input');
      const textArea = inputArea?.shadowRoot?.querySelector('igc-textarea');

      if (textArea) {
        simulateBlur(textArea);
        expect(eventSpy).calledWith('igcInputBlur');
      }
    });

    it('emits igcInputChange', async () => {
      const eventSpy = spy(chat, 'emitEvent');
      const inputArea = chat.shadowRoot?.querySelector('igc-chat-input');
      const textArea = inputArea?.shadowRoot?.querySelector('igc-textarea');

      if (textArea) {
        textArea.setAttribute('value', 'Hello!');
        textArea.dispatchEvent(new Event('input'));
        await elementUpdated(chat);
        expect(eventSpy).calledWith('igcInputChange', {
          detail: { value: 'Hello!' },
        });
      }
    });

    it('can cancel `igcMessageCreated` event', async () => {
      const inputArea = chat.shadowRoot?.querySelector('igc-chat-input');
      const sendButton = inputArea?.shadowRoot?.querySelector(
        'igc-icon-button[name="send-message"]'
      );
      const textArea = inputArea?.shadowRoot?.querySelector('igc-textarea');

      chat.addEventListener('igcMessageCreated', (event) => {
        event.preventDefault();
      });

      if (sendButton && textArea) {
        textArea.setAttribute('value', 'Hello!');
        textArea.dispatchEvent(new Event('input'));
        await elementUpdated(chat);
        simulateClick(sendButton);
        await elementUpdated(chat);
        await clock.tickAsync(500);

        expect(chat.messages.length).to.equal(0);
      }
    });

    it('can cancel `igcAttachmentChange` event', async () => {
      const inputArea = chat.shadowRoot?.querySelector('igc-chat-input');
      const fileInput = inputArea?.shadowRoot
        ?.querySelector('igc-file-input')
        ?.shadowRoot?.querySelector('input') as HTMLInputElement;

      chat.addEventListener('igcAttachmentChange', (event) => {
        event.preventDefault();
      });

      simulateFileUpload(fileInput, files);
      await elementUpdated(chat);
      aTimeout(500);

      expect(
        inputArea?.shadowRoot?.querySelectorAll('igc-chip').length
      ).to.equal(0);
    });
  });
});<|MERGE_RESOLUTION|>--- conflicted
+++ resolved
@@ -179,59 +179,31 @@
       );
 
       expect(chat).shadowDom.to.equal(
-<<<<<<< HEAD
-        `<div part="chat-container">
-          <div part="header">
-              <div part="info">
-                  <slot name="prefix" part="prefix">
-                  </slot>
-                  <slot name="title" part="title">
-                  </slot>
-              </div>
-              <slot name="actions" part="actions">
-                  <igc-button type="button" variant="flat">
-                  ⋯
-                  </igc-button>
-              </slot>
-          </div>
-          <div part="empty-state">
-           <slot name="empty-state">
-           </slot>
-          </div>
-          <div aria-label="Suggestions" part="suggestions-container" role="list">
-              <slot name="suggestions" part="suggestions">
-              </slot>
-          </div>
-          <igc-chat-input>
-          </igc-chat-input>
-      </div>`
-=======
-        ` <div class="chat-container">
-                    <div class="header" part="header">
-                        <div class="info">
+        ` <div part="chat-container">
+                    <div part="header" part="header">
+                        <div part="info">
                             <slot name="prefix" part="prefix">
                             </slot>
                             <slot name="title" part="title">
                             </slot>
                         </div>
-                        <slot class="actions" name="actions">
+                        <slot part="actions" name="actions">
                             <igc-button type="button" variant="flat">
                             ⋯
                             </igc-button>
                         </slot>
                     </div>
-                    <div class="empty-state">
+                    <div part="empty-state">
                       <slot name="empty-state">
                       </slot>
                     </div>
-                    <div aria-label="Suggestions" class="suggestions-container" role="list">
+                    <div aria-label="Suggestions" part="suggestions-container" role="list">
                         <slot name="suggestions" part="suggestions">
                         </slot>
                     </div>
                     <igc-chat-input>
                     </igc-chat-input>
                 </div>`
->>>>>>> 3c6c4542
       );
 
       const inputArea = chat.shadowRoot?.querySelector('igc-chat-input');
@@ -281,65 +253,27 @@
       const messageList = chat.shadowRoot?.querySelector(
         'igc-chat-message-list'
       );
-<<<<<<< HEAD
       const messageContainer = messageList?.shadowRoot?.querySelector(
         `div[part='message-list']`
       );
 
       expect(messageList).shadowDom.to.equal(
         `<div aria-activedescendant="" aria-label="Message list" part="message-container" role="group" tabindex="0">
-            </div>
-            <div part="message-list">
-                  <igc-chat-message
-                    id="message-1"
-                    part="message-item "
-                    role="option"
-                  >
-                  </igc-chat-message>
-                  <igc-chat-message
-                    id="message-2"
-                    part="message-item "
-                    role="option"
-                  >
-                  </igc-chat-message>
-                  <igc-chat-message
-                    id="message-3"
-                    part="message-item "
-                    role="option"
-                  >
-                  </igc-chat-message>
-                  <igc-chat-message
-                    id="message-4"
-                    part="message-item "
-                    role="option"
-                  >
-                  </igc-chat-message>
-            </div>`
-      );
-
-      expect(chat.messages.length).to.equal(4);
-=======
-      const messageContainer =
-        messageList?.shadowRoot?.querySelector('.message-list');
-
-      expect(messageList).shadowDom.to.equal(
-        `<div aria-activedescendant="" aria-label="Message list" class="message-container" role="group" tabindex="0">
                   </div>
-                  <div class="message-list">
-                   <igc-chat-message id="message-1" role="option">
+                  <div part="message-list">
+                   <igc-chat-message id="message-1" part="message-item " role="option">
                     </igc-chat-message>
-                    <igc-chat-message id="message-2" role="option">
+                    <igc-chat-message id="message-2" part="message-item " role="option">
                     </igc-chat-message>
-                    <igc-chat-message id="message-3" role="option">
+                    <igc-chat-message id="message-3" part="message-item " role="option">
                     </igc-chat-message>
-                    <igc-chat-message id="message-4" role="option">
+                    <igc-chat-message id="message-4" part="message-item " role="option">
                     </igc-chat-message>
                   </div>`
       );
 
       expect(chat.messages.length).to.equal(4);
 
->>>>>>> 3c6c4542
       expect(
         messageContainer?.querySelectorAll('igc-chat-message')[0]
       ).shadowDom.to.equal(
