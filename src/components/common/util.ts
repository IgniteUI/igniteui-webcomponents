--- conflicted
+++ resolved
@@ -278,7 +278,35 @@
   return Array.isArray(value) ? value : [value];
 }
 
-<<<<<<< HEAD
+export function partition<T>(
+  array: T[],
+  isTruthy: (value: T) => boolean
+): [truthy: T[], falsy: T[]] {
+  const truthy: T[] = [];
+  const falsy: T[] = [];
+
+  for (const item of array) {
+    (isTruthy(item) ? truthy : falsy).push(item);
+  }
+
+  return [truthy, falsy];
+}
+
+/** Returns the center x/y coordinate of a given element. */
+export function getCenterPoint(element: Element) {
+  const { left, top, width, height } = element.getBoundingClientRect();
+
+  return {
+    x: left + width * 0.5,
+    y: top + height * 0.5,
+  };
+}
+
+export function roundByDPR(value: number): number {
+  const dpr = globalThis.devicePixelRatio || 1;
+  return Math.round(value * dpr) / dpr;
+}
+
 export function scrollIntoView(
   element?: HTMLElement,
   config?: ScrollIntoViewOptions
@@ -297,33 +325,4 @@
       config
     )
   );
-=======
-export function partition<T>(
-  array: T[],
-  isTruthy: (value: T) => boolean
-): [truthy: T[], falsy: T[]] {
-  const truthy: T[] = [];
-  const falsy: T[] = [];
-
-  for (const item of array) {
-    (isTruthy(item) ? truthy : falsy).push(item);
-  }
-
-  return [truthy, falsy];
-}
-
-/** Returns the center x/y coordinate of a given element. */
-export function getCenterPoint(element: Element) {
-  const { left, top, width, height } = element.getBoundingClientRect();
-
-  return {
-    x: left + width * 0.5,
-    y: top + height * 0.5,
-  };
-}
-
-export function roundByDPR(value: number): number {
-  const dpr = globalThis.devicePixelRatio || 1;
-  return Math.round(value * dpr) / dpr;
->>>>>>> c86a5983
 }