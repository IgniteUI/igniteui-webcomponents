--- conflicted
+++ resolved
@@ -95,13 +95,7 @@
     }
 }
 
-<<<<<<< HEAD
-
-:host([disabled]),
-:host(:disabled) {
-=======
 :host([disabled]) {
->>>>>>> be1cefdf
     [part~='control'] {
         background: var-get($theme, 'track-disabled-color');
         border-color: var-get($theme, 'border-disabled-color');
