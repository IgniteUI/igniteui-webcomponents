--- conflicted
+++ resolved
@@ -148,13 +148,10 @@
   }
 
   /* @tsTwoWayProperty(true, "igcChange", "detail", false) */
-<<<<<<< HEAD
-=======
   /**
    * The value of the input.
    * @attr
    */
->>>>>>> 2319204d
   @property({ converter: converter })
   public set value(val: Date | null) {
     this._value = val
