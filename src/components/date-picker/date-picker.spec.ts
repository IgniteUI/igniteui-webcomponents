import { elementUpdated, expect, fixture, html } from '@open-wc/testing';
import { spy } from 'sinon';
import IgcCalendarComponent from '../calendar/calendar.js';
<<<<<<< HEAD
import IgcDaysViewComponent from '../calendar/days-view/days-view.js';
import { CalendarDay } from '../calendar/model.js';
import { type DateRangeDescriptor, DateRangeType } from '../calendar/types.js';
=======
import { getCalendarDOM, getDayViewDOM } from '../calendar/helpers.spec.js';
import { CalendarDay, toCalendarDay } from '../calendar/model.js';
import { DateRangeType } from '../calendar/types.js';
>>>>>>> b78e2380
import {
  altKey,
  arrowDown,
  arrowUp,
  escapeKey,
} from '../common/controllers/key-bindings.js';
import { defineComponents } from '../common/definitions/defineComponents.js';
<<<<<<< HEAD
import {
  type ValidationContainerTestsParams,
  checkDatesEqual,
  createFormAssociatedTestBed,
  runValidationContainerTests,
  simulateClick,
  simulateKeyboard,
  simulatePointerDown,
} from '../common/utils.spec.js';
=======
import { equal } from '../common/util.js';
import { simulateClick, simulateKeyboard } from '../common/utils.spec.js';
>>>>>>> b78e2380
import IgcDateTimeInputComponent from '../date-time-input/date-time-input.js';
import IgcDatePickerComponent from './date-picker.js';

describe('Date picker', () => {
  before(() => defineComponents(IgcDatePickerComponent));

  const pickerShowIcon = 'today';
  const pickerClearIcon = 'input_clear';

  function getIcon(name: string) {
    return picker.renderRoot.querySelector(`[name='${name}']`)!;
  }

  function getLabel() {
    return picker.renderRoot.querySelector('label')!;
  }

  function selectCurrentDate(calendar: IgcCalendarComponent) {
    const { current } = getDayViewDOM(
      getCalendarDOM(calendar).views.days
    ).dates;
    simulateClick(current.children[0]);
  }

  function checkDatesEqual(a: CalendarDay | Date, b: CalendarDay | Date) {
    expect(equal(toCalendarDay(a), toCalendarDay(b))).to.be.true;
  }

  let picker: IgcDatePickerComponent;
  let dateTimeInput: IgcDateTimeInputComponent;
  let calendar: IgcCalendarComponent;

  beforeEach(async () => {
    picker = await fixture<IgcDatePickerComponent>(
      html`<igc-date-picker></igc-date-picker>`
    );
    dateTimeInput = picker.renderRoot.querySelector(
      IgcDateTimeInputComponent.tagName
    )!;

    calendar = picker.renderRoot.querySelector(IgcCalendarComponent.tagName)!;
  });

  describe('Rendering and initialization', () => {
    it('is defined', async () => {
      expect(picker).is.not.undefined;
    });

    it('is accessible (closed state)', async () => {
      await expect(picker).shadowDom.to.be.accessible();
      await expect(picker).lightDom.to.be.accessible();
    });

    it('is accessible (open state) - default dropdown mode', async () => {
      picker.open = true;
      await elementUpdated(picker);

      await expect(picker).shadowDom.to.be.accessible();
      await expect(picker).lightDom.to.be.accessible();
    });

    it('is accessible (open state) - dialog mode', async () => {
      picker.open = true;
      picker.mode = 'dialog';
      await elementUpdated(picker);

      await expect(picker).shadowDom.to.be.accessible();
      await expect(picker).lightDom.to.be.accessible();
    });

    it('should render slotted elements - prefix, suffix, clear-icon, calendar-icon(-open), helper-text, title, header-date actions', async () => {
      picker = await fixture<IgcDatePickerComponent>(
        html`<igc-date-picker>
          <span slot="prefix">$</span>
          <span slot="suffix">~</span>
          <p slot="helper-text">For example, select your birthday</p>
          <p slot="title">Custom title</p>
          <p slot="header-date">Custom header date</p>
          <span slot="calendar-icon-open">v</span>
          <span slot="calendar-icon">^</span>
          <span slot="clear-icon">X</span>
          <button slot="actions">Custom action</button>
        </igc-date-picker>`
      );
      await elementUpdated(picker);

      dateTimeInput = picker.renderRoot.querySelector(
        IgcDateTimeInputComponent.tagName
      )!;

      const slotTests = [
        {
          slot: 'prefix',
          tagName: 'span',
          content: '$',
          parent: dateTimeInput,
          nestedIn: 'prefix',
        },
        {
          slot: 'suffix',
          tagName: 'span',
          content: '~',
          parent: dateTimeInput,
          nestedIn: 'suffix',
        },
        {
          slot: 'title',
          tagName: 'p',
          content: 'Custom title',
          prerequisite: () => {
            picker.mode = 'dialog';
          },
          parent: picker,
        },
        {
          slot: 'header-date',
          tagName: 'p',
          content: 'Custom header date',
          prerequisite: () => {
            picker.mode = 'dialog';
          },
          parent: picker,
        },
        {
          slot: 'helper-text',
          tagName: 'p',
          content: 'For example, select your birthday',
          parent: picker,
        },
        {
          slot: 'calendar-icon',
          tagName: 'span',
          content: '^',
          parent: picker,
        },
        {
          slot: 'calendar-icon-open',
          tagName: 'span',
          content: 'v',
          prerequisite: async () => await picker.show(),
          parent: picker,
        },
        {
          slot: 'clear-icon',
          tagName: 'span',
          content: 'X',
          prerequisite: () => {
            picker.value = new Date();
          },
          parent: picker,
        },
        {
          slot: 'actions',
          tagName: 'button',
          content: 'Custom action',
          prerequisite: async () => await picker.show(),
          parent: picker,
        },
      ];

      for (let i = 0; i < slotTests.length; i++) {
        await slotTests[i].prerequisite?.();
        await elementUpdated(picker);

        const slot = slotTests[i].parent.renderRoot.querySelector(
          `slot[name="${slotTests[i].slot}"]`
        ) as HTMLSlotElement;
        let elements = slot.assignedElements();

        if (slotTests[i].nestedIn) {
          const targetElement = elements.find((el) =>
            el.matches(`slot[name="${slotTests[i].nestedIn}"]`)
          ) as HTMLSlotElement;
          elements = targetElement.assignedElements();
        }

        expect((elements[0] as HTMLElement).innerText).to.equal(
          slotTests[i].content
        );
        expect(elements[0].tagName.toLowerCase()).to.equal(
          slotTests[i].tagName
        );
      }
    });

    it('should not render title slot elements in dropdown mode', async () => {
      picker = await fixture<IgcDatePickerComponent>(
        html`<igc-date-picker mode="dropdown">
          <p slot="title">Custom title</p>
        </igc-date-picker>`
      );
      await elementUpdated(picker);

      const slot = picker.renderRoot.querySelector(
        `slot[name="title"]`
      ) as HTMLSlotElement;
      expect(slot).to.be.null;
    });

    it('should be successfully initialized with value', async () => {
      const expectedValue = new Date(2024, 1, 29);
      picker = await fixture<IgcDatePickerComponent>(
        html`<igc-date-picker .value="${expectedValue}"></igc-date-picker>`
      );
      dateTimeInput = picker.renderRoot.querySelector(
        IgcDateTimeInputComponent.tagName
      )!;

      expect(picker.value).not.to.be.null;
      checkDatesEqual(picker.value!, expectedValue);
      expect(dateTimeInput.value).not.to.be.null;
      checkDatesEqual(dateTimeInput.value!, expectedValue);
    });

    it('should be successfully initialized with a string property binding - issue 1467', async () => {
      const value = new CalendarDay({ year: 2000, month: 0, date: 25 });
      picker = await fixture<IgcDatePickerComponent>(html`
        <igc-date-picker .value=${value.native.toISOString()}></igc-date-picker>
      `);

      expect(CalendarDay.from(picker.value!).equalTo(value)).to.be.true;
    });

    it('should not set an invalid date object as a value', async () => {
      picker = await fixture<IgcDatePickerComponent>(html`
        <igc-date-picker value="invalid date"></igc-date-picker>
      `);

      expect(picker.value).to.be.null;
    });

    it('should not set an invalid date object as a value through property binding', async () => {
      picker = await fixture<IgcDatePickerComponent>(html`
        <igc-date-picker .value=${new Date('s')}></igc-date-picker>
      `);

      expect(picker.value).to.be.null;
    });

    it('should be successfully initialized in open state in dropdown mode', async () => {
      picker = await fixture<IgcDatePickerComponent>(
        html`<igc-date-picker open></igc-date-picker>`
      );
      calendar = picker.renderRoot.querySelector(IgcCalendarComponent.tagName)!;

      expect(picker.mode).to.equal('dropdown');
      await picker.show();

      const popover = picker.renderRoot.querySelector('igc-popover');
      expect(popover).not.to.be.undefined;
      expect(calendar).not.to.be.undefined;
      expect(calendar.parentElement).to.have.tagName('igc-focus-trap');
    });

    it('should be successfully initialized in open state in dialog mode', async () => {
      picker = await fixture<IgcDatePickerComponent>(
        html`<igc-date-picker open mode="dialog"></igc-date-picker>`
      );
      calendar = picker.renderRoot.querySelector(IgcCalendarComponent.tagName)!;

      expect(picker.mode).to.equal('dialog');
      await picker.show();

      const dialog = picker.renderRoot.querySelector('igc-dialog');
      expect(dialog).not.to.be.undefined;
      expect(calendar).not.to.be.undefined;
      expect(calendar.parentElement).to.equal(dialog);
    });
  });

  describe('Attributes and properties', () => {
    const currentDate = CalendarDay.today;
    const tomorrowDate = currentDate.add('day', 1);

    it('should set the value trough attribute correctly', async () => {
      expect(picker.value).to.be.null;
      const expectedValue = new CalendarDay({ year: 2024, month: 2, date: 1 });
      picker.setAttribute('value', expectedValue.native.toISOString());
      await elementUpdated(picker);

      checkDatesEqual(picker.value!, expectedValue);
    });

    it('should show/hide the picker based on the value of the open attribute', async () => {
      expect(picker.open).to.equal(false);
      picker.open = true;
      const eventSpy = spy(picker, 'emitEvent');
      await elementUpdated(picker);

      expect(picker.open).to.equal(true);
      expect(eventSpy).not.called;

      picker.open = false;
      await elementUpdated(picker);

      expect(picker.open).to.equal(false);
      expect(eventSpy).not.called;
    });

    it('should set prompt char correctly', async () => {
      picker.prompt = '*';
      await elementUpdated(picker);

      expect(dateTimeInput.prompt).to.equal('*');
    });

    it('should not close calendar after selection when keepOpenOnSelect is true', async () => {
      expect(picker.open).to.equal(false);
      picker.keepOpenOnSelect = true;
      await elementUpdated(picker);

      await picker.show();

      const eventSpy = spy(picker, 'emitEvent');

      selectCurrentDate(calendar);
      await elementUpdated(picker);

      expect(eventSpy).calledOnce;

      checkDatesEqual(picker.value as Date, currentDate);
      checkDatesEqual(calendar.value as Date, currentDate);

      expect(picker.open).to.equal(true);
    });

    it('should not close calendar on clicking outside of it when keepOpenOnOutsideClick is true', async () => {
      expect(picker.open).to.equal(false);
      picker.keepOpenOnOutsideClick = true;
      await elementUpdated(picker);

      await picker.show();

      simulateClick(document.body);
      await elementUpdated(picker);

      expect(picker.open).to.equal(true);
    });

    it('should modify value only through calendar selection and not input when nonEditable is true', async () => {
      picker.value = tomorrowDate.native;
      await elementUpdated(picker);

      picker.nonEditable = true;
      await elementUpdated(picker);

      await picker.show();

      const eventSpy = spy(picker, 'emitEvent');

      selectCurrentDate(calendar);
      await elementUpdated(picker);

      expect(eventSpy).calledWith('igcChange');
      checkDatesEqual(picker.value as Date, currentDate);

      eventSpy.resetHistory();
      simulateKeyboard(dateTimeInput, '1');
      await elementUpdated(picker);

      expect(eventSpy).not.called;
      checkDatesEqual(picker.value as Date, currentDate);
    });

    it('should not modify value through selection or typing when readOnly is true', async () => {
      picker.value = tomorrowDate.native;
      await elementUpdated(picker);

      picker.readOnly = true;
      await elementUpdated(picker);

      await picker.show();

      const eventSpy = spy(picker, 'emitEvent');
      const calendarEventSpy = spy(calendar, 'emitEvent');

      selectCurrentDate(calendar);
      await elementUpdated(picker);

      expect(eventSpy).not.calledWith('igcChange');
      expect(calendarEventSpy).calledWith('igcChange');
      checkDatesEqual(picker.value as Date, tomorrowDate);
      checkDatesEqual(calendar.value as Date, tomorrowDate);

      eventSpy.resetHistory();
      simulateKeyboard(dateTimeInput, '1');
      await elementUpdated(picker);

      expect(eventSpy).not.called;
      checkDatesEqual(picker.value as Date, tomorrowDate);
    });

    it('should set properties of the calendar correctly', async () => {
      const props = {
        weekStart: 'friday',
        hideOutsideDays: true,
        hideHeader: true,
        showWeekNumbers: true,
        visibleMonths: 3,
        headerOrientation: 'vertical',
        orientation: 'vertical',
        disabledDates: [
          {
            type: DateRangeType.Before,
            dateRange: [new Date()],
          },
        ],
        specialDates: [
          {
            type: DateRangeType.Weekends,
            dateRange: [],
          },
        ],
      };

      //test defaults
      expect(picker.value).to.be.null;
      expect(picker.weekStart).to.equal('sunday');
      expect(picker.hideOutsideDays).to.equal(false);
      expect(picker.hideHeader).to.equal(false);
      expect(picker.showWeekNumbers).to.equal(false);
      expect(picker.visibleMonths).to.equal(1);
      expect(picker.headerOrientation).to.equal('horizontal');
      expect(picker.orientation).to.equal('horizontal');
      expect(calendar.disabledDates).to.be.undefined;
      expect(calendar.specialDates).to.be.undefined;

      Object.assign(picker, props);
      await elementUpdated(picker);

      for (const [prop, value] of Object.entries(props)) {
        expect((calendar as any)[prop]).to.eql(value);
      }
    });

    it('should set properties of the input correctly', async () => {
      const props = {
        required: true,
        disabled: true,
        placeholder: 'Sample placeholder',
        outlined: true,
      };

      Object.assign(picker, props);
      await elementUpdated(picker);

      for (const [prop, value] of Object.entries(props)) {
        expect((dateTimeInput as any)[prop]).to.equal(value);
      }
    });

    it('should render the label correctly (valid for theme !== material)', async () => {
      picker.label = 'Test label';
      await elementUpdated(picker);

      const label = picker.renderRoot.querySelector(
        'label[part="label"]'
      ) as HTMLLabelElement;
      expect(label).not.to.be.undefined;
      expect(label.innerText).to.equal('Test label');
    });

    describe('Active date', () => {
      const tomorrowDate = currentDate.add('day', 1);
      const after10DaysDate = currentDate.add('day', 10);
      const after20DaysDate = currentDate.add('day', 20);

      it('should initialize activeDate with current date, when not set', async () => {
        checkDatesEqual(picker.activeDate, currentDate);
        expect(picker.value).to.be.null;
        checkDatesEqual(calendar.activeDate, currentDate);
        expect(calendar.value).to.be.null;
      });

      it('should initialize activeDate = value when it is not set, but value is', async () => {
        const valueDate = after10DaysDate;
        picker = await fixture<IgcDatePickerComponent>(
          html`<igc-date-picker .value=${valueDate.native}></igc-date-picker>`
        );
        await elementUpdated(picker);

        checkDatesEqual(picker.value as Date, valueDate);

        calendar = picker.renderRoot.querySelector(
          IgcCalendarComponent.tagName
        )!;

        checkDatesEqual(picker.activeDate, after10DaysDate);
        checkDatesEqual(calendar.activeDate, after10DaysDate);
        checkDatesEqual(calendar.value as Date, after10DaysDate);
      });

      it('should set activeDate correctly', async () => {
        picker.activeDate = tomorrowDate.native;

        await elementUpdated(picker);
        checkDatesEqual(calendar.activeDate, tomorrowDate);

        // value is null
        expect(picker.value).to.be.null;

        // setting the value does not affect the activeDate, when it is explicitly set
        picker.value = after20DaysDate.native;
        await elementUpdated(picker);

        checkDatesEqual(calendar.activeDate, tomorrowDate);
      });
    });

    describe('Localization', () => {
      it('should set inputFormat correctly', async () => {
        const testFormat = 'dd--MM--yyyy';
        picker.inputFormat = testFormat;
        await elementUpdated(picker);

        expect(dateTimeInput.inputFormat).to.equal(testFormat);
      });

      it('should set displayFormat correctly', async () => {
        let testFormat = 'dd-MM-yyyy';
        picker.displayFormat = testFormat;
        await elementUpdated(picker);

        expect(dateTimeInput.displayFormat).to.equal(testFormat);

        // set via attribute
        testFormat = 'dd--MM--yyyy';
        picker.setAttribute('display-format', testFormat);
        await elementUpdated(picker);

        expect(dateTimeInput.displayFormat).to.equal(testFormat);
        expect(picker.displayFormat).not.to.equal(picker.inputFormat);
      });

      it('should properly set displayFormat to the set of predefined formats', async () => {
        const predefinedFormats = ['short', 'medium', 'long', 'full'];

        for (let i = 0; i < predefinedFormats.length; i++) {
          const format = predefinedFormats[i];
          picker.displayFormat = format;
          await elementUpdated(picker);

          expect(dateTimeInput.displayFormat).to.equal(`${format}Date`);
        }
      });

      it('should default inputFormat to whatever Intl.DateTimeFormat returns for the current locale', async () => {
        const defaultFormat = 'MM/dd/yyyy';
        expect(picker.locale).to.equal('en');
        expect(picker.inputFormat).to.equal(defaultFormat);

        picker.locale = 'fr';
        await elementUpdated(picker);

        expect(picker.inputFormat).to.equal('dd/MM/yyyy');
      });

      it('should use the value of inputFormat for displayFormat, if it is not defined', async () => {
        expect(picker.locale).to.equal('en');
        expect(picker.getAttribute('display-format')).to.be.null;
        expect(picker.displayFormat).to.equal(picker.inputFormat);

        // updates inputFormat according to changed locale
        picker.locale = 'fr';
        await elementUpdated(picker);
        expect(picker.inputFormat).to.equal('dd/MM/yyyy');
        expect(picker.displayFormat).to.equal(picker.inputFormat);

        // sets inputFormat as attribute
        picker.setAttribute('input-format', 'dd-MM-yyyy');
        await elementUpdated(picker);

        expect(picker.inputFormat).to.equal('dd-MM-yyyy');
        expect(picker.displayFormat).to.equal(picker.inputFormat);
      });
    });

    it('should set the underlying igc-input into readonly mode when dialog mode is enabled', async () => {
      expect(dateTimeInput.readOnly).to.be.false;

      picker.mode = 'dialog';
      await elementUpdated(picker);

      expect(dateTimeInput.readOnly).to.be.true;
    });
  });

  describe('Methods', () => {
    let input: HTMLInputElement;

    beforeEach(() => {
      input = dateTimeInput.renderRoot.querySelector(
        'input'
      ) as HTMLInputElement;
    });

    it('should open/close the picker on invoking show/hide/toggle and not emit events', async () => {
      const eventSpy = spy(picker, 'emitEvent');

      expect(picker.open).to.be.false;
      await picker.show();

      expect(eventSpy).not.called;
      expect(picker.open).to.be.true;

      await picker.hide();

      expect(eventSpy).not.called;
      expect(picker.open).to.be.false;

      await picker.toggle();

      expect(eventSpy).not.called;
      expect(picker.open).to.be.true;

      await picker.toggle();

      expect(eventSpy).not.called;
      expect(picker.open).to.be.false;
    });

    it('should clear the input on invoking clear()', async () => {
      picker.value = new Date();
      await elementUpdated(picker);

      expect(dateTimeInput.value).to.equal(picker.value);
      picker.clear();
      await elementUpdated(picker);

      expect(picker.value).to.be.null;
      expect(dateTimeInput.value).to.be.null;
    });

    it('should delegate stepUp and stepDown to the igc-date-time-input', async () => {
      const stepUpSpy = spy(dateTimeInput, 'stepUp');
      const stepDownSpy = spy(dateTimeInput, 'stepDown');

      picker.stepUp();
      await elementUpdated(picker);

      expect(stepUpSpy).called;

      picker.stepDown();
      await elementUpdated(picker);

      expect(stepDownSpy).called;
    });

    it('should select the text in the input with the select method', async () => {
      const selectSpy = spy(dateTimeInput, 'select');
      picker.value = new Date();
      await elementUpdated(picker);

      dateTimeInput.focus();
      picker.select();
      await elementUpdated(picker);

      expect(selectSpy).to.be.called;
      expect(input.selectionStart).to.eq(0);
      expect(input.selectionEnd).to.eq(input.value.length);
    });

    it('should set the text selection range in the input with setSelectionRange()', async () => {
      const selectionRangeSpy = spy(dateTimeInput, 'setSelectionRange');
      picker.value = new Date();
      await elementUpdated(picker);

      dateTimeInput.focus();
      picker.setSelectionRange(0, 2);
      await elementUpdated(picker);

      expect(selectionRangeSpy).to.be.called;
      expect(input.selectionStart).to.eq(0);
      expect(input.selectionEnd).to.eq(2);
    });

    it('should replace the selected text in the input and re-apply the mask with setRangeText()', async () => {
      const setRangeTextSpy = spy(dateTimeInput, 'setRangeText');
      picker.value = new Date(2024, 2, 21);
      const expectedValue = new Date(2023, 2, 21);
      await elementUpdated(picker);

      dateTimeInput.focus();
      picker.setRangeText('2023', 6, 10);
      await elementUpdated(picker);

      expect(setRangeTextSpy).to.be.called;

      checkDatesEqual(new Date(input.value), expectedValue);
      checkDatesEqual(picker.value!, expectedValue);
      checkDatesEqual(dateTimeInput.value!, expectedValue);
    });
  });

  describe('Interactions', () => {
    it('should close the picker when in open state on pressing Escape', async () => {
      const eventSpy = spy(picker, 'emitEvent');
      picker.focus();
      simulateKeyboard(picker, escapeKey);
      await elementUpdated(picker);

      expect(eventSpy).not.called;

      await picker.show();

      simulateKeyboard(picker, escapeKey);
      await elementUpdated(picker);

      expect(eventSpy).calledTwice;
      expect(eventSpy).calledWith('igcClosing');
      expect(eventSpy).calledWith('igcClosed');
      eventSpy.resetHistory();

      // dialog mode
      picker.mode = 'dialog';
      await picker.show();

      simulateKeyboard(picker, escapeKey);
      await elementUpdated(picker);

      expect(eventSpy).calledTwice;
      expect(eventSpy).calledWith('igcClosing');
      expect(eventSpy).calledWith('igcClosed');
    });

    it('should open the calendar picker on Alt + ArrowDown and close it on Alt + ArrowUp - dropdown mode', async () => {
      const eventSpy = spy(picker, 'emitEvent');
      expect(picker.open).to.be.false;
      picker.focus();
      simulateKeyboard(picker, [altKey, arrowDown]);
      await elementUpdated(picker);

      expect(picker.open).to.be.true;

      expect(eventSpy).calledWith('igcOpening');
      expect(eventSpy).calledWith('igcOpened');

      eventSpy.resetHistory();

      simulateKeyboard(picker, [altKey, arrowUp]);
      await elementUpdated(picker);

      expect(picker.open).to.be.false;
      expect(eventSpy).calledWith('igcClosing');
      expect(eventSpy).calledWith('igcClosed');
      eventSpy.resetHistory();
    });

    it('should open the calendar picker on Alt + ArrowDown and close it on Alt + ArrowUp - dialog mode', async () => {
      const eventSpy = spy(picker, 'emitEvent');
      expect(picker.open).to.be.false;
      picker.focus();
      picker.mode = 'dialog';
      await elementUpdated(picker);

      simulateKeyboard(picker, [altKey, arrowDown]);
      await elementUpdated(picker);

      const dialog = picker.renderRoot.querySelector('igc-dialog');
      expect(picker.open).to.be.true;
      expect(dialog).not.to.be.undefined;
      expect(dialog?.open).to.be.true;
      expect(eventSpy).calledWith('igcOpening');
      expect(eventSpy).calledWith('igcOpened');
      eventSpy.resetHistory();

      simulateKeyboard(picker, [altKey, arrowUp]);
      await elementUpdated(picker);

      expect(picker.open).to.be.false;
      expect(eventSpy).calledWith('igcClosing');
      expect(eventSpy).calledWith('igcClosed');
    });

    it('should emit or not igcInput according to nonEditable property', async () => {
      const expectedValue = new Date();
      const eventSpy = spy(picker, 'emitEvent');

      dateTimeInput.focus();
      simulateKeyboard(dateTimeInput, arrowUp);
      await elementUpdated(picker);

      expect(eventSpy).calledOnceWith('igcInput');
      eventSpy.resetHistory();
      checkDatesEqual(picker.value as Date, expectedValue);

      picker.value = null;
      picker.nonEditable = true;
      await elementUpdated(picker);

      dateTimeInput.focus();
      simulateKeyboard(dateTimeInput, arrowUp);
      await elementUpdated(picker);

      expect(eventSpy).not.called;
      expect(picker.value).to.be.null;

      dateTimeInput.dispatchEvent(
        new CustomEvent('igcInput', { detail: expectedValue })
      );
      await elementUpdated(picker);

      expect(eventSpy).not.called;
      expect(picker.value).to.be.null;
    });

    it('should open the picker on calendar show icon click in dropdown mode', async () => {
      simulateClick(getIcon(pickerShowIcon));
      await elementUpdated(picker);

      expect(picker.open).to.be.true;
    });

    it('should not open the picker when clicking the input in dropdown mode', async () => {
      simulateClick(dateTimeInput);
      await elementUpdated(picker);

      expect(picker.open).to.be.false;
    });

    it('should open the picker on calendar show icon click in dialog mode', async () => {
      picker.mode = 'dialog';
      await elementUpdated(picker);

      simulateClick(getIcon(pickerShowIcon));
      await elementUpdated(picker);

      expect(picker.open).to.be.true;
    });

    it('should open the picker when clicking the input in dialog mode', async () => {
      picker.mode = 'dialog';
      await elementUpdated(picker);

      simulateClick(dateTimeInput.renderRoot.querySelector('input')!);
      await elementUpdated(picker);

      expect(picker.open).to.be.true;
    });

    it('should not open the picker in dropdown mode when clicking the clear icon', async () => {
      picker.value = new Date();
      await elementUpdated(picker);

      simulateClick(getIcon(pickerClearIcon));
      await elementUpdated(picker);

      expect(picker.open).to.be.false;
      expect(picker.value).to.be.null;
    });

    it('should not open the picker in dialog mode when clicking the clear icon', async () => {
      picker.mode = 'dialog';
      picker.value = new Date();
      await elementUpdated(picker);

      simulateClick(getIcon(pickerClearIcon));
      await elementUpdated(picker);

      expect(picker.open).to.be.false;
      expect(picker.value).to.be.null;
    });

    it('should not open the picker in dropdown mode when clicking the label', async () => {
      picker.label = 'Label';
      await elementUpdated(picker);

      simulateClick(getLabel());
      await elementUpdated(picker);

      expect(picker.open).to.be.false;
    });

    it('should open the picker in dialog mode when clicking the label', async () => {
      picker.label = 'Label';
      picker.mode = 'dialog';
      await elementUpdated(picker);

      simulateClick(getLabel());
      await elementUpdated(picker);

      expect(picker.open).to.be.true;
    });

    describe('Readonly state', () => {
      describe('Dropdown mode', () => {
        beforeEach(async () => {
          picker.readOnly = true;
          picker.value = CalendarDay.today.native;
          await elementUpdated(picker);
        });

        it('should not show the picker on calendar icon click', async () => {
          simulateClick(getIcon(pickerShowIcon));
          await elementUpdated(picker);

          expect(picker.open).to.be.false;
        });

        it('should not show the picker on keyboard shortcut', async () => {
          simulateKeyboard(picker, [altKey, arrowDown]);
          await elementUpdated(picker);

          expect(picker.open).to.be.false;
        });

        it('should not clear the value by clicking on the clear icon', async () => {
          simulateClick(getIcon(pickerClearIcon));
          await elementUpdated(picker);

          checkDatesEqual(picker.value!, CalendarDay.today);
        });
      });

      describe('Dialog mode', () => {
        beforeEach(async () => {
          picker.readOnly = true;
          picker.mode = 'dialog';
          picker.label = 'Label';
          picker.value = CalendarDay.today.native;
          await elementUpdated(picker);
        });

        it('should not show the dialog on calendar icon click', async () => {
          simulateClick(getIcon(pickerShowIcon));
          await elementUpdated(picker);

          expect(picker.open).to.be.false;
        });

        it('should not show the dialog on label click', async () => {
          simulateClick(getLabel());
          await elementUpdated(picker);

          expect(picker.open).to.be.false;
        });

        it('should not show the dialog on input click', async () => {
          simulateClick(dateTimeInput.renderRoot.querySelector('input')!);
          await elementUpdated(picker);

          expect(picker.open).to.be.false;
        });

        it('should not show the dialog on keyboard shortcut', async () => {
          simulateKeyboard(picker, [altKey, arrowDown]);
          await elementUpdated(picker);

          expect(picker.open).to.be.false;
        });

        it('should not clear the value by clicking on the clear icon', async () => {
          simulateClick(getIcon(pickerClearIcon));
          await elementUpdated(picker);

          checkDatesEqual(picker.value!, CalendarDay.today);
        });
      });
    });
  });
<<<<<<< HEAD

  describe('Initial validation', () => {
    it('should not enter in invalid state when clicking the calendar toggle part', async () => {
      picker = await fixture(
        html`<igc-date-picker required></igc-date-picker>`
      );
      dateTimeInput = picker.renderRoot.querySelector(
        IgcDateTimeInputComponent.tagName
      )!;
      const icon = picker.renderRoot.querySelector(
        `[name='${pickerShowIcon}']`
      )!;

      expect(picker.invalid).to.be.false;
      expect(dateTimeInput.invalid).to.be.false;

      simulatePointerDown(icon);
      await elementUpdated(picker);

      expect(picker.invalid).to.be.false;
      expect(dateTimeInput.invalid).to.be.false;
    });
  });

  describe('Validation message slots', () => {
    it('', () => {
      const now = CalendarDay.today;
      const tomorrow = now.add('day', 1);
      const yesterday = now.add('day', -1);

      const testParameters: ValidationContainerTestsParams<IgcDatePickerComponent>[] =
        [
          { slots: ['valueMissing'], props: { required: true } }, // value-missing slot
          {
            slots: ['rangeOverflow'],
            props: { value: now.native, max: yesterday.native }, // range-overflow slot
          },
          {
            slots: ['rangeUnderflow'],
            props: { value: now.native, min: tomorrow.native }, // range-underflow slot
          },
          {
            slots: ['badInput'],
            props: {
              value: now.native,
              disabledDates: [
                {
                  type: DateRangeType.Between,
                  dateRange: [yesterday.native, tomorrow.native], // bad-input slot
                },
              ],
            },
          },
          { slots: ['customError'] }, // custom-error slot
          { slots: ['invalid'], props: { required: true } }, // invalid slot
        ];

      runValidationContainerTests(IgcDatePickerComponent, testParameters);
    });
  });
});

const selectCurrentDate = (calendar: IgcCalendarComponent) => {
  const daysView = calendar.renderRoot.querySelector(
    IgcDaysViewComponent.tagName
  )!;

  const currentDaySpan = daysView.renderRoot.querySelector(
    'span[part~="current"]'
  )!;
  simulateClick(currentDaySpan?.children[0]);
};
=======
});
>>>>>>> b78e2380
<|MERGE_RESOLUTION|>--- conflicted
+++ resolved
@@ -1,15 +1,9 @@
 import { elementUpdated, expect, fixture, html } from '@open-wc/testing';
 import { spy } from 'sinon';
 import IgcCalendarComponent from '../calendar/calendar.js';
-<<<<<<< HEAD
-import IgcDaysViewComponent from '../calendar/days-view/days-view.js';
-import { CalendarDay } from '../calendar/model.js';
-import { type DateRangeDescriptor, DateRangeType } from '../calendar/types.js';
-=======
 import { getCalendarDOM, getDayViewDOM } from '../calendar/helpers.spec.js';
 import { CalendarDay, toCalendarDay } from '../calendar/model.js';
 import { DateRangeType } from '../calendar/types.js';
->>>>>>> b78e2380
 import {
   altKey,
   arrowDown,
@@ -17,20 +11,8 @@
   escapeKey,
 } from '../common/controllers/key-bindings.js';
 import { defineComponents } from '../common/definitions/defineComponents.js';
-<<<<<<< HEAD
-import {
-  type ValidationContainerTestsParams,
-  checkDatesEqual,
-  createFormAssociatedTestBed,
-  runValidationContainerTests,
-  simulateClick,
-  simulateKeyboard,
-  simulatePointerDown,
-} from '../common/utils.spec.js';
-=======
 import { equal } from '../common/util.js';
 import { simulateClick, simulateKeyboard } from '../common/utils.spec.js';
->>>>>>> b78e2380
 import IgcDateTimeInputComponent from '../date-time-input/date-time-input.js';
 import IgcDatePickerComponent from './date-picker.js';
 
@@ -991,79 +973,4 @@
       });
     });
   });
-<<<<<<< HEAD
-
-  describe('Initial validation', () => {
-    it('should not enter in invalid state when clicking the calendar toggle part', async () => {
-      picker = await fixture(
-        html`<igc-date-picker required></igc-date-picker>`
-      );
-      dateTimeInput = picker.renderRoot.querySelector(
-        IgcDateTimeInputComponent.tagName
-      )!;
-      const icon = picker.renderRoot.querySelector(
-        `[name='${pickerShowIcon}']`
-      )!;
-
-      expect(picker.invalid).to.be.false;
-      expect(dateTimeInput.invalid).to.be.false;
-
-      simulatePointerDown(icon);
-      await elementUpdated(picker);
-
-      expect(picker.invalid).to.be.false;
-      expect(dateTimeInput.invalid).to.be.false;
-    });
-  });
-
-  describe('Validation message slots', () => {
-    it('', () => {
-      const now = CalendarDay.today;
-      const tomorrow = now.add('day', 1);
-      const yesterday = now.add('day', -1);
-
-      const testParameters: ValidationContainerTestsParams<IgcDatePickerComponent>[] =
-        [
-          { slots: ['valueMissing'], props: { required: true } }, // value-missing slot
-          {
-            slots: ['rangeOverflow'],
-            props: { value: now.native, max: yesterday.native }, // range-overflow slot
-          },
-          {
-            slots: ['rangeUnderflow'],
-            props: { value: now.native, min: tomorrow.native }, // range-underflow slot
-          },
-          {
-            slots: ['badInput'],
-            props: {
-              value: now.native,
-              disabledDates: [
-                {
-                  type: DateRangeType.Between,
-                  dateRange: [yesterday.native, tomorrow.native], // bad-input slot
-                },
-              ],
-            },
-          },
-          { slots: ['customError'] }, // custom-error slot
-          { slots: ['invalid'], props: { required: true } }, // invalid slot
-        ];
-
-      runValidationContainerTests(IgcDatePickerComponent, testParameters);
-    });
-  });
-});
-
-const selectCurrentDate = (calendar: IgcCalendarComponent) => {
-  const daysView = calendar.renderRoot.querySelector(
-    IgcDaysViewComponent.tagName
-  )!;
-
-  const currentDaySpan = daysView.renderRoot.querySelector(
-    'span[part~="current"]'
-  )!;
-  simulateClick(currentDaySpan?.children[0]);
-};
-=======
-});
->>>>>>> b78e2380
+});