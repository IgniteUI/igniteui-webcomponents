--- conflicted
+++ resolved
@@ -60,7 +60,6 @@
   @property({ attribute: false })
   public message: IgcMessage | undefined;
 
-<<<<<<< HEAD
   @state()
   private _renderedMarkdown: TemplateResult | null = null;
 
@@ -80,16 +79,6 @@
       const { renderMarkdown } = await import('./markdown-util.js');
       this._renderedMarkdown = await renderMarkdown(text);
     }
-=======
-  /**
-   * Sanitizes message text to prevent XSS or invalid HTML.
-   * @param text The raw message text
-   * @returns Sanitized text safe for HTML rendering
-   * @private
-   */
-  private sanitizeMessageText(text: string): string {
-    return DOMPurify.sanitize(text);
->>>>>>> b80c175d
   }
 
   /**
@@ -99,17 +88,8 @@
    * - Renders attachments and custom templates if provided.
    */
   protected override render() {
-<<<<<<< HEAD
-    const containerClass = `message-container ${this.message?.sender === this._chatState?.currentUserId ? 'sent' : ''}`;
-=======
     const containerPart = `message-container ${this.message?.sender === this._chatState?.currentUserId ? 'sent' : ''}`;
-    const sanitizedMessageText = this.sanitizeMessageText(
-      this.message?.text.trim() || ''
-    );
-    const renderer =
-      this._chatState?.options?.markdownRenderer || renderMarkdown;
 
->>>>>>> b80c175d
     return html`
       <div part=${containerPart}>
         <div part="bubble">
