--- conflicted
+++ resolved
@@ -22,12 +22,6 @@
     }
 }
 
-<<<<<<< HEAD
-:host([disabled]),
-:host(:disabled) {
-    igc-input::part(label),
-    igc-input::part(input)::placeholder,
-=======
 [part~='toggle-icon'] {
     background: var-get($theme, 'toggle-button-background');
     color: var-get($theme, 'toggle-button-foreground');
@@ -85,7 +79,6 @@
 }
 
 :host([invalid]) {
->>>>>>> 6041ce8a
     ::slotted([slot='helper-text']) {
         color: var-get($input-theme, 'error-secondary-color');
     }
