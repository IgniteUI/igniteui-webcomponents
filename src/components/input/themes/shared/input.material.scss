@use 'styles/utilities' as *;
@use '../light/themes' as *;
@use 'igniteui-theming/sass/animations/easings' as *;

$theme: $material;
$idle-border-width: rem(1px) !default;
$active-border-width: rem(2px) !default;
$fs: rem(16px) !default;

%label {
    translate: 0 -50%;
}

%floated-styles {
    border-top: $idle-border-width solid transparent;
}

%suffix-preffix {
    display: inline-flex;
    align-items: center;
    width: max-content;
    height: 100%;
    padding-inline: pad-inline(rem(12px), rem(14px), rem(16px));
}

:host {
    --component-size: var(--ig-size, #{var-get($theme, 'default-size')});
    --input-size: var(--component-size);

    input:placeholder-shown + [part='notch'] {
        @extend %floated-styles;
    }

    ::part(helper-text) {
        @include type-style('caption');

        color: var-get($theme, 'helper-text-color');
        margin-block-start: rem(4px);
        grid-auto-rows: minmax(rem(18px), auto);
        padding-inline: pad-inline(rem(14px), rem(16px), rem(18px));
    }
}

[part='prefix'],
[part='suffix'] {
    ::slotted(*) {
        color: inherit;
    }
}

input:placeholder-shown + [part='notch'] [part='label'],
[part~='filled'] + [part='notch'] [part='label'] {
    @include type-style('caption');
    @extend %label;
}

[part~='input'] {
    color: var-get($theme, 'filled-text-color');
    background: transparent;
    padding: 0 rem(4px);
    font-size: rem(16px);
    grid-area: 1 / 2 / span 1 / span 2;
}

[part='label'] {
    @include type-style('subtitle-1');

    color: var-get($theme, 'idle-secondary-color');
    transition:
        transform 150ms cubic-bezier(0.4, 0, 0.2, 1),
        translate 150ms cubic-bezier(0.4, 0, 0.2, 1),
        color 150ms cubic-bezier(0.4, 0, 0.2, 1),
        font-size 150ms cubic-bezier(0.4, 0, 0.2, 1);
    text-overflow: ellipsis;
    overflow: hidden;
    will-change: font-size, color, transform, translate;
}

[part^='container'] {
    grid-template-columns: auto auto 1fr auto;
}

[part~='input'],
[part^='container'] {
    height: var-get($theme, 'size');
}

[part='start'] {
    border-start-start-radius: var-get($theme, 'border-border-radius');
    justify-content: flex-start;
    grid-area: 1 / 1;

    > [part='prefix'] {
        ::slotted(*) {
            @extend %suffix-preffix;
        }
    }
}

[part='notch'] {
    display: flex;
    align-items: center;
    width: auto;
    min-width: 0;
    height: 100%;
    grid-area: 1 / 2;
    padding: 0 rem(4px);
    overflow: visible;

    &:empty {
        display: none;
    }
}

[part='filler'] {
    grid-area: 1 / 3;
}

[part='end'] {
    border-start-end-radius: var-get($theme, 'border-border-radius');
    justify-content: flex-end;
    grid-area: 1 / 4;

    > [part='suffix'] {
        ::slotted(*) {
            @extend %suffix-preffix;
        }
    }
}

[part='start'],
[part='end'] {
    display: flex;
    min-width: sizable(rem(10px), rem(12px), rem(14px));
    height: var(--size);
    overflow: hidden;
}

:host(:focus-within) {
    [part='label'] {
        color: var-get($theme, 'focused-secondary-color');
    }
}

:host(:not([readonly]):focus-within) {
    [part='label'] {
        @include type-style('caption');
    }
}

:host([outlined]:not([readonly]):focus-within) {
    [part='label'] {
        @extend %label;

        align-self: start;
    }
}


:host([readonly]:not([outlined]):focus-within) {
    :not([part~='filled']) {
        input:has(:not(:placeholder-shown)) + [part='notch'] [part='label'] {
            translate: 0;
            font-size: initial;
        }
    }
}

:host(:not([outlined])) {
    [part='prefix'],
    [part='suffix'] {
        max-height: calc(100% - #{rem(1px)});
    }

    [part='label'] {
        inset-inline-start: rem(2px);
    }

    [part~='container'] {
        background: var-get($theme, 'box-background');
        border-bottom: 1px solid var-get($theme, 'idle-bottom-line-color');

        border: {
            start: {
                end-radius: var-get($theme, 'box-border-radius');
                start-radius: var-get($theme, 'box-border-radius');
            }
        }

        transition: border-bottom-width 150ms cubic-bezier(0.4, 0, 0.2, 1);

        &::after {
            position: absolute;
            content: '';
            width: 100%;
            height: rem(2px);
            left: 0;
            right: 0;
            bottom: -1px;
            background: var-get($theme, 'idle-bottom-line-color');
            transform: scaleX(0);
            transition:
                transform 180ms cubic-bezier(0.4, 0, 0.2, 1),
                opacity 180ms cubic-bezier(0.4, 0, 0.2, 1);
        }
    }

    [part~='labelled'] [part~='input'] {
        padding-top: rem(20px);
        padding-bottom: rem(6px);
    }

    input:placeholder-shown + [part='notch'] [part='label'],
    [part~='filled'] + [part='notch'] [part='label'] {
        translate: 0 -73%;
    }
}

:host(:not([outlined],[type='search'],[aria-haspopup='dialog'],[role='combobox'])[readonly]) {
    [part~='container'] {
        background: var-get($theme, 'box-background-focus');
    }
}

:host(:not([outlined],[type='search'],[aria-haspopup='dialog'],[role='combobox'])[readonly]:hover) {
    [part~='container'] {
        background: var-get($theme, 'box-background-focus');
        border-bottom-color: var-get($theme, 'idle-bottom-line-color');

        &::after {
            background: var-get($theme, 'idle-bottom-line-color');
        }
    }
}

:host(:not([outlined]):hover) {
    [part~='container'] {
        background: var-get($theme, 'box-background-hover');
        border-bottom-color: var-get($theme, 'hover-bottom-line-color');

        &::after {
            background: var-get($theme, 'hover-bottom-line-color');
        }
    }
}

:host(:not([outlined]):focus-within),
:host(:not([outlined],[aria-haspopup='dialog'],[role='combobox'])[readonly]:focus-within) {
    [part~='container'] {
        background: var-get($theme, 'box-background-focus');
        border-bottom-color: var-get($theme, 'focused-bottom-line-color');

        &::after {
            background: var-get($theme, 'focused-bottom-line-color');
            transform: scaleX(1);
            opacity: 1;
        }
    }

    [part='label'] {
        translate: 0 -73%;
    }
}

:host(:not([outlined], [readonly])[invalid]),
:host(:not([outlined], [readonly])[invalid]:focus-within),
:host(:not([disabled], [outlined])[role='combobox'][invalid]),
:host(:not([disabled], [outlined])[role='combobox'][invalid]:focus-within) {
    [part~='container'] {
        border-color: var-get($theme, 'error-secondary-color');

        &::after {
            background: var-get($theme, 'error-secondary-color');
        }
    }
}

:host(:not([outlined])[disabled]),
:host(:not([outlined]):disabled) {
    [part~='container'] {
        background: var-get($theme, 'box-disabled-background');
        border-color: var-get($theme, 'disabled-border-color');
        border-bottom-style: dashed;
    }
}

:host([type='search']) {
    [part^='container'] {
        background: var-get($theme, 'search-background');
        border-bottom: none;
        box-shadow: var-get($theme, 'search-resting-elevation');
        border-radius: var-get($theme, 'search-border-radius');
        overflow: hidden;

        &:focus-within {
            background: var-get($theme, 'search-background');

            &::after {
                display: none;
            }
        }
    }
}

:host(:not([readonly])[type='search']:hover),
:host([type='search']:focus-within) {
    [part^='container'] {
        box-shadow: var-get($theme, 'search-hover-elevation');
        background: var-get($theme, 'search-background');
    }
}

:host([readonly][type='search']:hover),
:host([readonly][type='search']:focus-within) {
    [part^='container'] {
        background: var-get($theme, 'search-background');
    }
}

:host([outlined][type='search']) {
    [part~='labelled'] [part~='input'] {
        padding-top: rem(20px);
        padding-bottom: rem(6px);
    }
}

:host([outlined][type='search']:focus-within) {
    [part='notch'] [part='label'] {
        translate: 0 -73%;
    }
}

:host(:disabled[type='search']),
:host([disabled][type='search']) {
    [part^='container'] {
        background: var-get($theme, 'search-disabled-background');
        box-shadow: var-get($theme, 'search-disabled-elevation');
        border: none;
    }
}

:host(:not([type='search'])[outlined]) {
    [part^='container'] {
        border-radius: var-get($theme, 'border-border-radius');
        background: var-get($theme, 'border-background');
    }

    [part='start'] {
        border: {
            style: solid;
            color: var-get($theme, 'border-color');
            inline: {
                start-width: $idle-border-width;
                end-width: 0;
            }
            block: {
                start-width: $idle-border-width;
                end-width: $idle-border-width;
            }
            start: {
                start-radius: var-get($theme, 'border-border-radius');
            }
            end: {
                start-radius: var-get($theme, 'border-border-radius');
            }
        }
    }

    [part='filler'] {
        border: {
            width: $idle-border-width;
            style: solid;
            color: var-get($theme, 'border-color');
            left: none;
            right: none;
        }
    }

    [part='end'] {
        border: {
            style: solid;
            color: var-get($theme, 'border-color');
            inline: {
                start-width: 0;
                end-width: $idle-border-width;
            }
            block: {
                start-width: $idle-border-width;
                end-width: $idle-border-width;
            }
            start: {
                end-radius: var-get($theme, 'border-border-radius');
            }
            end: {
                end-radius: var-get($theme, 'border-border-radius');
            }
        }
    }
}

:host([outlined]) {
    [part='notch'] {
        border: {
            width: $idle-border-width;
            style: solid;
            color: var-get($theme, 'border-color');
            left: none;
            right: none;
        }
    }

    [part~='filled'] + [part='notch'] {
        @extend %floated-styles;

        [part='label'] {
            align-self: start;
        }
    }

    [part~='container']:has(input:placeholder-shown) {
        [part='label'] {
            align-self: start;
        }
    }
}

:host(:not([aria-haspopup='dialog'],[role='combobox'])[outlined][readonly]:hover) {
    [part='notch'],
    [part='start'],
    [part='end'],
    [part='filler'] {
        border-color: var-get($theme, 'border-color');
    }

    [part~='filled'] + [part='notch'] {
        @extend %floated-styles;
    }
}

:host(:not([aria-haspopup='dialog'],[role='combobox'])[outlined][readonly]:focus-within) {
    [part='notch'],
    [part='start'],
    [part='end'],
    [part='filler'] {
        border-color: var-get($theme, 'focused-border-color');
    }

    [part='notch'] {
        border-top: $idle-border-width solid transparent;
    }
}

:host(:not([type='search'])[readonly][outlined]:focus-within) {
    :not([part~='filled']) {
        input:has(:not(:placeholder-shown)) + [part='notch'] [part='label'] {
            translate: 0;
            font-size: initial;
            align-self: center;
        }

<<<<<<< HEAD
        input:not(:placeholder-shown) + [part='notch'] {
            border-width: $active-border-width;
            border-color: var-get($theme, 'focused-border-color');
=======
        input:has(:not(:placeholder-shown)) + [part='notch'] {
            border: {
                width: $active-border-width;
                color: var-get($theme, 'focused-border-color');
            }
>>>>>>> 5cc5a275
        }
    }
}

:host(:not([type='search'])[outlined]:hover) {
    [part='notch'],
    [part='start'],
    [part='end'],
    [part='filler'] {
        border-color: var-get($theme, 'hover-border-color');
    }

    input:placeholder-shown + [part='notch'],
    [part~='filled'] + [part='notch'] {
        @extend %floated-styles;
    }
}

:host(:not([type='search'])[outlined]:focus-within) {
    [part='start'] {
        border: {
            color: var-get($theme, 'focused-border-color');
            inline: {
                start-width: $active-border-width;
            }
            block: {
                start-width: $active-border-width;
                end-width: $active-border-width;
            }
        }
    }

    [part='notch'] {
        border: {
            width: $active-border-width;
            color: var-get($theme, 'focused-border-color');
            top: $idle-border-width solid transparent;
        }
    }

    [part='filler'] {
        border: {
            width: $active-border-width;
            color: var-get($theme, 'focused-border-color');
        }
    }

    [part='end'] {
        border: {
            color: var-get($theme, 'focused-border-color');
            inline: {
                end-width: $active-border-width;
            }
            block: {
                start-width: $active-border-width;
                end-width: $active-border-width;
            }
        }
    }
}

:host(:not([type='search'])[outlined]:focus),
:host(:not([type='search'])[outlined]:focus-within) {
    [part='suffix'] {
        margin-inline-end: rem(-1px);
    }

    [part='prefix'] {
        margin-inline-start: rem(-1px);
    }

    [part='suffix'],
    [part='prefix'] {
        ::slotted(*) {
            padding-block: pad-block(10px, 12px, 14px);
        }
    }
}

:host(:not([type='search'], [readonly])[outlined][invalid]),
:host(:not([type='search'], [readonly])[outlined][invalid]:focus-within),
:host(:not([type='search'], [disabled])[role='combobox'][outlined][invalid]),
:host(:not([disabled])[role='combobox'][readonly][outlined][invalid]:focus-within),
:host(:not([type='search'], [readonly], [disabled])[aria-haspopup='dialog'][outlined][invalid]) {
    [part='start'],
    [part='notch'],
    [part='filler'],
    [part='end'] {
        border-color: var-get($theme, 'error-secondary-color');
    }

    input:placeholder-shown + [part='notch'],
    [part~='filled'] + [part='notch'] {
        @extend %floated-styles;
    }
}

:host(:not([type='search'], [readonly])[outlined][invalid]:focus-within),
:host(:not([type='search'])[role='combobox'][outlined][invalid]:focus-within),
:host(:not([type='search'], [readonly])[aria-haspopup='dialog'][outlined][invalid]:focus-within) {
    [part='notch'] {
        border-top: $idle-border-width solid transparent;
    }
}

<<<<<<< HEAD
:host(:not([readonly], [disabled])[invalid]),
:host(:not([disabled])[role='combobox'][invalid]),
:host(:not([disabled], [readonly])[aria-haspopup='dialog'][invalid]) {
=======
:host(:not([type='search'])[readonly][outlined][invalid]:focus-within) {
    input:has(:not(:placeholder-shown)) + [part='notch'] {
        border: {
            width: $active-border-width;
            color: var-get($theme, 'error-secondary-color');
            top: $active-border-width solid
                var-get($theme, 'error-secondary-color');
        }
    }

    [part~='filled'] + [part='notch'] {
        border-top: $idle-border-width solid transparent !important;
    }
}

:host([invalid]) {
>>>>>>> 5cc5a275
    [part='label'] {
        color: var-get($theme, 'error-secondary-color');
    }
}

:host(:not([type='search']):disabled[outlined]),
:host(:not([type='search'])[disabled][outlined]) {
    [part='start'],
    [part='filler'],
    [part='notch'],
    [part='end'] {
        border-color: var-get($theme, 'disabled-border-color');
    }

    input:placeholder-shown + [part='notch'],
    [part~='filled'] + [part='notch'] {
        @extend %floated-styles;
    }
}

:host([type='search'][outlined]) {
    [part='notch'] {
        border: none;
    }
}

:host(:disabled),
:host([disabled]) {
    [part~='input'],
    [part='label'],
    [part='prefix'],
    [part='suffix'],
    ::part(helper-text) {
        color: var-get($theme, 'disabled-text-color');
    }

    [part='start'],
    [part='filler'],
    [part='notch'],
    [part='end'] {
        color: var-get($theme, 'disabled-text-color');
    }

    [part~='filled'] + [part='notch'] {
        @extend %floated-styles;
    }
}<|MERGE_RESOLUTION|>--- conflicted
+++ resolved
@@ -458,17 +458,9 @@
             align-self: center;
         }
 
-<<<<<<< HEAD
         input:not(:placeholder-shown) + [part='notch'] {
             border-width: $active-border-width;
             border-color: var-get($theme, 'focused-border-color');
-=======
-        input:has(:not(:placeholder-shown)) + [part='notch'] {
-            border: {
-                width: $active-border-width;
-                color: var-get($theme, 'focused-border-color');
-            }
->>>>>>> 5cc5a275
         }
     }
 }
@@ -574,28 +566,9 @@
     }
 }
 
-<<<<<<< HEAD
 :host(:not([readonly], [disabled])[invalid]),
 :host(:not([disabled])[role='combobox'][invalid]),
 :host(:not([disabled], [readonly])[aria-haspopup='dialog'][invalid]) {
-=======
-:host(:not([type='search'])[readonly][outlined][invalid]:focus-within) {
-    input:has(:not(:placeholder-shown)) + [part='notch'] {
-        border: {
-            width: $active-border-width;
-            color: var-get($theme, 'error-secondary-color');
-            top: $active-border-width solid
-                var-get($theme, 'error-secondary-color');
-        }
-    }
-
-    [part~='filled'] + [part='notch'] {
-        border-top: $idle-border-width solid transparent !important;
-    }
-}
-
-:host([invalid]) {
->>>>>>> 5cc5a275
     [part='label'] {
         color: var-get($theme, 'error-secondary-color');
     }
