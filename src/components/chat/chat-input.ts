import { consume } from '@lit/context';
import { html, LitElement, nothing } from 'lit';
import { query, state } from 'lit/decorators.js';
import IgcIconButtonComponent from '../button/icon-button.js';
import IgcChipComponent from '../chip/chip.js';
import { chatContext } from '../common/context.js';
import { watch } from '../common/decorators/watch.js';
import { registerComponent } from '../common/definitions/register.js';
import IgcFileInputComponent from '../file-input/file-input.js';
import IgcIconComponent from '../icon/icon.js';
import { registerIconFromText } from '../icon/icon.registry.js';
import IgcTextareaComponent from '../textarea/textarea.js';
import type { ChatState } from './chat-state.js';
import { styles } from './themes/input.base.css.js';
import { attachmentIcon, sendButtonIcon } from './types.js';

/**
 *
 * @element igc-chat-input
 *
 */
export default class IgcChatInputComponent extends LitElement {
  public static readonly tagName = 'igc-chat-input';

  public static override styles = styles;

  @consume({ context: chatContext, subscribe: true })
  private _chatState?: ChatState;

  /* blazorSuppress */
  public static register() {
    registerComponent(
      IgcChatInputComponent,
      IgcTextareaComponent,
      IgcIconButtonComponent,
      IgcChipComponent,
      IgcFileInputComponent,
      IgcIconComponent
    );
  }

  @query(IgcTextareaComponent.tagName)
  private textInputElement!: IgcTextareaComponent;

  @watch('acceptedFiles', { waitUntilFirstUpdate: true })
  protected acceptedFilesChange(): void {
    this._chatState?.updateAcceptedTypesCache();
  }

  @state()
  private inputValue = '';

  @state()
  private dragClass = '';

  constructor() {
    super();
    registerIconFromText('attachment', attachmentIcon, 'material');
    registerIconFromText('send-message', sendButtonIcon, 'material');
  }

  protected override firstUpdated() {
    this.setupDragAndDrop();
    if (this._chatState) {
      this._chatState.updateAcceptedTypesCache();
      this._chatState.textArea = this.textInputElement;
    }
  }

  protected override updated() {
    this.inputValue = this._chatState?.inputValue || '';
  }

  private handleInput(e: Event) {
    const target = e.target as HTMLTextAreaElement;
    this.inputValue = target.value;
    this._chatState?.handleInputChange(this.inputValue);
    this.adjustTextareaHeight();
  }

  private handleKeyDown(e: KeyboardEvent) {
    if (e.key === 'Enter' && !e.shiftKey) {
      e.preventDefault();
      this.sendMessage();
    } else {
      this._chatState?.emitEvent('igcTypingChange', {
        detail: { isTyping: true },
      });

      // wait 3 seconds and dispatch a stop-typing event
      setTimeout(() => {
        this._chatState?.emitEvent('igcTypingChange', {
          detail: { isTyping: false },
        });
      }, 3000);
    }
  }

  private handleFocus() {
    this._chatState?.emitEvent('igcInputFocus');
  }

  private handleBlur() {
    this._chatState?.emitEvent('igcInputBlur');
  }

  private setupDragAndDrop() {
    const container = this.shadowRoot?.querySelector(
      '.input-container'
    ) as HTMLElement;
    if (container) {
      container.addEventListener('dragenter', this.handleDragEnter.bind(this));
      container.addEventListener('dragover', this.handleDragOver.bind(this));
      container.addEventListener('dragleave', this.handleDragLeave.bind(this));
      container.addEventListener('drop', this.handleDrop.bind(this));
    }
  }

  private handleDragEnter(e: DragEvent) {
    e.preventDefault();
    e.stopPropagation();

    const files = Array.from(e.dataTransfer?.items || []).filter(
      (item) => item.kind === 'file'
    );
    const hasValidFiles = files.some((item) =>
      this._chatState?.isFileTypeAccepted(item.getAsFile() as File, item.type)
    );

    this.dragClass = hasValidFiles ? 'dragging' : '';

    this._chatState?.emitEvent('igcAttachmentDrag');
  }

  private handleDragOver(e: DragEvent) {
    e.preventDefault();
    e.stopPropagation();
  }

  private handleDragLeave(e: DragEvent) {
    e.preventDefault();
    e.stopPropagation();

    // Check if we're actually leaving the container
    const rect = (e.currentTarget as HTMLElement).getBoundingClientRect();
    const x = e.clientX;
    const y = e.clientY;

    if (
      x <= rect.left ||
      x >= rect.right ||
      y <= rect.top ||
      y >= rect.bottom
    ) {
      this.dragClass = '';
    }
  }

  private handleDrop(e: DragEvent) {
    e.preventDefault();
    e.stopPropagation();
    this.dragClass = '';

    const files = Array.from(e.dataTransfer?.files || []);
    if (files.length === 0) return;

    const validFiles = files.filter((file) =>
      this._chatState?.isFileTypeAccepted(file)
    );

    this._chatState?.emitEvent('igcAttachmentDrop');

    this._chatState?.attachFiles(validFiles);
    this.requestUpdate();
  }

  private adjustTextareaHeight() {
    const textarea = this.textInputElement;
    if (!textarea) return;

    textarea.style.height = 'auto';
    const newHeight = Math.min(textarea.scrollHeight, 120);
    textarea.style.height = `${newHeight}px`;
  }

  private sendMessage() {
    if (
      !this.inputValue.trim() &&
      this._chatState?.inputAttachments.length === 0
    )
      return;

    this._chatState?.addMessage({
      text: this.inputValue,
      attachments: this._chatState?.inputAttachments,
    });
    this.inputValue = '';

    if (this.textInputElement) {
      this.textInputElement.style.height = 'auto';
    }

    this.updateComplete.then(() => {
      this.textInputElement?.focus();
    });
  }

  private handleFileUpload(e: Event) {
    const input = (e.target as any).input as HTMLInputElement;
    if (!input.files || input.files.length === 0) return;

    const files = Array.from(input.files);
    this._chatState?.attachFiles(files);
    this.requestUpdate();
  }

  private removeAttachment(index: number) {
    this._chatState?.removeAttachment(index);
    this.requestUpdate();
  }

  protected *renderDefaultFileUploadTemplate() {
    yield html`${this._chatState?.options?.disableAttachments
      ? nothing
      : html`
          <igc-file-input
            multiple
            .accept=${this._chatState?.options?.acceptedFiles}
            @igcChange=${this.handleFileUpload}
          >
            <igc-icon
              slot="file-selector-text"
              name="attachment"
              collection="material"
            ></igc-icon>
          </igc-file-input>
        `}`;
  }

  private renderFileUploadArea() {
    return html` ${this._chatState?.options?.templates?.fileUploadTemplate
      ? this._chatState?.options?.templates?.fileUploadTemplate
      : this.renderDefaultFileUploadTemplate()}`;
  }

  private renderActionsArea() {
    return html`<div class="buttons-container">
      ${this._chatState?.options?.templates?.textAreaActionsTemplate
        ? this._chatState?.options?.templates?.textAreaActionsTemplate
        : html` <igc-icon-button
            name="send-message"
            collection="material"
            variant="contained"
            class="small"
            ?disabled=${!this.inputValue.trim() &&
            this._chatState?.inputAttachments.length === 0}
            @click=${this.sendMessage}
          ></igc-icon-button>`}
    </div>`;
  }

  private renderAttachmentsArea() {
    return html`<div>
      ${this._chatState?.options?.templates?.textAreaAttachmentsTemplate
        ? this._chatState.options.templates.textAreaAttachmentsTemplate(
            this._chatState?.inputAttachments
          )
        : html`${this._chatState?.inputAttachments?.map(
            (attachment, index) => html`
              <div class="attachment-wrapper">
                <igc-chip
                  removable
                  @igcRemove=${() => this.removeAttachment(index)}
                >
                  <span class="attachment-name">${attachment.name}</span>
                </igc-chip>
              </div>
            `
          )} `}
    </div>`;
  }

  protected override render() {
    return html`
      <div class="input-container ${this.dragClass}">
        ${this.renderFileUploadArea()}

        <div class="input-wrapper">
<<<<<<< HEAD
          <igc-textarea
            class="text-input"
            placeholder="Type a message..."
            resize="auto"
            rows="1"
            .value=${this.inputValue}
            @input=${this.handleInput}
            @keydown=${this.handleKeyDown}
            @focus=${this.handleFocus}
            @blur=${this.handleBlur}
          ></igc-textarea>
=======
          ${this._chatState?.options?.templates?.textInputTemplate
            ? this._chatState.options.templates.textInputTemplate(
                this._chatState?.inputValue
              )
            : html` <igc-textarea
                class="text-input"
                placeholder="Type a message..."
                rows="1"
                .value=${this.inputValue}
                @input=${this.handleInput}
                @keydown=${this.handleKeyDown}
                @focus=${this.handleFocus}
                @blur=${this.handleBlur}
              ></igc-textarea>`}
>>>>>>> a381855a
        </div>

        ${this.renderActionsArea()}
      </div>
      ${this.renderAttachmentsArea()}
    `;
  }
}

declare global {
  interface HTMLElementTagNameMap {
    'igc-chat-input': IgcChatInputComponent;
  }
}<|MERGE_RESOLUTION|>--- conflicted
+++ resolved
@@ -286,19 +286,6 @@
         ${this.renderFileUploadArea()}
 
         <div class="input-wrapper">
-<<<<<<< HEAD
-          <igc-textarea
-            class="text-input"
-            placeholder="Type a message..."
-            resize="auto"
-            rows="1"
-            .value=${this.inputValue}
-            @input=${this.handleInput}
-            @keydown=${this.handleKeyDown}
-            @focus=${this.handleFocus}
-            @blur=${this.handleBlur}
-          ></igc-textarea>
-=======
           ${this._chatState?.options?.templates?.textInputTemplate
             ? this._chatState.options.templates.textInputTemplate(
                 this._chatState?.inputValue
@@ -306,6 +293,7 @@
             : html` <igc-textarea
                 class="text-input"
                 placeholder="Type a message..."
+                resize="auto"
                 rows="1"
                 .value=${this.inputValue}
                 @input=${this.handleInput}
@@ -313,7 +301,6 @@
                 @focus=${this.handleFocus}
                 @blur=${this.handleBlur}
               ></igc-textarea>`}
->>>>>>> a381855a
         </div>
 
         ${this.renderActionsArea()}
