--- conflicted
+++ resolved
@@ -1,14 +1,8 @@
 import { html, LitElement, nothing, type PropertyValues } from 'lit';
 import { property, state } from 'lit/decorators.js';
 import { ifDefined } from 'lit/directives/if-defined.js';
-<<<<<<< HEAD
-
 import { addThemingController } from '../../theming/theming-controller.js';
-import { watch } from '../common/decorators/watch.js';
-=======
-import { themes } from '../../theming/theming-decorator.js';
 import { addInternalsController } from '../common/controllers/internals.js';
->>>>>>> 56a6e706
 import { registerComponent } from '../common/definitions/register.js';
 import type { AvatarShape } from '../types.js';
 import { styles } from './themes/avatar.base.css.js';
@@ -75,30 +69,17 @@
   @property({ reflect: true })
   public shape: AvatarShape = 'square';
 
-<<<<<<< HEAD
   constructor() {
     super();
-
     addThemingController(this, all);
-
-    this.__internals = this.attachInternals();
-    this.__internals.role = 'img';
-    this.__internals.ariaLabel = 'avatar';
   }
 
-  @watch('initials')
-  @watch('alt')
-  protected roleDescriptionChange() {
-    this.__internals.ariaRoleDescription = this.alt ?? this.initials;
-  }
-=======
   protected override willUpdate(changedProperties: PropertyValues<this>): void {
     if (changedProperties.has('initials') || changedProperties.has('alt')) {
       this._internals.setARIA({
         ariaRoleDescription: this.alt ?? this.initials,
       });
     }
->>>>>>> 56a6e706
 
     if (changedProperties.has('src')) {
       this._hasError = false;
