import { consume } from '@lit/context';
import { html, LitElement, nothing, type TemplateResult } from 'lit';
import { state } from 'lit/decorators.js';
import { repeat } from 'lit/directives/repeat.js';
import { chatContext } from '../common/context.js';
import {
  addKeybindings,
  arrowDown,
  arrowUp,
  endKey,
  homeKey,
} from '../common/controllers/key-bindings.js';
import { registerComponent } from '../common/definitions/register.js';
import IgcChatMessageComponent from './chat-message.js';
import type { ChatState } from './chat-state.js';
import { styles } from './themes/message-list.base.css.js';
<<<<<<< HEAD
import type { IgcChatDefaultTemplates, IgcMessage } from './types.js';
=======
import { styles as shared } from './themes/shared/message-list.common.css.js';
import type { IgcMessage } from './types.js';
>>>>>>> 62a88791

/**
 * A chat message list component that displays a list of chat messages grouped by date.
 *
 * @element igc-chat-message-list
 *
 * This component:
 * - Renders messages using the `<igc-chat-message>` component.
 * - Supports keyboard navigation between messages (Home, End, ArrowUp, ArrowDown).
 * - Manages focus highlighting on active messages.
 * - Automatically scrolls to the bottom when new messages arrive, unless auto-scroll is disabled.
 * - Displays a typing indicator if the chat state option `isComposing` is true.
 *
 * Accessibility:
 * - Uses ARIA roles and properties for grouping and active descendant management.
 * - Message items have role="option" for assistive technologies.
 *
 */
export default class IgcChatMessageListComponent extends LitElement {
  /** Tag name of the custom element. */
  public static readonly tagName = 'igc-chat-message-list';

  /** Styles applied to the component */
  public static override styles = [styles, shared];

  /**
   * Consumed chat state context providing messages, options, and user data.
   * @private
   */
  @consume({ context: chatContext, subscribe: true })
  private _chatState?: ChatState;

  /**
   * Currently active message id used for focus and keyboard navigation.
   * @private
   */
  @state()
  private _activeMessageId = '';

  /**
   * Registers this component and its dependencies.
   * Used internally for component setup.
   */
  /* blazorSuppress */
  public static register() {
    registerComponent(IgcChatMessageListComponent, IgcChatMessageComponent);
  }

  constructor() {
    super();
    addKeybindings(this)
      .set(homeKey, this.navigateToMessage)
      .set(endKey, this.navigateToMessage)
      .set(arrowUp, this.navigateToMessage)
      .set(arrowDown, this.navigateToMessage);
  }

  /**
   * Formats a date to a human-readable label.
   * Returns 'Today', 'Yesterday', or localized date string.
   * @param date - Date object to format
   * @returns formatted string
   * @private
   */
  private formatDate(date: Date): string {
    const today = new Date();
    const yesterday = new Date(today);
    yesterday.setDate(yesterday.getDate() - 1);

    if (date.toDateString() === today.toDateString()) {
      return 'Today';
    }

    if (date.toDateString() === yesterday.toDateString()) {
      return 'Yesterday';
    }

    return date.toLocaleDateString('en-US', {
      weekday: 'long',
      month: 'short',
      day: 'numeric',
    });
  }

  /**
   * Groups messages by their date labels.
   * @param messages - Array of messages to group
   * @returns Array of groups with date label and messages
   * @private
   */
  private groupMessagesByDate(
    messages: IgcMessage[]
  ): { date: string; messages: IgcMessage[] }[] {
    const grouped: { [key: string]: IgcMessage[] } = {};

    messages.forEach((message) => {
      const dateStr = this.formatDate(message.timestamp);
      if (!grouped[dateStr]) {
        grouped[dateStr] = [];
      }
      grouped[dateStr].push(message);
    });

    return Object.keys(grouped).map((date) => ({
      date,
      messages: grouped[date],
    }));
  }

  /**
   * Scrolls the container to the bottom, typically called after new messages are rendered.
   * @private
   */
  private scrollToBottom() {
    requestAnimationFrame(() => {
      const container = this.shadowRoot?.host as HTMLElement;
      if (container) {
        container.scrollTop = container.scrollHeight;
      }
    });
  }

  /**
   * Scrolls the view to a specific message by id.
   * @param messageId - The id of the message to scroll to
   * @private
   */
  private scrollToMessage(messageId: string) {
    const messageElement = this.shadowRoot?.querySelector(
      `#message-${messageId}`
    );
    messageElement?.scrollIntoView();
  }

  /**
   * Handles focus entering the message list container.
   * Sets the active message to the last message for keyboard navigation.
   * @private
   */
  private handleFocusIn() {
    if (!this._chatState?.messages || this._chatState.messages.length === 0) {
      return;
    }
    const lastMessage = this._chatState.sortedMessagesIds?.pop() ?? '';
    this._activeMessageId = lastMessage !== '' ? `message-${lastMessage}` : '';
  }

  /**
   * Handles focus leaving the message list container.
   * Clears the active message.
   * @private
   */
  private handleFocusOut() {
    this._activeMessageId = '';
  }

  /**
   * Handles keyboard navigation within the message list.
   * Supports Home, End, ArrowUp, ArrowDown keys to move active message focus.
   * @param e KeyboardEvent from user input
   * @private
   */
  private navigateToMessage(e: KeyboardEvent) {
    if (!this._chatState?.messages || this._chatState.messages.length === 0) {
      return;
    }

    const currentIndex = this._chatState?.sortedMessagesIds.findIndex(
      (id) => `message-${id}` === this._activeMessageId
    );
    let activeMessageId = '';
    const key = e.key.toLowerCase();

    switch (key) {
      case 'home':
        activeMessageId = this._chatState.sortedMessagesIds[0];
        break;
      case 'end':
        activeMessageId =
          this._chatState.sortedMessagesIds[
            this._chatState.sortedMessagesIds.length - 1
          ];
        break;
      case 'arrowup':
        if (currentIndex > 0) {
          activeMessageId = this._chatState.sortedMessagesIds[currentIndex - 1];
        }
        break;
      case 'arrowdown':
        if (currentIndex < this._chatState?.messages.length - 1) {
          activeMessageId = this._chatState.sortedMessagesIds[currentIndex + 1];
        }
        break;
      default:
        return; // Ignore other keys
    }

    this._activeMessageId = `message-${activeMessageId}`;
    this.scrollToMessage(activeMessageId);
  }

  private get defaultComposingIndicatorTemplate(): TemplateResult {
    return html`<div part="typing-indicator">
      <div part="typing-dot"></div>
      <div part="typing-dot"></div>
      <div part="typing-dot"></div>
    </div>`;
  }

  /**
   * Lifecycle: called when the component updates.
   * Scrolls to bottom unless auto-scroll is disabled.
   */
  protected override updated() {
    if (!this._chatState?.options?.disableAutoScroll) {
      this.scrollToBottom();
    }
  }

  /**
   * Lifecycle: called after first render.
   * Scrolls to bottom unless auto-scroll is disabled.
   */
  protected override firstUpdated() {
    if (this._chatState) {
      if (!this._chatState.options?.disableAutoScroll) {
        this.scrollToBottom();
      }
      this._chatState.defaultTemplates = {
        ...this._chatState?.defaultTemplates,
        defaultComposingIndicator: this.defaultComposingIndicatorTemplate,
      } as IgcChatDefaultTemplates;
    }
  }

  /**
   * Renders the typing indicator template if composing.
   * @protected
   */
  protected *renderLoadingTemplate() {
    yield html`${this._chatState?.options?.templates?.composingIndicatorTemplate
      ? this._chatState.options.templates.composingIndicatorTemplate
      : this.defaultComposingIndicatorTemplate}`;
  }

  /**
   * Main render method.
   * Groups messages by date and renders each message.
   * Shows the typing indicator if applicable.
   */
  protected override render() {
    const groupedMessages = this.groupMessagesByDate(
      this._chatState?.messages ?? []
    );

    return html`
      <div
        part="message-container"
        aria-activedescendant=${this._activeMessageId}
        role="group"
        aria-label="Message list"
        tabindex="0"
        @focusin=${this.handleFocusIn}
        @focusout=${this.handleFocusOut}
      ></div>
        <div part="message-list">
          ${repeat(
            groupedMessages,
            (group) => group.date,
            (group) => html`
              ${repeat(
                group.messages,
                (message) => message.id,
                (message) => {
                  const messageId = `message-${message.id}`;
                  return html`
                    <igc-chat-message
                      id=${messageId}
                      role="option"
                      part="message-item ${this._activeMessageId === messageId
                        ? 'active'
                        : ''}"
                      .message=${message}
                    >
                    </igc-chat-message>
                  `;
                }
              )}
            `
          )}
          ${
            this._chatState?.options?.isComposing
              ? this.renderLoadingTemplate()
              : nothing
          }
        </div>
      </div>
    `;
  }
}

declare global {
  interface HTMLElementTagNameMap {
    'igc-chat-message-list': IgcChatMessageListComponent;
  }
}<|MERGE_RESOLUTION|>--- conflicted
+++ resolved
@@ -14,12 +14,8 @@
 import IgcChatMessageComponent from './chat-message.js';
 import type { ChatState } from './chat-state.js';
 import { styles } from './themes/message-list.base.css.js';
-<<<<<<< HEAD
+import { styles as shared } from './themes/shared/message-list.common.css.js';
 import type { IgcChatDefaultTemplates, IgcMessage } from './types.js';
-=======
-import { styles as shared } from './themes/shared/message-list.common.css.js';
-import type { IgcMessage } from './types.js';
->>>>>>> 62a88791
 
 /**
  * A chat message list component that displays a list of chat messages grouped by date.
