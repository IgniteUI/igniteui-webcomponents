--- conflicted
+++ resolved
@@ -159,15 +159,8 @@
     }
 }
 
-<<<<<<< HEAD
-:host([disabled]),
-:host(:disabled) {
-    pointer-events: none;
-
-=======
 :host(:disabled),
 :host([disabled]) {
->>>>>>> 6041ce8a
     [part^='container'] {
         border-color: var-get($theme, 'disabled-bottom-line-color');
     }
