--- conflicted
+++ resolved
@@ -307,7 +307,6 @@
   return Math.round(value * dpr) / dpr;
 }
 
-<<<<<<< HEAD
 export function scrollIntoView(
   element?: HTMLElement,
   config?: ScrollIntoViewOptions
@@ -327,9 +326,8 @@
     )
   );
 }
-=======
+
 /** Required utility type for specific props */
 export type RequiredProps<T, K extends keyof T> = T & {
   [P in K]-?: T[P];
-};
->>>>>>> 5fa8c55d
+};