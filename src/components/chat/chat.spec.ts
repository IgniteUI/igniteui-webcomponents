--- conflicted
+++ resolved
@@ -619,31 +619,7 @@
                                     </span>
                                     </slot>
                                 </div>
-<<<<<<< HEAD
                                 <div part="actions">
-                                    <slot name="attachment-actions">
-                                    <igc-icon-button
-                                        part="small"
-                                        collection="material"
-                                        name="preview"
-                                        tabindex="-1"
-                                        type="button"
-                                        variant="flat"
-                                    >
-                                    </igc-icon-button>
-                                    <igc-icon-button
-                                        part="small"
-                                        collection="material"
-                                        name="more"
-                                        tabindex="-1"
-                                        type="button"
-                                        variant="flat"
-                                    >
-                                    </igc-icon-button>
-                                    </slot>
-=======
-                                <div class="actions">
->>>>>>> b335c298
                                 </div>
                                 </div>
                                 <slot name="attachment-content">
@@ -678,22 +654,7 @@
                                     </span>
                                     </slot>
                                 </div>
-<<<<<<< HEAD
                                 <div part="actions">
-                                    <slot name="attachment-actions">
-                                    <igc-icon-button
-                                        part="small"
-                                        collection="material"
-                                        name="more"
-                                        tabindex="-1"
-                                        type="button"
-                                        variant="flat"
-                                    >
-                                    </igc-icon-button>
-                                    </slot>
-=======
-                                <div class="actions">
->>>>>>> b335c298
                                 </div>
                                 </div>
                                 <slot name="attachment-content">
