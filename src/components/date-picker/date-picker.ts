import { LitElement, type TemplateResult, html, nothing } from 'lit';
import { property, query, queryAssignedElements } from 'lit/decorators.js';
import { ifDefined } from 'lit/directives/if-defined.js';
import { live } from 'lit/directives/live.js';

import { getThemeController, themes } from '../../theming/theming-decorator.js';
import IgcCalendarComponent, { focusActiveDate } from '../calendar/calendar.js';
import { convertToDate } from '../calendar/helpers.js';
import {
  type CalendarHeaderOrientation,
  type DateRangeDescriptor,
  DateRangeType,
  type WeekDays,
} from '../calendar/types.js';
import {
  addKeybindings,
  altKey,
  arrowDown,
  arrowUp,
  escapeKey,
} from '../common/controllers/key-bindings.js';
import { blazorAdditionalDependencies } from '../common/decorators/blazorAdditionalDependencies.js';
import { watch } from '../common/decorators/watch.js';
import { registerComponent } from '../common/definitions/register.js';
import {
  IgcCalendarResourceStringEN,
  type IgcCalendarResourceStrings,
} from '../common/i18n/calendar.resources.js';
import { IgcBaseComboBoxLikeComponent } from '../common/mixins/combo-box.js';
import type { AbstractConstructor } from '../common/mixins/constructor.js';
import { EventEmitterMixin } from '../common/mixins/event-emitter.js';
import { FormAssociatedRequiredMixin } from '../common/mixins/forms/associated-required.js';
import {
  type FormValue,
  createFormValueState,
  defaultDateTimeTransformers,
} from '../common/mixins/forms/form-value.js';
import {
  createCounter,
  findElementFromEventPath,
  isEmpty,
} from '../common/util.js';
import IgcDateTimeInputComponent from '../date-time-input/date-time-input.js';
import { type DatePart, DateTimeUtil } from '../date-time-input/date-util.js';
import IgcDialogComponent from '../dialog/dialog.js';
import IgcFocusTrapComponent from '../focus-trap/focus-trap.js';
import IgcIconComponent from '../icon/icon.js';
import IgcPopoverComponent from '../popover/popover.js';
import type {
  ContentOrientation,
  PickerMode,
  RangeTextSelectMode,
  SelectionRangeDirection,
} from '../types.js';
import IgcValidationContainerComponent from '../validation-container/validation-container.js';
import { styles } from './themes/date-picker.base.css.js';
import { styles as shared } from './themes/shared/date-picker.common.css.js';
import { all } from './themes/themes.js';
import { datePickerValidators } from './validators.js';

export interface IgcDatePickerComponentEventMap {
  igcOpening: CustomEvent<void>;
  igcOpened: CustomEvent<void>;
  igcClosing: CustomEvent<void>;
  igcClosed: CustomEvent<void>;
  igcChange: CustomEvent<Date>;
  igcInput: CustomEvent<Date>;
}

<<<<<<< HEAD
=======
const formats = new Set(['short', 'medium', 'long', 'full']);

/* blazorIndirectRender */
/* blazorSupportsVisualChildren */
>>>>>>> 09b07bf8
/**
 * igc-date-picker is a feature rich component used for entering a date through manual text input or
 * choosing date values from a calendar dialog that pops up.
 *
 * @element igc-date-picker
 *
 * @slot prefix - Renders content before the input.
 * @slot suffix - Renders content after the input.
 * @slot helper-text - Renders content below the input.
 * @slot bad-input - Renders content when the value is in the disabledDates ranges.
 * @slot value-missing - Renders content when the required validation fails.
 * @slot range-overflow - Renders content when the max validation fails.
 * @slot range-underflow - Renders content when the min validation fails.
 * @slot custom-error - Renders content when setCustomValidity(message) is set.
 * @slot invalid - Renders content when the component is in invalid state (validity.valid = false).
 * @slot title - Renders content in the calendar title.
 * @slot header-date - Renders content instead of the current date/range in the calendar header.
 * @slot clear-icon - Renders a clear icon template.
 * @slot calendar-icon - Renders the icon/content for the calendar picker.
 * @slot calendar-icon-open - Renders the icon/content for the picker in open state.
 * @slot actions - Renders content in the action part of the picker in open state.
 *
 * @fires igcOpening - Emitted just before the calendar dropdown is shown.
 * @fires igcOpened - Emitted after the calendar dropdown is shown.
 * @fires igcClosing - Emitted just before the calendar dropdown is hidden.
 * @fires igcClosed - Emitted after the calendar dropdown is hidden.
 * @fires igcChange - Emitted when the user modifies and commits the elements's value.
 * @fires igcInput - Emitted when when the user types in the element.
 *
 * @csspart label - The label wrapper that renders content above the target input.
 * @csspart container - The main wrapper that holds all main input elements.
 * @csspart input - The native input element.
 * @csspart prefix - The prefix wrapper.
 * @csspart suffix - The suffix wrapper.
 * @csspart calendar-icon - The calendar icon wrapper for closed state.
 * @csspart calendar-icon-open - The calendar icon wrapper for opened state.
 * @csspart clear-icon - The clear icon wrapper.
 * @csspart actions - The actions wrapper.
 * @csspart helper-text - The helper-text wrapper that renders content below the target input.
 * @csspart header - The calendar header element.
 * @csspart header-title - The calendar header title element.
 * @csspart header-date - The calendar header date element.
 * @csspart calendar-content - The calendar content element which contains the views and navigation elements.
 * @csspart navigation - The calendar navigation container element.
 * @csspart months-navigation - The calendar months navigation button element.
 * @csspart years-navigation - The calendar years navigation button element.
 * @csspart years-range - The calendar years range element.
 * @csspart navigation-buttons - The calendar navigation buttons container.
 * @csspart navigation-button - The calendar previous/next navigation button.
 * @csspart days-view-container - The calendar days view container element.
 * @csspart days-view - The calendar days view element.
 * @csspart months-view - The calendar months view element.
 * @csspart years-view - The calendar years view element.
 * @csspart days-row - The calendar days row element.
 * @csspart calendar-label - The calendar week header label element.
 * @csspart week-number - The calendar week number element.
 * @csspart week-number-inner - The calendar week number inner element.
 * @csspart date - The calendar date element.
 * @csspart date-inner - The calendar date inner element.
 * @csspart first - The calendar first selected date element in range selection.
 * @csspart last - The calendar last selected date element in range selection.
 * @csspart inactive - The calendar inactive date element.
 * @csspart hidden - The calendar hidden date element.
 * @csspart weekend - The calendar weekend date element.
 * @csspart range - The calendar range selected element.
 * @csspart special - The calendar special date element.
 * @csspart disabled - The calendar disabled date element.
 * @csspart single - The calendar single selected date element.
 * @csspart preview - The calendar range selection preview date element.
 * @csspart month - The calendar month element.
 * @csspart month-inner - The calendar month inner element.
 * @csspart year - The calendar year element.
 * @csspart year-inner - The calendar year inner element.
 * @csspart selected - The calendar selected state for element(s). Applies to date, month and year elements.
 * @csspart current - The calendar current state for element(s). Applies to date, month and year elements.
 */
@themes(all, { exposeController: true })
@blazorAdditionalDependencies(
  'IgcCalendarComponent, IgcDateTimeInputComponent, IgcDialogComponent, IgcIconComponent'
)
export default class IgcDatePickerComponent extends FormAssociatedRequiredMixin(
  EventEmitterMixin<
    IgcDatePickerComponentEventMap,
    AbstractConstructor<IgcBaseComboBoxLikeComponent>
  >(IgcBaseComboBoxLikeComponent)
) {
  public static readonly tagName = 'igc-date-picker';
  public static styles = [styles, shared];

  protected static shadowRootOptions = {
    ...LitElement.shadowRootOptions,
    delegatesFocus: true,
  };

  /* blazorSuppress */
  public static register(): void {
    registerComponent(
      IgcDatePickerComponent,
      IgcCalendarComponent,
      IgcDateTimeInputComponent,
      IgcFocusTrapComponent,
      IgcIconComponent,
      IgcPopoverComponent,
      IgcDialogComponent,
      IgcValidationContainerComponent
    );
  }

  //#region Private properties and state

  private static readonly _increment = createCounter();
  protected _inputId = `date-picker-${IgcDatePickerComponent._increment()}`;

  protected override get __validators() {
    return datePickerValidators;
  }

  private _activeDate: Date | null = null;
  private _min: Date | null = null;
  private _max: Date | null = null;
  private _disabledDates?: DateRangeDescriptor[];
  private _dateConstraints?: DateRangeDescriptor[];
  private _displayFormat?: string;
  private _inputFormat?: string;

  protected override readonly _formValue: FormValue<Date | null>;

  @query(IgcDateTimeInputComponent.tagName)
  private readonly _input!: IgcDateTimeInputComponent;

  @query(IgcCalendarComponent.tagName)
  private readonly _calendar!: IgcCalendarComponent;

  @queryAssignedElements({ slot: 'prefix' })
  private readonly _prefixes!: HTMLElement[];

  @queryAssignedElements({ slot: 'suffix' })
  private readonly _suffixes!: HTMLElement[];

  @queryAssignedElements({ slot: 'actions' })
  private readonly _actions!: HTMLElement[];

  @queryAssignedElements({ slot: 'header-date' })
  private readonly _headerSlotItems!: HTMLElement[];

  private get _isDropDown(): boolean {
    return this.mode === 'dropdown';
  }

  protected get _isMaterialTheme(): boolean {
    return getThemeController(this)?.theme === 'material';
  }

  //#endregion

  //#region Public properties and attributes

  /**
   * Sets the state of the datepicker dropdown.
   * @attr
   */
  @property({ type: Boolean, reflect: true })
  public override open = false;

  /**
   * The label of the datepicker.
   * @attr label
   */
  @property()
  public label!: string;

  /**
   * Determines whether the calendar is opened in a dropdown or a modal dialog
   * @attr mode
   */
  @property()
  public mode: PickerMode = 'dropdown';

  /**
   * Whether to allow typing in the input.
   * @attr non-editable
   */
  @property({ type: Boolean, reflect: true, attribute: 'non-editable' })
  public nonEditable = false;

  /**
   * Makes the control a readonly field.
   * @attr readonly
   */
  @property({ type: Boolean, reflect: true, attribute: 'readonly' })
  public readOnly = false;

  /* @tsTwoWayProperty(true, "igcChange", "detail", false) */
  /**
   * The value of the picker
   * @attr
   */
  @property({ converter: convertToDate })
  public set value(value: Date | string | null | undefined) {
    this._formValue.setValueAndFormState(value as Date | null);
    this._validate();
  }

  public get value(): Date | null {
    return this._formValue.value;
  }

  /**
   * Gets/Sets the date which is shown in the calendar picker and is highlighted.
   * By default it is the current date.
   */
  @property({ attribute: 'active-date', converter: convertToDate })
  public set activeDate(value: Date | string | null | undefined) {
    this._activeDate = convertToDate(value);
  }

  public get activeDate(): Date {
    return this._activeDate ?? this._calendar?.activeDate;
  }

  /**
   * The minimum value required for the date picker to remain valid.
   * @attr
   */
  @property({ converter: convertToDate })
  public set min(value: Date | string | null | undefined) {
    this._min = convertToDate(value);
    this._setDateConstraints();
    this._updateValidity();
  }

  public get min(): Date | null {
    return this._min;
  }

  /**
   * The maximum value required for the date picker to remain valid.
   * @attr
   */
  @property({ converter: convertToDate })
  public set max(value: Date | string | null | undefined) {
    this._max = convertToDate(value);
    this._setDateConstraints();
    this._updateValidity();
  }

  public get max(): Date | null {
    return this._max;
  }

  /**
   * The orientation of the calendar header.
   * @attr header-orientation
   */
  @property({ attribute: 'header-orientation', reflect: true })
  public headerOrientation: CalendarHeaderOrientation = 'horizontal';

  /**
   * The orientation of the multiple months displayed in the calendar's days view.
   *  @attr
   */
  @property()
  public orientation: ContentOrientation = 'horizontal';

  /**
   * Determines whether the calendar hides its header.
   * @attr hide-header
   */
  @property({ type: Boolean, reflect: true, attribute: 'hide-header' })
  public hideHeader = false;

  /**
   * Controls the visibility of the dates that do not belong to the current month.
   * @attr hide-outside-days
   */
  @property({ type: Boolean, reflect: true, attribute: 'hide-outside-days' })
  public hideOutsideDays = false;

  /** Gets/sets disabled dates. */
  @property({ attribute: false })
  public set disabledDates(dates: DateRangeDescriptor[]) {
    this._disabledDates = dates;
    this._setDateConstraints();
    this._updateValidity();
  }

  public get disabledDates() {
    return this._disabledDates as DateRangeDescriptor[];
  }

  /** Gets/sets special dates. */
  @property({ attribute: false })
  public specialDates!: DateRangeDescriptor[];

  /**
   * Whether the control will have outlined appearance.
   * @attr
   */
  @property({ reflect: true, type: Boolean })
  public outlined = false;

  /**
   * The placeholder attribute of the control.
   * @attr
   */
  @property()
  public placeholder!: string;

  /**
   * The number of months displayed in the calendar.
   * @attr visible-months
   */
  @property({ type: Number, attribute: 'visible-months' })
  public visibleMonths = 1;

  /**
   * Whether to show the number of the week in the calendar.
   * @attr show-week-numbers
   */
  @property({ type: Boolean, reflect: true, attribute: 'show-week-numbers' })
  public showWeekNumbers = false;

  /**
   * Format to display the value in when not editing.
   * Defaults to the input format if not set.
   * @attr display-format
   */
  @property({ attribute: 'display-format' })
  public set displayFormat(value: string) {
    this._displayFormat = value;
  }

  public get displayFormat(): string {
    return this._displayFormat ?? this.inputFormat;
  }

  /**
   * The date format to apply on the input.
   * Defaults to the current locale Intl.DateTimeFormat
   * @attr input-format
   */
  @property({ attribute: 'input-format' })
  public set inputFormat(value: string) {
    this._inputFormat = value;
  }

  public get inputFormat(): string {
    return this._inputFormat ?? this._input?.inputFormat;
  }

  /**
   * The locale settings used to display the value.
   * @attr
   */
  @property()
  public locale = 'en';

  /** The prompt symbol to use for unfilled parts of the mask.
   *  @attr
   */
  @property()
  public prompt = '_';

  /** The resource strings of the calendar. */
  @property({ attribute: false })
  public resourceStrings: IgcCalendarResourceStrings =
    IgcCalendarResourceStringEN;

  /** Sets the start day of the week for the calendar. */
  @property({ attribute: 'week-start' })
  public weekStart: WeekDays = 'sunday';

  //#endregion

  //#region Watchers

  @watch('open')
  protected _openChange(): void {
    this._rootClickController.update();
  }

  //#endregion

  //#region Life-cycle hooks

  constructor() {
    super();

    this._formValue = createFormValueState<Date | null>(this, {
      initialValue: null,
      transformers: defaultDateTimeTransformers,
    });

    this.addEventListener('focusin', this._handleFocusIn);
    this.addEventListener('focusout', this._handleFocusOut);

    this._rootClickController.update({ hideCallback: this._handleClosing });

    addKeybindings(this, {
      skip: () => this.disabled || this.readOnly,
      bindingDefaults: { preventDefault: true },
    })
      .set([altKey, arrowDown], this.handleAnchorClick)
      .set([altKey, arrowUp], this._onEscapeKey)
      .set(escapeKey, this._onEscapeKey);
  }

  protected override createRenderRoot(): HTMLElement | DocumentFragment {
    const root = super.createRenderRoot();
    root.addEventListener('slotchange', () => this.requestUpdate());
    return root;
  }

  //#endregion

  //#region Private methods

  private _setDateConstraints(): void {
    const dates: DateRangeDescriptor[] = [];
    if (this._min) {
      dates.push({
        type: DateRangeType.Before,
        dateRange: [this._min],
      });
    }
    if (this._max) {
      dates.push({
        type: DateRangeType.After,
        dateRange: [this._max],
      });
    }
    if (!isEmpty(this._disabledDates ?? [])) {
      dates.push(...this.disabledDates);
    }

    this._dateConstraints = isEmpty(dates) ? undefined : dates;
  }

  private async _shouldCloseCalendarDropdown(): Promise<void> {
    if (!this.keepOpenOnSelect && (await this._hide(true))) {
      this._input.focus();
      this._input.select();
    }
  }

  //#endregion

  //#region Event handlers

  protected async _onEscapeKey(): Promise<void> {
    if (await this._hide(true)) {
      this._input.focus();
    }
  }

  protected _handleFocusIn(): void {
    this._dirty = true;
  }

  protected _handleFocusOut({ relatedTarget }: FocusEvent): void {
    if (!this.contains(relatedTarget as Node)) {
      this.checkValidity();
    }
  }

  protected _handlerCalendarIconSlotPointerDown(event: PointerEvent) {
    // This is where the delegateFocus of the underlying input is a chore.
    // If we have a required validator we don't want the input to enter an invalid
    // state right off the bat when opening the picker which will happen since focus is transferred to the calendar element.
    // So we call preventDefault on the event in order to not focus the input and trigger its validation logic on blur.
    event.preventDefault();
  }

  protected _handleInputClick(event: Event): void {
    if (findElementFromEventPath('input', event)) {
      // Open only if the click originates from the underlying input
      this.handleAnchorClick();
    }
  }

  protected override async handleAnchorClick(): Promise<void> {
    this._calendar.activeDate = this.value ?? this._calendar.activeDate;

    super.handleAnchorClick();
    await this.updateComplete;
    this._calendar[focusActiveDate]();
  }

  protected _handleInputChangeEvent(event: CustomEvent<Date>): void {
    event.stopPropagation();
    this.value = (event.target as IgcDateTimeInputComponent).value!;
    this.emitEvent('igcChange', { detail: this.value });
  }

  protected async _handleCalendarChangeEvent(
    event: CustomEvent<Date>
  ): Promise<void> {
    event.stopPropagation();

    if (this.readOnly) {
      // Wait till the calendar finishes updating and then restore the current value from the date-picker.
      await this._calendar.updateComplete;
      this._calendar.value = this.value;
      return;
    }

    this.value = (event.target as IgcCalendarComponent).value!;
    this.emitEvent('igcChange', { detail: this.value });

    this._shouldCloseCalendarDropdown();
  }

  protected _handleInputEvent(event: CustomEvent<Date>): void {
    event.stopPropagation();

    if (this.nonEditable) {
      event.preventDefault();
      return;
    }

    this.value = (event.target as IgcDateTimeInputComponent).value!;
    this.emitEvent('igcInput', { detail: this.value });
  }

  protected _handleClosing(): void {
    this._hide(true);
  }

  protected _handleDialogClosing(event: Event): void {
    event.stopPropagation();
    this._hide(true);
  }

  protected _handleDialogClosed(event: Event): void {
    event.stopPropagation();
  }

  //#endregion

  //#region Public methods

  /** Clears the input part of the component of any user input */
  public clear(): void {
    this.value = null;
    this._input?.clear();
  }

  /** Increments the passed in date part */
  public stepUp(datePart?: DatePart, delta?: number): void {
    this._input.stepUp(datePart, delta);
  }

  /** Decrements the passed in date part */
  public stepDown(datePart?: DatePart, delta?: number): void {
    this._input.stepDown(datePart, delta);
  }

  /** Selects the text in the input of the component */
  public select(): void {
    this._input.select();
  }

  /** Sets the text selection range in the input of the component */
  public setSelectionRange(
    start: number,
    end: number,
    direction?: SelectionRangeDirection
  ): void {
    this._input.setSelectionRange(start, end, direction);
  }

  /* Replaces the selected text in the input and re-applies the mask */
  public setRangeText(
    replacement: string,
    start: number,
    end: number,
    mode?: RangeTextSelectMode
  ): void {
    this._input.setRangeText(replacement, start, end, mode);
    this.value = this._input.value;
  }

  //#endregion

  //#region Render methods

  private _renderClearIcon() {
    return this.value
      ? html`
          <span
            slot="suffix"
            part="clear-icon"
            @click=${this.readOnly ? nothing : this.clear}
          >
            <slot name="clear-icon">
              <igc-icon
                name="input_clear"
                collection="default"
                aria-hidden="true"
              ></igc-icon>
            </slot>
          </span>
        `
      : nothing;
  }

  private _renderCalendarIcon() {
    const defaultIcon = html`
      <igc-icon name="today" collection="default" aria-hidden="true"></igc-icon>
    `;

    const state = this.open ? 'calendar-icon-open' : 'calendar-icon';

    return html`
      <span
        slot="prefix"
        part=${state}
        @pointerdown=${this._handlerCalendarIconSlotPointerDown}
        @click=${this.readOnly ? nothing : this.handleAnchorClick}
      >
        <slot name=${state}>${defaultIcon}</slot>
      </span>
    `;
  }

  private _renderCalendarSlots() {
    if (this._isDropDown) {
      return nothing;
    }

    const hasHeaderDate = isEmpty(this._headerSlotItems) ? '' : 'header-date';

    return html`
      <slot name="title" slot="title">
        ${this.resourceStrings.selectDate}
      </slot>
      <slot name="header-date" slot=${hasHeaderDate}></slot>
    `;
  }

  private _renderCalendar(id: string) {
    const hideHeader = this._isDropDown ? true : this.hideHeader;

    return html`
      <igc-calendar
        aria-labelledby=${id}
        role="dialog"
        .inert=${!this.open || this.disabled}
        ?show-week-numbers=${this.showWeekNumbers}
        ?hide-outside-days=${this.hideOutsideDays}
        ?hide-header=${hideHeader}
        .activeDate=${this.activeDate ?? this.value}
        .value=${this.value}
        .headerOrientation=${this.headerOrientation}
        .orientation=${this.orientation}
        .visibleMonths=${this.visibleMonths}
        .locale=${this.locale}
        .disabledDates=${this._dateConstraints!}
        .specialDates=${this.specialDates}
        .weekStart=${this.weekStart}
        @igcChange=${this._handleCalendarChangeEvent}
        exportparts="header, header-title, header-date, content: calendar-content, navigation, months-navigation,
        years-navigation, years-range, navigation-buttons, navigation-button, days-view-container,
        days-view, months-view, years-view, days-row, label: calendar-label, week-number, week-number-inner, date,
        date-inner, first, last, inactive, hidden, weekend, range, special, disabled, single, preview,
        month, month-inner, year, year-inner, selected, current"
      >
        ${this._renderCalendarSlots()}
      </igc-calendar>
    `;
  }

  protected _renderActions() {
    const hasActions = !isEmpty(this._actions);
    const slot = this._isDropDown || hasActions ? undefined : 'footer';

    // If in dialog mode use the dialog footer slot
    return html`
      <div part="actions" ?hidden=${!hasActions} slot=${ifDefined(slot)}>
        <slot name="actions"></slot>
      </div>
    `;
  }

  protected _renderPicker(id: string) {
    return this._isDropDown
      ? html`
          <igc-popover ?open=${this.open} anchor=${id} flip shift>
            <igc-focus-trap ?disabled=${!this.open || this.disabled}>
              ${this._renderCalendar(id)}${this._renderActions()}
            </igc-focus-trap>
          </igc-popover>
        `
      : html`
          <igc-dialog
            aria-label=${ifDefined(this.resourceStrings.selectDate)}
            role="dialog"
            ?open=${this.open}
            ?close-on-outside-click=${!this.keepOpenOnOutsideClick}
            hide-default-action
            @igcClosing=${this._handleDialogClosing}
            @igcClosed=${this._handleDialogClosed}
            exportparts="base: dialog-base, title, footer, overlay"
          >
            ${this._renderCalendar(id)}${this._renderActions()}
          </igc-dialog>
        `;
  }

  private _renderLabel(id: string) {
    const isDisabled = this._isDropDown || this.readOnly;

    return this.label
      ? html`
          <label
            part="label"
            for=${id}
            @click=${isDisabled ? nothing : this.handleAnchorClick}
          >
            ${this.label}
          </label>
        `
      : nothing;
  }

  private _renderHelperText(): TemplateResult {
    return IgcValidationContainerComponent.create(this);
  }

  protected _renderInput(id: string) {
    const format = DateTimeUtil.predefinedToDateDisplayFormat(
      this._displayFormat!
    );

    // Dialog mode is always readonly, rest depends on configuration
    const readOnly = !this._isDropDown || this.readOnly || this.nonEditable;

    const prefix = isEmpty(this._prefixes) ? undefined : 'prefix';
    const suffix = isEmpty(this._suffixes) ? undefined : 'suffix';

    return html`
      <igc-date-time-input
        id=${id}
        aria-haspopup="dialog"
        label=${ifDefined(this._isMaterialTheme ? this.label : undefined)}
        input-format=${ifDefined(this._inputFormat)}
        display-format=${ifDefined(format)}
        ?disabled=${this.disabled}
        ?readonly=${readOnly}
        ?required=${this.required}
        .value=${this.value}
        .locale=${this.locale}
        .prompt=${this.prompt}
        .outlined=${this.outlined}
        .placeholder=${this.placeholder}
        .min=${this.min}
        .max=${this.max}
        .invalid=${live(this.invalid)}
        @igcChange=${this._handleInputChangeEvent}
        @igcInput=${this._handleInputEvent}
        @click=${this._isDropDown || this.readOnly
          ? nothing
          : this._handleInputClick}
        exportparts="input, label, prefix, suffix"
      >
        ${this._renderCalendarIcon()}
        <slot name="prefix" slot=${ifDefined(prefix)}></slot>
        ${this._renderClearIcon()}
        <slot name="suffix" slot=${ifDefined(suffix)}></slot>
      </igc-date-time-input>
    `;
  }

  protected override render() {
    const id = this.id || this._inputId;

    return html`
      ${this._isMaterialTheme ? nothing : this._renderLabel(id)}
      ${this._renderInput(id)} ${this._renderPicker(id)}
      ${this._renderHelperText()}
    `;
  }

  //#endregion
}

declare global {
  interface HTMLElementTagNameMap {
    'igc-date-picker': IgcDatePickerComponent;
  }
}<|MERGE_RESOLUTION|>--- conflicted
+++ resolved
@@ -67,13 +67,8 @@
   igcInput: CustomEvent<Date>;
 }
 
-<<<<<<< HEAD
-=======
-const formats = new Set(['short', 'medium', 'long', 'full']);
-
 /* blazorIndirectRender */
 /* blazorSupportsVisualChildren */
->>>>>>> 09b07bf8
 /**
  * igc-date-picker is a feature rich component used for entering a date through manual text input or
  * choosing date values from a calendar dialog that pops up.
