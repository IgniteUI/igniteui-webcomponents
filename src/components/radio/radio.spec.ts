--- conflicted
+++ resolved
@@ -2,17 +2,13 @@
 import type { TemplateResult } from 'lit';
 import { spy } from 'sinon';
 
-<<<<<<< HEAD
 import { defineComponents } from '../common/definitions/defineComponents.js';
 import {
   FormAssociatedTestBed,
   checkValidationSlots,
+  isFocused,
 } from '../common/utils.spec.js';
 import IgcRadioComponent from './radio.js';
-=======
-import { IgcRadioComponent, defineComponents } from '../../index.js';
-import { FormAssociatedTestBed, isFocused } from '../common/utils.spec.js';
->>>>>>> 76ed9372
 
 describe('Radio Component', () => {
   before(() => {
