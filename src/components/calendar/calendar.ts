--- conflicted
+++ resolved
@@ -234,7 +234,7 @@
     });
   }
 
-  private async focusActiveDate() {
+  public async [focusActiveDate]() {
     await this.updateComplete;
 
     if (this._isDayView) {
@@ -271,246 +271,12 @@
     const disabled = this.disabledDates;
     let beginning = start.clone();
 
-<<<<<<< HEAD
     while (isDateInRanges(beginning, disabled)) {
       beginning = beginning.add('day', delta);
-=======
-    switch (event.key) {
-      case 'PageDown':
-        event.preventDefault();
-
-        if (event.shiftKey && this.activeView === 'days') {
-          this.nextYear();
-        } else {
-          this.navigateNext();
-        }
-
-        if (this.activeView === 'days') {
-          this[focusActiveDate]();
-        }
-        break;
-      case 'PageUp':
-        event.preventDefault();
-
-        if (event.shiftKey && this.activeView === 'days') {
-          this.previousYear();
-        } else {
-          this.navigatePrevious();
-        }
-
-        if (this.activeView === 'days') {
-          this[focusActiveDate]();
-        }
-        break;
-      case 'Home':
-        event.preventDefault();
-
-        if (this.activeView === 'days') {
-          const firstDaysView = this.daysViews[0] as IgcDaysViewComponent;
-          const activeDate = firstDaysView.activeDate;
-          const date = new Date(activeDate);
-          date.setDate(1);
-          this.activeDate = date;
-          this.activeDaysViewIndex = 0;
-        } else if (this.activeView === 'months') {
-          const date = new Date(this.activeDate);
-          date.setMonth(0);
-          this.activeDate = date;
-        } else if (this.activeView === 'years') {
-          const startYear = calculateYearsRangeStart(
-            this.activeDate,
-            this.yearPerPage
-          );
-          const date = new Date(this.activeDate);
-          date.setDate(1);
-          date.setFullYear(startYear);
-          setDateSafe(date, this.activeDate.getDate());
-          this.activeDate = date;
-        }
-
-        this[focusActiveDate]();
-        break;
-      case 'End':
-        event.preventDefault();
-
-        if (this.activeView === 'days') {
-          const index = this.daysViews.length - 1;
-          const lastDaysView = this.daysViews[index] as IgcDaysViewComponent;
-          const activeDate = lastDaysView.activeDate;
-          const date = new Date(activeDate);
-          date.setDate(1);
-          date.setMonth(date.getMonth() + 1);
-          date.setDate(0);
-          this.activeDate = date;
-          this.activeDaysViewIndex = index;
-        } else if (this.activeView === 'months') {
-          const date = new Date(this.activeDate);
-          date.setMonth(11);
-          this.activeDate = date;
-        } else if (this.activeView === 'years') {
-          const startYear = calculateYearsRangeStart(
-            this.activeDate,
-            this.yearPerPage
-          );
-          const date = new Date(this.activeDate);
-          date.setDate(1);
-          date.setFullYear(startYear + this.yearPerPage - 1);
-          setDateSafe(date, this.activeDate.getDate());
-          this.activeDate = date;
-        }
-
-        this[focusActiveDate]();
-        break;
-      case 'ArrowLeft':
-        event.preventDefault();
-
-        if (this.activeView === 'days') {
-          const date = this.calendarModel.timedelta(
-            this.activeDate,
-            TimeDeltaInterval.Day,
-            -1
-          );
-
-          if (this.visibleMonths > 1) {
-            const activeDayView = this.daysViews[
-              this.activeDaysViewIndex
-            ] as IgcDaysViewComponent;
-            const activeMonthDate = activeDayView.activeDate;
-
-            if (activeMonthDate.getMonth() !== date.getMonth()) {
-              this.activeDaysViewIndex =
-                this.activeDaysViewIndex > 0 ? this.activeDaysViewIndex - 1 : 0;
-            }
-          }
-          this.activeDate = date;
-        } else if (this.activeView === 'months') {
-          this.previousMonth();
-        } else if (this.activeView === 'years') {
-          this.previousYear();
-        }
-
-        this[focusActiveDate]();
-        break;
-      case 'ArrowRight':
-        event.preventDefault();
-
-        if (this.activeView === 'days') {
-          const date = this.calendarModel.timedelta(
-            this.activeDate,
-            TimeDeltaInterval.Day,
-            1
-          );
-
-          if (this.visibleMonths > 1) {
-            const activeDayView = this.daysViews[
-              this.activeDaysViewIndex
-            ] as IgcDaysViewComponent;
-            const activeMonthDate = activeDayView.activeDate;
-
-            if (activeMonthDate.getMonth() !== date.getMonth()) {
-              this.activeDaysViewIndex =
-                this.activeDaysViewIndex === this.visibleMonths - 1
-                  ? this.activeDaysViewIndex
-                  : this.activeDaysViewIndex + 1;
-            }
-          }
-          this.activeDate = date;
-        } else if (this.activeView === 'months') {
-          this.nextMonth();
-        } else if (this.activeView === 'years') {
-          this.nextYear();
-        }
-
-        this[focusActiveDate]();
-        break;
-      case 'ArrowUp':
-        event.preventDefault();
-
-        if (this.activeView === 'days') {
-          const date = this.calendarModel.timedelta(
-            this.activeDate,
-            TimeDeltaInterval.Week,
-            -1
-          );
-
-          if (this.visibleMonths > 1) {
-            const activeDayView = this.daysViews[
-              this.activeDaysViewIndex
-            ] as IgcDaysViewComponent;
-            const activeMonthDate = activeDayView.activeDate;
-
-            if (activeMonthDate.getMonth() !== date.getMonth()) {
-              this.activeDaysViewIndex =
-                this.activeDaysViewIndex > 0 ? this.activeDaysViewIndex - 1 : 0;
-            }
-          }
-          this.activeDate = date;
-        } else if (this.activeView === 'months') {
-          this.activeDate = this.calendarModel.timedelta(
-            this.activeDate,
-            TimeDeltaInterval.Month,
-            -MONTHS_PER_ROW
-          );
-        } else if (this.activeView === 'years') {
-          this.activeDate = this.calendarModel.timedelta(
-            this.activeDate,
-            TimeDeltaInterval.Year,
-            -YEARS_PER_ROW
-          );
-        }
-
-        this[focusActiveDate]();
-        break;
-      case 'ArrowDown':
-        event.preventDefault();
-
-        if (this.activeView === 'days') {
-          const date = this.calendarModel.timedelta(
-            this.activeDate,
-            TimeDeltaInterval.Week,
-            1
-          );
-
-          if (this.visibleMonths > 1) {
-            const activeDayView = this.daysViews[
-              this.activeDaysViewIndex
-            ] as IgcDaysViewComponent;
-            const activeMonthDate = activeDayView.activeDate;
-
-            if (activeMonthDate.getMonth() !== date.getMonth()) {
-              this.activeDaysViewIndex =
-                this.activeDaysViewIndex === this.visibleMonths - 1
-                  ? this.activeDaysViewIndex
-                  : this.activeDaysViewIndex + 1;
-            }
-          }
-          this.activeDate = date;
-        } else if (this.activeView === 'months') {
-          this.activeDate = this.calendarModel.timedelta(
-            this.activeDate,
-            TimeDeltaInterval.Month,
-            MONTHS_PER_ROW
-          );
-        } else if (this.activeView === 'years') {
-          this.activeDate = this.calendarModel.timedelta(
-            this.activeDate,
-            TimeDeltaInterval.Year,
-            YEARS_PER_ROW
-          );
-        }
-
-        this[focusActiveDate]();
-        break;
->>>>>>> 1d12ad68
-    }
-
-<<<<<<< HEAD
+    }
+
     return beginning;
   }
-=======
-  public async [focusActiveDate]() {
-    await this.updateComplete;
->>>>>>> 1d12ad68
 
   private handleArrowKey(period: 'day' | 'week', delta: -1 | 1) {
     if (this._isDayView) {
@@ -615,7 +381,7 @@
       );
     }
 
-    this[focusActiveDate]();
+    this.focusActiveDate();
   }
 
   private isNotFromCalendarView(_: Element, event: KeyboardEvent) {
@@ -625,7 +391,6 @@
     );
   }
 
-<<<<<<< HEAD
   constructor() {
     super();
 
@@ -682,9 +447,6 @@
         </button>
       </div>
     `;
-=======
-    this[focusActiveDate]();
->>>>>>> 1d12ad68
   }
 
   protected renderMonthButtonNavigation(
@@ -695,7 +457,6 @@
     const valueFmt = this._intl.get('month').format;
     const ariaLabel = `${labelFmt(active.native)}, ${this.resourceStrings.selectMonth}`;
 
-<<<<<<< HEAD
     return html`
       <button
         part="months-navigation"
@@ -705,10 +466,6 @@
         ${valueFmt(active.native)}
       </button>
     `;
-=======
-    await this.updateComplete;
-    this[focusActiveDate]();
->>>>>>> 1d12ad68
   }
 
   protected renderYearButtonNavigation(active: CalendarDay, viewIndex: number) {
@@ -716,7 +473,6 @@
     const ariaLabel = `${active.year}, ${this.resourceStrings.selectYear}`;
     const ariaSkip = this._isDayView ? fmt(active.native) : active.year;
 
-<<<<<<< HEAD
     return html`
       <span class="aria-off-screen" aria-live="polite">${ariaSkip}</span>
       <button
@@ -727,10 +483,6 @@
         ${active.year}
       </button>
     `;
-=======
-    await this.updateComplete;
-    this[focusActiveDate]();
->>>>>>> 1d12ad68
   }
 
   protected renderYearRangeNavigation(active: CalendarDay) {
@@ -766,14 +518,9 @@
     `;
   }
 
-<<<<<<< HEAD
   protected renderHeader() {
     if (this.hideHeader || this._isMultiple) {
       return nothing;
-=======
-    if (!day.isCurrentMonth) {
-      this[focusActiveDate]();
->>>>>>> 1d12ad68
     }
 
     const title = this._isSingle
