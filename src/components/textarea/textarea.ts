import { LitElement, type TemplateResult, html, nothing } from 'lit';
import {
  property,
  query,
  queryAssignedElements,
  queryAssignedNodes,
} from 'lit/decorators.js';
import { ifDefined } from 'lit/directives/if-defined.js';
import { live } from 'lit/directives/live.js';
import { type StyleInfo, styleMap } from 'lit/directives/style-map.js';

import { getThemeController, themes } from '../../theming/theming-decorator.js';
import { createResizeObserverController } from '../common/controllers/resize-observer.js';
import { watch } from '../common/decorators/watch.js';
import { registerComponent } from '../common/definitions/register.js';
import type { Constructor } from '../common/mixins/constructor.js';
import { EventEmitterMixin } from '../common/mixins/event-emitter.js';
import { FormAssociatedRequiredMixin } from '../common/mixins/forms/associated-required.js';
import {
  type FormValue,
  createFormValueState,
} from '../common/mixins/forms/form-value.js';
import { partMap } from '../common/part-map.js';
import { asNumber, createCounter, isEmpty } from '../common/util.js';
import type {
  RangeTextSelectMode,
  SelectionRangeDirection,
  TextareaResize,
} from '../types.js';
import IgcValidationContainerComponent from '../validation-container/validation-container.js';
import { styles as shared } from './themes/shared/textarea.common.css.js';
import { styles } from './themes/textarea.base.css.js';
import { all } from './themes/themes.js';
import { textAreaValidators } from './validators.js';

export interface IgcTextareaComponentEventMap {
  igcInput: CustomEvent<string>;
  igcChange: CustomEvent<string>;
  // For analyzer meta only:
  /* skipWCPrefix */
  focus: FocusEvent;
  /* skipWCPrefix */
  blur: FocusEvent;
}

/**
 * This element represents a multi-line plain-text editing control,
 * useful when you want to allow users to enter a sizeable amount of free-form text,
 * for example a comment on a review or feedback form.
 *
 * @element igc-textarea
 *
 * @slot - Text content from the default slot will be used as the value of the component.
 * @slot prefix - Renders content before the input.
 * @slot suffix - Renders content after input.
 * @slot helper-text - Renders content below the input.
 * @slot value-missing - Renders content when the required validation fails.
 * @slot too-long - Renders content when the maxlength validation fails.
 * @slot too-short - Renders content when the minlength validation fails.
 * @slot custom-error - Renders content when setCustomValidity(message) is set.
 * @slot invalid - Renders content when the component is in invalid state (validity.valid = false).
 *
 * @fires igcInput - Emitted when the control receives user input.
 * @fires igcChange - Emitted when the a change to the control value is committed by the user.
 *
 * @csspart container - The main wrapper that holds all main input elements of the textarea.
 * @csspart input - The native input element of the igc-textarea.
 * @csspart label - The native label element of the igc-textarea.
 * @csspart prefix - The prefix wrapper of the igc-textarea.
 * @csspart suffix - The suffix wrapper of the igc-textarea.
 * @csspart helper-text - The helper text wrapper of the igc-textarea.
 */
@themes(all, { exposeController: true })
export default class IgcTextareaComponent extends FormAssociatedRequiredMixin(
  EventEmitterMixin<IgcTextareaComponentEventMap, Constructor<LitElement>>(
    LitElement
  )
) {
  public static readonly tagName = 'igc-textarea';
  public static styles = [styles, shared];

  /* blazorSuppress */
  public static register(): void {
    registerComponent(IgcTextareaComponent, IgcValidationContainerComponent);
  }

  protected static shadowRootOptions = {
    ...LitElement.shadowRootOptions,
    delegatesFocus: true,
  };

  //#region Private properties and state

  private static readonly increment = createCounter();

  protected override get __validators() {
    return textAreaValidators;
  }

  protected override readonly _formValue: FormValue<string>;

  protected readonly _inputId = `textarea-${IgcTextareaComponent.increment()}`;

  @queryAssignedNodes({ flatten: true })
  private readonly _projected!: Node[];

  @queryAssignedElements({
    slot: 'prefix',
    selector: '[slot="prefix"]:not([hidden])',
  })
  protected readonly _prefixes!: HTMLElement[];

  @queryAssignedElements({
    slot: 'suffix',
    selector: '[slot="suffix"]:not([hidden])',
  })
  protected readonly _suffixes!: HTMLElement[];

  @query('textarea', true)
  private readonly _input!: HTMLTextAreaElement;

  private get _resizeStyles(): StyleInfo {
    return {
      resize: this.resize === 'auto' ? 'none' : this.resize,
    };
  }

  protected get _isMaterial(): boolean {
    return getThemeController(this)?.theme === 'material';
  }

  //#endregion

  //#region Public properties and attributes

  /**
   * Specifies what if any permission the browser has to provide for automated assistance in filling out form field values,
   * as well as guidance to the browser as to the type of information expected in the field.
   * Refer to [this page](https://developer.mozilla.org/en-US/docs/Web/HTML/Attributes/autocomplete) for additional information.
   *
   * @attr
   */
  @property()
  public autocomplete!: string;

  /**
   * Controls whether and how text input is automatically capitalized as it is entered/edited by the user.
   *
   * [MDN documentation](https://developer.mozilla.org/en-US/docs/Web/HTML/Global_attributes/autocapitalize).
   *
   * @attr
   */
  @property()
  public override autocapitalize!: string;

  /**
   * Hints at the type of data that might be entered by the user while editing the element or its contents.
   * This allows a browser to display an appropriate virtual keyboard.
   *
   * [MDN documentation](https://developer.mozilla.org/en-US/docs/Web/HTML/Global_attributes/inputmode)
   *
   * @attr inputmode
   */
  @property({ attribute: 'inputmode' })
  public override inputMode!: string;

  /**
   * The label for the control.
   *
   * @attr
   */
  @property()
  public label!: string;

  /**
   * The maximum number of characters (UTF-16 code units) that the user can enter.
   * If this value isn't specified, the user can enter an unlimited number of characters.
   *
   * @attr maxlength
   */
  @property({ type: Number, attribute: 'maxlength' })
  public maxLength!: number;

  /**
   * The minimum number of characters (UTF-16 code units) required that the user should enter.
   *
   * @attr minlength
   */
  @property({ type: Number, attribute: 'minlength' })
  public minLength!: number;

  /**
   * Whether the control will have outlined appearance.
   * @attr
   */
  @property({ reflect: true, type: Boolean })
  public outlined = false;

  /**
   * The placeholder attribute of the control.
   *
   * @attr
   */
  @property()
  public placeholder!: string;

  /**
   * Makes the control a readonly field.
   *
   * @attr readonly
   */
  @property({ type: Boolean, reflect: true, attribute: 'readonly' })
  public readOnly = false;

  /**
   * Controls whether the control can be resized.
   * When `auto` is set, the control will try to expand and fit its content.
   *
   * @attr
   */
  @property()
  public resize: TextareaResize = 'vertical';

  /**
   * The number of visible text lines for the control. If it is specified, it must be a positive integer.
   * If it is not specified, the default value is 2.
   *
   * @attr
   */
  @property({ type: Number })
  public rows = 2;

  /* @tsTwoWayProperty(true, "igcChange", "detail", false) */
  /**
   * The value of the component
   *
   * @attr
   */
  @property()
  public set value(value: string) {
    this._formValue.setValueAndFormState(value);
    this._validate();
  }

  public get value(): string {
    return this._formValue.value;
  }

  /**
   * Controls whether the element may be checked for spelling errors.
   *
   * @attr
   */
  @property({
    type: Boolean,
    converter: {
      fromAttribute: (value) => !(!value || value === 'false'),
      toAttribute: (value) => (value ? 'true' : 'false'),
    },
  })
  public override spellcheck = true;

  /**
   * Indicates how the control should wrap the value for form submission.
   * Refer to [this page on MDN](https://developer.mozilla.org/en-US/docs/Web/HTML/Element/textarea#attributes)
   * for explanation of the available values.
   *
   * @attr
   */
  @property()
  public wrap: 'hard' | 'soft' | 'off' = 'soft';

  /**
   * Enables validation rules to be evaluated without restricting user input. This applies to the `maxLength` property
   * when it is defined.
   *
   * @attr validate-only
   */
  @property({ type: Boolean, reflect: true, attribute: 'validate-only' })
  public validateOnly = false;

  //#endregion

  //#region Watchers

  @watch('value')
  protected async _valueChanged(): Promise<void> {
    await this.updateComplete;
    this._setAreaHeight();
  }

  @watch('rows', { waitUntilFirstUpdate: true })
  @watch('resize', { waitUntilFirstUpdate: true })
  protected _setAreaHeight(): void {
    if (this.resize === 'auto') {
      this._input.style.height = 'auto';
      this._input.style.height = `${this._setAutoHeight()}px`;
    } else {
      Object.assign(this._input.style, { height: undefined });
    }
  }

  //#endregion

  //#region Life-cycle hooks

  constructor() {
    super();

    createResizeObserverController(this, {
      callback: this._setAreaHeight,
    });

    this._formValue = createFormValueState(this, { initialValue: '' });

    this.addEventListener('focus', this._handleFocus);
    this.addEventListener('blur', this._handleBlur);
  }

  protected override createRenderRoot(): HTMLElement | DocumentFragment {
    const root = super.createRenderRoot();
    root.addEventListener('slotchange', (event) =>
      this._handleSlotChange(event)
    );
    return root;
  }

  //#endregion

  //#region Internal methods

  protected _resolvePartNames() {
    return {
      container: true,
      prefixed: this._prefixes.length > 0,
      suffixed: this._suffixes.length > 0,
      filled: !!this.value,
    };
  }

  private _setAutoHeight(): number {
    const { borderTopWidth, borderBottomWidth } = getComputedStyle(this._input);
    return (
      this._input.scrollHeight +
      asNumber(borderTopWidth) +
      asNumber(borderBottomWidth)
    );
  }

  //#endregion

  //#region Event handlers

  protected _handleSlotChange({ target }: Event): void {
    const slot = target as HTMLSlotElement;

    // Default slot used for declarative value projection
    if (!slot.name) {
      const value = this._projected
        .map((node) => node.textContent?.trim())
        .filter((node) => Boolean(node))
        .join('\r\n');

      if (value !== this.value) {
        this.value = value;
      }
    }

    this.requestUpdate();
  }

  protected _handleInput(): void {
    this.value = this._input.value;
    this.emitEvent('igcInput', { detail: this.value });
  }

  protected _handleChange(): void {
    this.value = this._input.value;
    this.emitEvent('igcChange', { detail: this.value });
  }

  protected _handleFocus(): void {
    this._dirty = true;
  }

  protected _handleBlur(): void {
    this._validate();
  }

  //#endregion

  //#region Public methods

  /** Selects all text within the control. */
  public select(): void {
    this._input.select();
  }

  /** Sets the text selection range of the control */
  public setSelectionRange(
    start: number,
    end: number,
    direction: SelectionRangeDirection = 'none'
  ): void {
    this._input.setSelectionRange(start, end, direction);
  }

  /** Replaces the selected text in the control. */
  public setRangeText(
    replacement: string,
    start: number,
    end: number,
    selectMode: RangeTextSelectMode = 'preserve'
  ): void {
    this._input.setRangeText(replacement, start, end, selectMode);
    this.value = this._input.value;
  }

  /* blazorSuppress */
  public override scrollTo(options?: ScrollToOptions | undefined): void;
  /* blazorSuppress */
  public override scrollTo(x: number, y: number): void;
  public override scrollTo(x?: unknown, y?: unknown): void {
    x != null && y != null
      ? this._input.scrollTo(x as number, y as number)
      : this._input.scrollTo(x as ScrollToOptions);
  }

  //#endregion

  //#region Renderers

  protected _renderPrefix() {
    return html`
      <div part="prefix" .hidden=${isEmpty(this._prefixes)}>
        <slot name="prefix"></slot>
      </div>
    `;
  }

  protected _renderSuffix() {
    return html`
      <div part="suffix" .hidden=${isEmpty(this._suffixes)}>
        <slot name="suffix"></slot>
      </div>
    `;
  }

  protected _renderLabel() {
    return this.label
      ? html`
          <label part="label" for=${this.id || this._inputId}>
            ${this.label}
          </label>
        `
      : nothing;
  }

  protected _renderStandard() {
    return html`
<<<<<<< HEAD
      ${this.renderLabel()}
      <div part=${partMap(this.resolvePartNames())}>
        ${this.renderPrefix()} ${this.renderInput()} ${this.renderSuffix()}
=======
      ${this._renderLabel()}
      <div part=${partNameMap(this._resolvePartNames())}>
        ${this._renderPrefix()} ${this._renderInput()} ${this._renderSuffix()}
>>>>>>> 8e858b45
      </div>
      ${this._renderValidationContainer()}
    `;
  }

  protected _renderMaterial() {
    return html`
      <div
<<<<<<< HEAD
        part=${partMap({
          ...this.resolvePartNames(),
=======
        part=${partNameMap({
          ...this._resolvePartNames(),
>>>>>>> 8e858b45
          labelled: this.label,
          placeholder: this.placeholder,
        })}
      >
        <div part="start">${this._renderPrefix()}</div>
        ${this._renderInput()}
        <div part="notch">${this._renderLabel()}</div>
        <div part="filler"></div>
        <div part="end">${this._renderSuffix()}</div>
      </div>
      ${this._renderValidationContainer()}
    `;
  }

  protected _renderInput() {
    return html`
      <slot style="display: none"></slot>
      <textarea
        id=${this.id || this._inputId}
        part="input"
        style=${styleMap(this._resizeStyles)}
        @input=${this._handleInput}
        @change=${this._handleChange}
        placeholder=${ifDefined(this.placeholder)}
        .rows=${this.rows}
        .value=${live(this.value)}
        .wrap=${this.wrap}
        autocomplete=${ifDefined(this.autocomplete as any)}
        autocapitalize=${ifDefined(this.autocapitalize as any)}
        inputmode=${ifDefined(this.inputMode)}
        spellcheck=${ifDefined(this.spellcheck)}
        minlength=${ifDefined(this.minLength)}
        maxlength=${ifDefined(this.validateOnly ? undefined : this.maxLength)}
        ?disabled=${this.disabled}
        ?required=${this.required}
        ?readonly=${this.readOnly}
        aria-invalid=${this.invalid ? 'true' : 'false'}
      ></textarea>
    `;
  }

  protected _renderValidationContainer(): TemplateResult {
    return IgcValidationContainerComponent.create(this);
  }

  protected override render() {
    return this._isMaterial ? this._renderMaterial() : this._renderStandard();
  }

  //#endregion
}

declare global {
  interface HTMLElementTagNameMap {
    'igc-textarea': IgcTextareaComponent;
  }
}<|MERGE_RESOLUTION|>--- conflicted
+++ resolved
@@ -458,15 +458,9 @@
 
   protected _renderStandard() {
     return html`
-<<<<<<< HEAD
-      ${this.renderLabel()}
-      <div part=${partMap(this.resolvePartNames())}>
-        ${this.renderPrefix()} ${this.renderInput()} ${this.renderSuffix()}
-=======
       ${this._renderLabel()}
-      <div part=${partNameMap(this._resolvePartNames())}>
+      <div part=${partMap(this._resolvePartNames())}>
         ${this._renderPrefix()} ${this._renderInput()} ${this._renderSuffix()}
->>>>>>> 8e858b45
       </div>
       ${this._renderValidationContainer()}
     `;
@@ -475,13 +469,8 @@
   protected _renderMaterial() {
     return html`
       <div
-<<<<<<< HEAD
         part=${partMap({
-          ...this.resolvePartNames(),
-=======
-        part=${partNameMap({
           ...this._resolvePartNames(),
->>>>>>> 8e858b45
           labelled: this.label,
           placeholder: this.placeholder,
         })}
