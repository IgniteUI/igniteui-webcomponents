--- conflicted
+++ resolved
@@ -6,13 +6,10 @@
 
 ## [Unreleased]
 ### Fixed
-<<<<<<< HEAD
+- #### DateTime Input
+  - Ensure `igcChange` is emitted in case an incomplete mask value has been filled [#1695](https://github.com/IgniteUI/igniteui-webcomponents/issues/1695)
 - #### Textarea
   - Dynamic prefix/suffix slot content state [#1686](https://github.com/IgniteUI/igniteui-webcomponents/issues/1686)
-=======
-- #### DateTime Input
-  - Ensure `igcChange` is emitted in case an incomplete mask value has been filled [#1695](https://github.com/IgniteUI/igniteui-webcomponents/issues/1695)
->>>>>>> 6cb24cba
 
 ## [6.0.0] - 2025-04-29
 ### Changed
