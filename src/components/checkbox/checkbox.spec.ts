--- conflicted
+++ resolved
@@ -237,15 +237,10 @@
       const eventSpy = spy(element, 'emitEvent');
       element.click();
 
-<<<<<<< HEAD
-      await elementUpdated(element);
-      expect(eventSpy).calledWithExactly('igcChange', { detail: true });
-=======
-      await elementUpdated(el);
+      await elementUpdated(element);
       expect(eventSpy).calledWithExactly('igcChange', {
         detail: { checked: true, value: undefined },
       });
->>>>>>> ac17f78f
     });
 
     const createCheckboxComponent = (
