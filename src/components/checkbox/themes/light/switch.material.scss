@use '../../../../styles/utilities' as *;

$ripple-size: rem(40px);
$ripple-radius: calc(#{$ripple-size} / 2);

[part~='control'] {
    @include border-radius(rem(7px));

    width: var(--size);
    height: rem(14px);
<<<<<<< HEAD
    border-radius: rem(7px);
    background: color(gray, 500);
=======
    background: color(gray, 600);
>>>>>>> 197d6247
}

[part~='thumb'] {
    width: var(--thumb-size);
    height: var(--thumb-size);
    min-width: var(--thumb-size);
<<<<<<< HEAD
    background: color(gray, 50);
    border-radius: rem(10px);
=======
    background: color(gray, 200);
>>>>>>> 197d6247
    box-shadow: var(--igc-elevation-2);
    margin-inline-start: var(--thumb-offset);

    &::after {
        @include border-radius($ripple-radius);

        position: absolute;
        content: '';
        top: calc(50% - #{$ripple-radius});
        left: calc(50% - #{$ripple-radius});
        width: $ripple-size;
        height: $ripple-size;
        overflow: hidden;
    }

    &:hover {
        box-shadow: var(--igc-elevation-3);
    }
}

label {
    &:hover [part~='thumb'][part~='checked'] {
        &::after {
            background: color(secondary, 500, .06);
        }
    }

    &:focus-within [part~='thumb'][part~='checked'] {
        &::after {
            background: color(secondary, 500, .12);
        }
    }
}

:host([invalid]) label {
    &:hover [part~='thumb'] {
        &::after {
            background: color(error, 500, .06);
        }
    }

    &:focus-within [part~='thumb'] {
        &::after {
            background: color(error, 500, .12);
        }
    }
}

[part~='control'][part~='checked'] {
    background: color(secondary, 200);
}

[part~='thumb'][part~='checked'] {
    background: color(secondary, 500);
    margin-inline-start: calc(var(--size) - var(--thumb-size) - var(--thumb-offset));
    animation-name: thumb-on;
    animation-duration: .2s;
    animation-fill-mode: forwards;
}

:host([disabled]) {
    [part~='thumb'] {
        box-shadow: var(--igc-elevation-1);
        background: color(gray, 200);
    }

    [part~='control'] {
        background: color(gray, 300);
    }

    [part~='thumb'][part~='checked'] {
        background: color(secondary, 100);
    }

    [part~='control'][part~='checked'] {
        background: color(secondary, 50);
    }
}

:host(:not([disabled])[invalid]) {
    [part~='control'] {
        background: color(error, 500, .5);
    }
}<|MERGE_RESOLUTION|>--- conflicted
+++ resolved
@@ -8,24 +8,14 @@
 
     width: var(--size);
     height: rem(14px);
-<<<<<<< HEAD
-    border-radius: rem(7px);
     background: color(gray, 500);
-=======
-    background: color(gray, 600);
->>>>>>> 197d6247
 }
 
 [part~='thumb'] {
     width: var(--thumb-size);
     height: var(--thumb-size);
     min-width: var(--thumb-size);
-<<<<<<< HEAD
     background: color(gray, 50);
-    border-radius: rem(10px);
-=======
-    background: color(gray, 200);
->>>>>>> 197d6247
     box-shadow: var(--igc-elevation-2);
     margin-inline-start: var(--thumb-offset);
 
