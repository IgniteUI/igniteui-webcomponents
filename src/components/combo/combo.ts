import { LitElement, type TemplateResult, html, nothing } from 'lit';
import { property, queryAssignedElements, state } from 'lit/decorators.js';
import { ifDefined } from 'lit/directives/if-defined.js';
import { live } from 'lit/directives/live.js';
import { createRef, ref } from 'lit/directives/ref.js';

import { themes } from '../../theming/theming-decorator.js';
import { addRootClickHandler } from '../common/controllers/root-click.js';
import { blazorAdditionalDependencies } from '../common/decorators/blazorAdditionalDependencies.js';
import { blazorIndirectRender } from '../common/decorators/blazorIndirectRender.js';
import { watch } from '../common/decorators/watch.js';
import { registerComponent } from '../common/definitions/register.js';
import type { Constructor } from '../common/mixins/constructor.js';
import { EventEmitterMixin } from '../common/mixins/event-emitter.js';
import { FormAssociatedRequiredMixin } from '../common/mixins/forms/associated-required.js';
import {
  type FormValueOf,
  createFormValueState,
} from '../common/mixins/forms/form-value.js';
import { partMap } from '../common/part-map.js';
import {
  asArray,
  equal,
  findElementFromEventPath,
  first,
  isEmpty,
} from '../common/util.js';
import IgcIconComponent from '../icon/icon.js';
import IgcInputComponent from '../input/input.js';
import IgcPopoverComponent from '../popover/popover.js';
import IgcValidationContainerComponent from '../validation-container/validation-container.js';
import IgcComboHeaderComponent from './combo-header.js';
import IgcComboItemComponent from './combo-item.js';
import IgcComboListComponent from './combo-list.js';
import { DataController } from './controllers/data.js';
import { ComboNavigationController } from './controllers/navigation.js';
import { SelectionController } from './controllers/selection.js';
import { styles } from './themes/combo.base.css.js';
import { styles as shared } from './themes/shared/combo.common.css.js';
import { all } from './themes/themes.js';
import type {
  ComboItemTemplate,
  ComboRecord,
  ComboRenderFunction,
  ComboValue,
  FilteringOptions,
  GroupingDirection,
  IgcComboComponentEventMap,
  Item,
  Keys,
} from './types.js';
import { comboValidators } from './validators.js';

/* blazorSupportsVisualChildren */
/**
 * The Combo component is similar to the Select component in that it provides a list of options from which the user can make a selection.
 * In contrast to the Select component, the Combo component displays all options in a virtualized list of items,
 * meaning the combo box can simultaneously show thousands of options, where one or more options can be selected.
 * Additionally, users can create custom item templates, allowing for robust data visualization.
 * The Combo component features case-sensitive filtering, grouping, complex data binding, dynamic addition of values and more.
 *
 * @element igc-combo
 *
 * @slot prefix - Renders content before the input of the combo.
 * @slot suffix - Renders content after the input of the combo.
 * @slot header - Renders a container before the list of options of the combo.
 * @slot footer - Renders a container after the list of options of the combo.
 * @slot empty - Renders content when the combo dropdown list has no items/data.
 * @slot helper-text - Renders content below the input of the combo.
 * @slot toggle-icon - Renders content inside the suffix container of the combo.
 * @slot clear-icon - Renders content inside the suffix container of the combo.
 * @slot value-missing - Renders content when the required validation fails.
 * @slot custom-error - Renders content when setCustomValidity(message) is set.
 * @slot invalid - Renders content when the component is in invalid state (validity.valid = false).
 *
 * @fires igcChange - Emitted when the control's selection has changed.
 * @fires igcOpening - Emitted just before the list of options is opened.
 * @fires igcOpened - Emitted after the list of options is opened.
 * @fires igcClosing - Emitter just before the list of options is closed.
 * @fires igcClosed - Emitted after the list of options is closed.
 *
 * @csspart label - The encapsulated text label of the combo.
 * @csspart input - The main input field of the combo.
 * @csspart native-input - The native input of the main input field of the combo.
 * @csspart prefix - The prefix wrapper of the combo.
 * @csspart suffix - The suffix wrapper of the combo.
 * @csspart toggle-icon - The toggle icon wrapper of the combo.
 * @csspart clear-icon - The clear icon wrapper of the combo.
 * @csspart case-icon - The case icon wrapper of the combo.
 * @csspart helper-text - The helper text wrapper of the combo.
 * @csspart search-input - The search input field of the combo.
 * @csspart list-wrapper - The list of options wrapper of the combo.
 * @csspart list - The list of options box of the combo.
 * @csspart item - Represents each item in the list of options of the combo.
 * @csspart group-header - Represents each header in the list of options of the combo.
 * @csspart active - Appended to the item parts list when the item is active of the combo.
 * @csspart selected - Appended to the item parts list when the item is selected of the combo.
 * @csspart checkbox - Represents each checkbox of each list item of the combo.
 * @csspart checkbox-indicator - Represents the checkbox indicator of each list item of the combo.
 * @csspart checked - Appended to checkbox parts list when checkbox is checked in the combo.
 * @csspart header - The container holding the header content of the combo.
 * @csspart footer - The container holding the footer content of the combo.
 * @csspart empty - The container holding the empty content of the combo.
 */
@themes(all)
@blazorAdditionalDependencies('IgcIconComponent, IgcInputComponent')
@blazorIndirectRender
export default class IgcComboComponent<
  T extends object = any,
> extends FormAssociatedRequiredMixin(
  EventEmitterMixin<IgcComboComponentEventMap, Constructor<LitElement>>(
    LitElement
  )
) {
  public static readonly tagName = 'igc-combo';
  public static styles = [styles, shared];

  /* blazorSuppress */
  public static register() {
    registerComponent(
      IgcComboComponent,
      IgcIconComponent,
      IgcComboListComponent,
      IgcComboItemComponent,
      IgcComboHeaderComponent,
      IgcInputComponent,
      IgcPopoverComponent,
      IgcValidationContainerComponent
    );
  }

  protected override get __validators() {
    return comboValidators;
  }

<<<<<<< HEAD
  /** The primary input of the combo component. */
  private _inputRef = createRef<IgcInputComponent>();

  /** The search input of the combo component. */
  private _searchRef = createRef<IgcInputComponent>();

  /** The combo virtualized dropdown list. */
  private _listRef = createRef<IgcComboListComponent>();

  protected override _formValue: FormValue<ComboValue<T>[]>;
=======
  protected override readonly _formValue: FormValueOf<ComboValue<T>[]> =
    createFormValueState<ComboValue<T>[]>(this, {
      initialValue: [],
      transformers: {
        setValue: asArray,
        setDefaultValue: asArray,
      },
    });
>>>>>>> cfda98d4
  private _data: T[] = [];

  private _valueKey?: Keys<T>;
  private _displayKey?: Keys<T>;
  private _groupKey?: Keys<T>;

  private _disableFiltering = false;
  private _singleSelect = false;

  private _groupSorting: GroupingDirection = 'asc';
  private _filteringOptions: FilteringOptions<T> = {
    filterKey: this.displayKey,
    caseSensitive: false,
    matchDiacritics: false,
  };

  @state()
  private _activeDescendant!: string;

  @state()
  private _displayValue = '';

  protected _state = new DataController<T>(this);
  protected _selection = new SelectionController<T>(this, this._state);
  protected _navigation = new ComboNavigationController(this, this._state, {
    input: this._inputRef,
    search: this._searchRef,
    list: this._listRef,
  });

  @queryAssignedElements({ slot: 'suffix' })
  protected inputSuffix!: HTMLElement[];

  @queryAssignedElements({ slot: 'prefix' })
  protected inputPrefix!: HTMLElement[];

  /** The data source used to generate the list of options. */
  /* treatAsRef */
  @property({ attribute: false })
  public set data(value: T[]) {
    if (this._data === value) {
      return;
    }
    this._data = asArray(value);
    const pristine = this._pristine;
    this.value = asArray(this.value);
    this._pristine = pristine;
    this._state.runPipeline();
  }

  public get data() {
    return this._data;
  }

  /**
   * The outlined attribute of the control.
   * @attr outlined
   */
  @property({ type: Boolean, reflect: true })
  public outlined = false;

  /**
   * Enables single selection mode and moves item filtering to the main input.
   * @attr single-select
   * @default false
   */
  @property({ type: Boolean, reflect: true, attribute: 'single-select' })
  public set singleSelect(value: boolean) {
    if (this._singleSelect === Boolean(value)) {
      return;
    }

    this._singleSelect = Boolean(value);
    this._selection.clear();
    if (this.hasUpdated) {
      this.updateValue();
      this.resetSearchTerm();
      this._navigation.active = -1;
    }
  }

  public get singleSelect(): boolean {
    return this._singleSelect;
  }

  /**
   * The autofocus attribute of the control.
   * @attr autofocus
   */
  @property({ type: Boolean })
  public override autofocus!: boolean;

  /**
   * Focuses the list of options when the menu opens.
   * @attr autofocus-list
   */
  @property({ type: Boolean, attribute: 'autofocus-list' })
  public autofocusList = false;

  /**
   * The label attribute of the control.
   * @attr label
   */
  @property()
  public label!: string;

  /**
   * The placeholder attribute of the control.
   * @attr placeholder
   */
  @property()
  public placeholder!: string;

  /**
   * The placeholder attribute of the search input.
   * @attr placeholder-search
   */
  @property({ attribute: 'placeholder-search' })
  public placeholderSearch = 'Search';

  /**
   * Sets the open state of the component.
   * @attr open
   */
  @property({ type: Boolean, reflect: true })
  public open = false;

  /**
   * The key in the data source used when selecting items.
   * @attr value-key
   */
  @property({ attribute: 'value-key' })
  public set valueKey(value: Keys<T> | undefined) {
    this._valueKey = value;
    this._displayKey = this._displayKey ?? this._valueKey;
  }

  public get valueKey() {
    return this._valueKey;
  }

  /**
   * The key in the data source used to display items in the list.
   * @attr display-key
   */
  @property({ attribute: 'display-key' })
  public set displayKey(value: Keys<T> | undefined) {
    this._displayKey = value;
    if (!this.filteringOptions.filterKey) {
      this.filteringOptions = { filterKey: this.displayKey };
    }
  }

  public get displayKey() {
    return this._displayKey ?? this._valueKey;
  }

  /**
   * The key in the data source used to group items in the list.
   * @attr group-key
   */
  @property({ attribute: 'group-key' })
  public set groupKey(value: Keys<T> | undefined) {
    if (this._groupKey !== value) {
      this._groupKey = value;
      this._state.runPipeline();
    }
  }

  public get groupKey() {
    return this._groupKey;
  }

  /**
   * Sorts the items in each group by ascending or descending order.
   * @attr group-sorting
   * @default asc
   * @type {"asc" | "desc" | "none"}
   */
  @property({ attribute: 'group-sorting' })
  public set groupSorting(value: GroupingDirection) {
    if (this._groupSorting !== value) {
      this._groupSorting = value;
      this._state.runPipeline();
    }
  }

  public get groupSorting() {
    return this._groupSorting;
  }

  /**
   * An object that configures the filtering of the combo.
   * @attr filtering-options
   * @type {FilteringOptions<T>}
   * @param filterKey - The key in the data source used when filtering the list of options.
   * @param caseSensitive - Determines whether the filtering operation should be case sensitive.
   * @param matchDiacritics -If true, the filter distinguishes between accented letters and their base letters.
   */
  @property({ type: Object, attribute: 'filtering-options' })
  public set filteringOptions(value: Partial<FilteringOptions<T>>) {
    const options = { ...this._filteringOptions, ...value };
    if (!equal(options, this._filteringOptions)) {
      this._filteringOptions = options;
      this._state.runPipeline();
    }
  }

  public get filteringOptions(): FilteringOptions<T> {
    return this._filteringOptions;
  }

  /**
   * Enables the case sensitive search icon in the filtering input.
   * @attr case-sensitive-icon
   */
  @property({ type: Boolean, attribute: 'case-sensitive-icon' })
  public caseSensitiveIcon = false;

  /**
   * Disables the filtering of the list of options.
   * @attr disable-filtering
   * @default false
   */
  @property({ type: Boolean, attribute: 'disable-filtering' })
  public set disableFiltering(value: boolean) {
    this._disableFiltering = value;
    this.resetSearchTerm();
  }

  public get disableFiltering(): boolean {
    return this._disableFiltering;
  }

  /* blazorSuppress */
  /**
   * The template used for the content of each combo item.
   * @type {ComboItemTemplate<T>}
   */
  @property({ attribute: false })
  public itemTemplate: ComboItemTemplate<T> = ({ item }) =>
    html`${this.displayKey ? item[this.displayKey] : item}`;

  /* blazorSuppress */
  /**
   * The template used for the content of each combo group header.
   * @type {ComboItemTemplate<T>}
   */
  @property({ attribute: false })
  public groupHeaderTemplate: ComboItemTemplate<T> = ({ item }) =>
    html`${this.groupKey && item[this.groupKey]}`;

  /**
   * Sets the value (selected items). The passed value must be a valid JSON array.
   * If the data source is an array of complex objects, the `valueKey` attribute must be set.
   * Note that when `displayKey` is not explicitly set, it will fall back to the value of `valueKey`.
   *
   * @attr value
   *
   * @example
   * ```tsx
   * <igc-combo
   *  .data=${[
   *    {
   *      id: 'BG01',
   *      name: 'Sofia'
   *    },
   *    {
   *      id: 'BG02',
   *      name: 'Plovdiv'
   *    }
   *  ]}
   *  display-key='name'
   *  value-key='id'
   *  value='["BG01", "BG02"]'>
   *  </igc-combo>
   * ```
   */
  /* blazorPrimitiveValue */
  /* blazorByValueArray */
  /* blazorGenericType */
  /* @tsTwoWayProperty (true, "Change", "Detail.NewValue", false) */
  @property({ type: Array })
  public set value(items: ComboValue<T>[]) {
    this._formValue.value = items;
    if (this.hasUpdated) {
      this._updateSelection();
      this.updateValue();
    }
  }

  /**
   * Returns the current selection as a list of comma separated values,
   * represented by the value key, when provided.
   */
  public get value(): ComboValue<T>[] {
    return this._formValue.value;
  }

  protected _updateSelection() {
    this._selection.deselect();
    if (!isEmpty(this.value)) {
      this._selection.select(this.value);
    }
  }

  @watch('open')
  protected toggleDirectiveChange() {
    this._rootClickController.update();
  }

  private _rootClickController = addRootClickHandler(this, {
    hideCallback: async () => {
      if (!this.handleClosing()) {
        return;
      }
      this.open = false;

      await this.updateComplete;
      this.emitEvent('igcClosed');
    },
  });

  constructor() {
    super();

    this.addEventListener('blur', this._handleBlur);
  }

  protected override async firstUpdated() {
    await this.updateComplete;

    this._updateSelection();
    this.updateValue(this.hasUpdated);
    this._pristine = true;
    this._state.runPipeline();
  }

  protected override _restoreDefaultValue(): void {
    this._formValue.value = this._formValue.defaultValue;
    this._updateSelection();
    this.updateValue(true);
    this._updateValidity();
  }

  protected override _setDefaultValue(current: string | null): void {
    this.defaultValue = JSON.parse(current ?? '[]');
  }

  protected override _setFormValue(): void {
    if (isEmpty(this.value)) {
      super._setFormValue(null);
      return;
    }

    if (this.singleSelect) {
      super._setFormValue(`${first(this.value)}`);
      return;
    }

    if (this.name) {
      const value = new FormData();
      for (const item of this.value) {
        value.append(this.name, `${item}`);
      }
      super._setFormValue(value);
    }
  }

  protected resetSearchTerm() {
    this._state.searchTerm = '';
  }

  protected updateValue(initial = false) {
    if (isEmpty(this.data)) {
      return;
    }
    this._formValue.value = this._selection.getSelectedValuesByKey(
      this.valueKey
    );
    this._displayValue = this._selection
      .getSelectedValuesByKey(this.displayKey)
      .join(', ');

    this._setFormValue();

    if (!initial) {
      this._validate();
      this._listRef.value!.requestUpdate();
    }
  }

  /* alternateName: focusComponent */
  /** Sets focus on the component. */
  public override focus(options?: FocusOptions) {
    this._inputRef.value!.focus(options);
  }

  /* alternateName: blurComponent */
  /** Removes focus from the component. */
  public override blur() {
    this._inputRef.value!.blur();
  }

  /**
   * Returns the current selection as an array of objects as provided in the `data` source.
   */
  public get selection(): T[] {
    return this._selection.asArray;
  }

  /**
   * Selects option(s) in the list by either reference or valueKey.
   * If not argument is provided all items will be selected.
   * @param { Item<T> | Items<T> } items - One or more items to be selected. Multiple items should be passed as an array.
   * When valueKey is specified, the corresponding value should be used in place of the item reference.
   * @example
   * ```typescript
   * const combo<IgcComboComponent<T>> = document.querySelector('igc-combo');
   *
   * // Select one item at a time by reference when valueKey is not specified.
   * combo.select(combo.data[0]);
   *
   * // Select multiple items at a time by reference when valueKey is not specified.
   * combo.select([combo.data[0], combo.data[1]]);
   *
   * // Select one item at a time when valueKey is specified.
   * combo.select('BG01');
   *
   * // Select multiple items at a time when valueKey is specified.
   * combo.select(['BG01', 'BG02']);
   * ```
   */
  public select(items?: Item<T> | Item<T>[]) {
    this._selection.select(items);
    this.updateValue();
  }

  /**
   * Deselects option(s) in the list by either reference or valueKey.
   * If not argument is provided all items will be deselected.
   * @param { Item<T> | Items<T> } items - One or more items to be deselected. Multiple items should be passed as an array.
   * When valueKey is specified, the corresponding value should be used in place of the item reference.
   * @example
   * ```typescript
   * const combo<IgcComboComponent<T>> = document.querySelector('igc-combo');
   *
   * // Deselect one item at a time by reference when valueKey is not specified.
   * combo.deselect(combo.data[0]);
   *
   * // Deselect multiple items at a time by reference when valueKey is not specified.
   * combo.deselect([combo.data[0], combo.data[1]]);
   *
   * // Deselect one item at a time when valueKey is specified.
   * combo.deselect('BG01');
   *
   * // Deselect multiple items at a time when valueKey is specified.
   * combo.deselect(['BG01', 'BG02']);
   * ```
   */
  public deselect(items?: Item<T> | Item<T>[]) {
    this._selection.deselect(items);
    this.updateValue();
  }

  protected async handleMainInput({ detail }: CustomEvent<string>) {
    this._show();
    this._state.searchTerm = detail;

    // wait for the dataState to update after filtering
    await this.updateComplete;

    const matchIndex = this._state.dataState.findIndex((i) => !i.header);
    this._navigation.active = detail ? matchIndex : -1;

    // update the list after changing the active item
    this._listRef.value!.requestUpdate();

    // clear the selection upon typing
    this.clearSingleSelection();
  }

  private _handleBlur() {
    if (this._selection.isEmpty) {
      this._displayValue = '';
      this.resetSearchTerm();
    }
    this.checkValidity();
  }

  protected handleSearchInput({ detail }: CustomEvent<string>) {
    this._state.searchTerm = detail;
  }

  protected handleOpening() {
    return this.emitEvent('igcOpening', { cancelable: true });
  }

  protected handleClosing(): boolean {
    return this.emitEvent('igcClosing', { cancelable: true });
  }

  protected async _show(emitEvent = true) {
    if (this.open || (emitEvent && !this.handleOpening())) {
      return false;
    }

    this.open = true;
    await this.updateComplete;

    if (emitEvent) {
      this.emitEvent('igcOpened');
    }

    if (!this.singleSelect) {
      this._listRef.value!.focus();
    }

    if (!this.autofocusList) {
      this._searchRef.value!.focus();
    }

    return true;
  }

  /** Shows the list of options. */
  public async show(): Promise<boolean> {
    return await this._show(false);
  }

  protected async _hide(emitEvent = true) {
    if (!this.open || (emitEvent && !this.handleClosing())) {
      return false;
    }

    this.open = false;
    await this.updateComplete;

    if (emitEvent) {
      this.emitEvent('igcClosed');
    }
    this._navigation.active = -1;
    return true;
  }

  /** Hides the list of options. */
  public async hide(): Promise<boolean> {
    return await this._hide(false);
  }

  protected _toggle(emit = true) {
    return this.open ? this._hide(emit) : this._show(emit);
  }

  /** Toggles the list of options. */
  public async toggle(): Promise<boolean> {
    return await this._toggle(false);
  }

  private _getActiveDescendantId(index: number) {
    const position = index + 1;
    const id = this.id ? `${this.id}-item-${position}` : `item-${position}`;

    return { id, position };
  }

  protected itemRenderer: ComboRenderFunction<T> = (
    item: ComboRecord<T>,
    index: number
  ) => {
    if (!item) {
      return html`${nothing}`;
    }

    if (this.groupKey && item.header) {
      return html`
        <igc-combo-header part="group-header">
          ${this.groupHeaderTemplate({ item: item.value })}
        </igc-combo-header>
      `;
    }

    const { id, position } = this._getActiveDescendantId(index);
    const active = this._navigation.active === index;
    const selected = this._selection.has(this.data.at(item.dataIndex));

    if (active) {
      this._activeDescendant = id;
    }

    return html`
      <igc-combo-item
        id=${id}
        part=${partMap({ item: true, selected, active })}
        aria-setsize=${this._state.dataState.length}
        aria-posinset=${position}
        exportparts="checkbox, checkbox-indicator, checked"
        .index=${index}
        ?active=${active}
        ?selected=${selected}
        ?hide-checkbox=${this.singleSelect}
      >
        ${this.itemTemplate({ item: item.value })}
      </igc-combo-item>
    `;
  };

  protected itemClickHandler(event: PointerEvent) {
    const target = findElementFromEventPath<IgcComboItemComponent>(
      IgcComboItemComponent.tagName,
      event
    );

    if (!target) {
      return;
    }

    this.toggleSelect(target.index);

    if (this.singleSelect) {
      this._inputRef.value!.focus();
      this._hide();
    } else {
      this._searchRef.value!.focus();
    }
  }

  protected toggleSelect(index: number) {
    const { dataIndex } = this._state.dataState.at(index)!;

    this._selection.changeSelection(dataIndex);
    this._navigation.active = index;
    this.updateValue();
  }

  protected selectByIndex(index: number) {
    const { dataIndex } = this._state.dataState.at(index)!;

    this._selection.selectByIndex(dataIndex);
    this._navigation.active = index;
    this.updateValue();
  }

  protected clearSingleSelection() {
    const _selection = this._selection.asArray;
    const selection = first(_selection);

    if (selection) {
      const item = this.valueKey ? selection[this.valueKey] : selection;
      this._selection.deselect(item, !isEmpty(_selection));
      this._formValue.value = [];
    }
  }

  protected handleClearIconClick(e: PointerEvent) {
    e.stopPropagation();

    if (this.singleSelect) {
      this.resetSearchTerm();
      this.clearSingleSelection();
    } else {
      this._selection.deselect([], true);
    }

    this.updateValue();
    this._navigation.active = -1;
  }

  protected toggleCaseSensitivity() {
    this.filteringOptions = {
      caseSensitive: !this.filteringOptions.caseSensitive,
    };
  }

  private _stopPropagation(e: Event) {
    e.stopPropagation();
  }

  private renderToggleIcon() {
    return html`
      <span
        slot="suffix"
        part=${partMap({
          'toggle-icon': true,
          filled: !isEmpty(this.value),
        })}
      >
        <slot name="toggle-icon">
          <igc-icon
            name=${this.open ? 'input_collapse' : 'input_expand'}
            collection="default"
            aria-hidden="true"
          ></igc-icon>
        </slot>
      </span>
    `;
  }

  private renderClearIcon() {
    return html`
      <span
        slot="suffix"
        part="clear-icon"
        @click=${this.handleClearIconClick}
        ?hidden=${this._selection.isEmpty}
      >
        <slot name="clear-icon">
          <igc-icon
            name="input_clear"
            collection="default"
            aria-hidden="true"
          ></igc-icon>
        </slot>
      </span>
    `;
  }

  private renderMainInput() {
    return html`
      <igc-input
        ${ref(this._inputRef)}
        id="target"
        slot="anchor"
        role="combobox"
        aria-controls="dropdown"
        aria-owns="dropdown"
        aria-expanded=${this.open ? 'true' : 'false'}
        aria-describedby="combo-helper-text"
        aria-disabled=${this.disabled}
        exportparts="container: input, input: native-input, label, prefix, suffix"
        @click=${this._toggle}
        placeholder=${ifDefined(this.placeholder)}
        label=${ifDefined(this.label)}
        @igcChange=${this._stopPropagation}
        @igcInput=${this.handleMainInput}
        .value=${this._displayValue}
        .disabled=${this.disabled}
        .required=${this.required}
        .invalid=${live(this.invalid)}
        .outlined=${this.outlined}
        .autofocus=${this.autofocus}
        ?readonly=${!this.singleSelect}
      >
        <span slot=${!isEmpty(this.inputPrefix) && 'prefix'}>
          <slot name="prefix"></slot>
        </span>
        ${this.renderClearIcon()}
        <span slot=${!isEmpty(this.inputSuffix) && 'suffix'}>
          <slot name="suffix"></slot>
        </span>
        ${this.renderToggleIcon()}
      </igc-input>
    `;
  }

  private renderSearchInput() {
    return html`
      <div
        part="filter-input"
        ?hidden=${this.disableFiltering || this.singleSelect}
      >
        <igc-input
          ${ref(this._searchRef)}
          .value=${this._state.searchTerm}
          part="search-input"
          placeholder=${this.placeholderSearch}
          exportparts="input: search-input"
          @igcInput=${this.handleSearchInput}
        >
          <igc-icon
            slot=${this.caseSensitiveIcon && 'suffix'}
            name="case_sensitive"
            collection="default"
            part=${partMap({
              'case-icon': true,
              active: this.filteringOptions.caseSensitive ?? false,
            })}
            @click=${this.toggleCaseSensitivity}
          ></igc-icon>
        </igc-input>
      </div>
    `;
  }

  private renderEmptyTemplate() {
    return html`
      <div part="empty" ?hidden=${!isEmpty(this._state.dataState)}>
        <slot name="empty">The list is empty</slot>
      </div>
    `;
  }

  private renderList() {
    return html`
      <div .inert=${!this.open} part="list-wrapper">
        ${this.renderSearchInput()}
        <div part="header">
          <slot name="header"></slot>
        </div>
        <igc-combo-list
          ${ref(this._listRef)}
          aria-multiselectable=${!this.singleSelect}
          id="dropdown"
          part="list"
          role="listbox"
          tabindex="0"
          aria-labelledby="target"
          aria-activedescendant=${ifDefined(this._activeDescendant)}
          .items=${this._state.dataState}
          .renderItem=${this.itemRenderer}
          ?hidden=${isEmpty(this._state.dataState)}
          @click=${this.itemClickHandler}
        >
        </igc-combo-list>
        ${this.renderEmptyTemplate()}
        <div part="footer">
          <slot name="footer"></slot>
        </div>
      </div>
    `;
  }

  private renderHelperText(): TemplateResult {
    return IgcValidationContainerComponent.create(this, {
      id: 'combo-helper-text',
      hasHelperText: true,
    });
  }

  protected override render() {
    return html`
      <igc-popover ?open=${this.open} flip shift same-width>
        ${this.renderMainInput()} ${this.renderList()}
      </igc-popover>
      ${this.renderHelperText()}
    `;
  }
}

declare global {
  interface HTMLElementTagNameMap {
    'igc-combo': IgcComboComponent<object>;
  }
}<|MERGE_RESOLUTION|>--- conflicted
+++ resolved
@@ -133,7 +133,6 @@
     return comboValidators;
   }
 
-<<<<<<< HEAD
   /** The primary input of the combo component. */
   private _inputRef = createRef<IgcInputComponent>();
 
@@ -143,8 +142,6 @@
   /** The combo virtualized dropdown list. */
   private _listRef = createRef<IgcComboListComponent>();
 
-  protected override _formValue: FormValue<ComboValue<T>[]>;
-=======
   protected override readonly _formValue: FormValueOf<ComboValue<T>[]> =
     createFormValueState<ComboValue<T>[]>(this, {
       initialValue: [],
@@ -153,7 +150,7 @@
         setDefaultValue: asArray,
       },
     });
->>>>>>> cfda98d4
+
   private _data: T[] = [];
 
   private _valueKey?: Keys<T>;
