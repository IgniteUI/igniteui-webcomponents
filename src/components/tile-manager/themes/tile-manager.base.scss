@use 'styles/common/component';
@use 'styles/utilities' as *;

[part='base'] {
    display: grid;
<<<<<<< HEAD
    grid-template-columns: repeat(auto-fit, minmax(20px, auto));
    grid-template-rows: repeat(auto-fit, minmax(20px, auto));
    grid-auto-columns: minmax(20px, 1fr);
    grid-auto-rows: minmax(20px, 1fr);
    grid-gap: 10px;
    grid-auto-flow: dense;
    box-sizing: border-box;
    width: 100%;
    max-width: 100%;
=======
    grid-template-columns: repeat(auto-fit, 20px);
    grid-template-rows: repeat(auto-fit, 20px) ;
    grid-auto-columns: 20px;
    grid-auto-rows: 20px;
    grid-gap: 10px;
    //dense option rearranges the items to remove the empty spaces when possible
    //grid-auto-flow: dense;
>>>>>>> d985fb07
}<|MERGE_RESOLUTION|>--- conflicted
+++ resolved
@@ -3,7 +3,6 @@
 
 [part='base'] {
     display: grid;
-<<<<<<< HEAD
     grid-template-columns: repeat(auto-fit, minmax(20px, auto));
     grid-template-rows: repeat(auto-fit, minmax(20px, auto));
     grid-auto-columns: minmax(20px, 1fr);
@@ -13,13 +12,4 @@
     box-sizing: border-box;
     width: 100%;
     max-width: 100%;
-=======
-    grid-template-columns: repeat(auto-fit, 20px);
-    grid-template-rows: repeat(auto-fit, 20px) ;
-    grid-auto-columns: 20px;
-    grid-auto-rows: 20px;
-    grid-gap: 10px;
-    //dense option rearranges the items to remove the empty spaces when possible
-    //grid-auto-flow: dense;
->>>>>>> d985fb07
 }