--- conflicted
+++ resolved
@@ -157,24 +157,6 @@
   },
 });
 
-<<<<<<< HEAD
-const Template = (
-  {
-    name,
-    readOnly,
-    disabled,
-    required,
-    outlined,
-    valueMode,
-    label,
-    value,
-    placeholder,
-    mask,
-    prompt,
-  }: IgcMaskInputArgs,
-  { globals: { direction } }: Context
-) => {
-=======
 const Template = ({
   name,
   readOnly,
@@ -187,9 +169,7 @@
   placeholder,
   mask,
   prompt,
-  size,
 }: IgcMaskInputArgs) => {
->>>>>>> 8c61f5ec
   return html`<igc-mask-input
     name=${ifDefined(name)}
     placeholder=${ifDefined(placeholder)}
