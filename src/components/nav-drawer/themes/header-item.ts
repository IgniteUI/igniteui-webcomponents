import { css } from 'lit';

import type { Themes } from '../../../theming/types.js';
// Shared Styles
import { styles as bootstrap } from './shared/header-item/header-item.bootstrap.css.js';
<<<<<<< HEAD
import { styles as fluent } from './shared/header-item/header-item.fluent.css.js';
import { styles as indigo } from './shared/header-item/header-item.indigo.css.js';
import { styles as material } from './shared/header-item/header-item.material.css.js';
import { Themes } from '../../../theming/types.js';
=======
>>>>>>> 5abf935b

const light = {
  bootstrap: css`
    ${bootstrap}
  `,
  material: css`
    ${material}
  `,
  fluent: css`
    ${fluent}
  `,
  indigo: css`
    ${indigo}
  `,
};

const dark = {
  bootstrap: css`
    ${bootstrap}
  `,
  material: css`
    ${material}
  `,
  fluent: css`
    ${fluent}
  `,
  indigo: css`
    ${indigo}
  `,
};

export const all: Themes = { light, dark };<|MERGE_RESOLUTION|>--- conflicted
+++ resolved
@@ -3,13 +3,9 @@
 import type { Themes } from '../../../theming/types.js';
 // Shared Styles
 import { styles as bootstrap } from './shared/header-item/header-item.bootstrap.css.js';
-<<<<<<< HEAD
 import { styles as fluent } from './shared/header-item/header-item.fluent.css.js';
 import { styles as indigo } from './shared/header-item/header-item.indigo.css.js';
 import { styles as material } from './shared/header-item/header-item.material.css.js';
-import { Themes } from '../../../theming/types.js';
-=======
->>>>>>> 5abf935b
 
 const light = {
   bootstrap: css`
