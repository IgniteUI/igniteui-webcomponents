import IgcAvatarComponent from '../../avatar/avatar';
import IgcBadgeComponent from '../../badge/badge';
import IgcButtonComponent from '../../button/button';
import IgcIconButtonComponent from '../../button/icon-button';
import IgcCalendarComponent from '../../calendar/calendar';
import IgcCardComponent from '../../card/card';
import IgcCardActionsComponent from '../../card/card.actions';
import IgcCardContentComponent from '../../card/card.content';
import IgcCardHeaderComponent from '../../card/card.header';
import IgcCardMediaComponent from '../../card/card.media';
import IgcCheckboxComponent from '../../checkbox/checkbox';
import IgcCircularProgressComponent from '../../progress/circular-progress';
import IgcSwitchComponent from '../../checkbox/switch';
import IgcFormComponent from '../../form/form';
import IgcIconComponent from '../../icon/icon';
import IgcInputComponent from '../../input/input';
import IgcLinearProgressComponent from '../../progress/linear-progress';
import IgcListComponent from '../../list/list';
import IgcListHeaderComponent from '../../list/list-header';
import IgcListItemComponent from '../../list/list-item';
import IgcNavDrawerComponent from '../../nav-drawer/nav-drawer';
import IgcNavDrawerHeaderItemComponent from '../../nav-drawer/nav-drawer-header-item';
import IgcNavDrawerItemComponent from '../../nav-drawer/nav-drawer-item';
import IgcNavbarComponent from '../../navbar/navbar';
import IgcRadioGroupComponent from '../../radio-group/radio-group';
import IgcRadioComponent from '../../radio/radio';
import IgcRippleComponent from '../../ripple/ripple';
import IgcRangeSliderComponent from '../../slider/range-slider';
import IgcSliderComponent from '../../slider/slider';
import IgcSnackbarComponent from '../../snackbar/snackbar';
import IgcToastComponent from '../../toast/toast';
import IgcSliderLabelComponent from '../../slider/slider-label';
import { defineComponents } from './defineComponents';
import IgcCircularGradientComponent from '../../progress/circular-gradient';

const allComponents: CustomElementConstructor[] = [
  IgcAvatarComponent,
  IgcBadgeComponent,
  IgcButtonComponent,
  IgcIconButtonComponent,
  IgcCalendarComponent,
  IgcCardActionsComponent,
  IgcCardContentComponent,
  IgcCardHeaderComponent,
  IgcCardMediaComponent,
  IgcCardComponent,
  IgcCheckboxComponent,
  IgcSwitchComponent,
  IgcFormComponent,
  IgcIconComponent,
  IgcInputComponent,
  IgcListHeaderComponent,
  IgcListItemComponent,
  IgcListComponent,
  IgcNavDrawerHeaderItemComponent,
  IgcNavDrawerItemComponent,
  IgcNavDrawerComponent,
  IgcNavbarComponent,
  IgcRadioComponent,
  IgcRadioGroupComponent,
  IgcRippleComponent,
  IgcSliderComponent,
  IgcToastComponent,
  IgcSliderLabelComponent,
  IgcRangeSliderComponent,
<<<<<<< HEAD
  IgcCircularProgressComponent,
  IgcLinearProgressComponent,
  IgcCircularGradientComponent,
=======
  IgcSnackbarComponent,
>>>>>>> f0c22fc5
];

export const defineAllComponents = () => {
  defineComponents(...allComponents);
};<|MERGE_RESOLUTION|>--- conflicted
+++ resolved
@@ -63,13 +63,10 @@
   IgcToastComponent,
   IgcSliderLabelComponent,
   IgcRangeSliderComponent,
-<<<<<<< HEAD
   IgcCircularProgressComponent,
   IgcLinearProgressComponent,
   IgcCircularGradientComponent,
-=======
   IgcSnackbarComponent,
->>>>>>> f0c22fc5
 ];
 
 export const defineAllComponents = () => {
