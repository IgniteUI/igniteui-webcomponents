import {
  elementUpdated,
  expect,
  fixture,
  html,
  unsafeStatic,
} from '@open-wc/testing';

import IgcAccordionComponent from './accordion.js';
<<<<<<< HEAD
import { simulateKeyboard } from '../common/utils.spec.js';
import {
  altKey,
  arrowDown,
  arrowUp,
  endKey,
  homeKey,
  shiftKey,
} from '../common/controllers/key-bindings.js';
=======
import { IgcExpansionPanelComponent, defineComponents } from '../../index.js';
>>>>>>> 2688ed88

describe('Accordion', () => {
  before(() => {
    defineComponents(IgcAccordionComponent, IgcExpansionPanelComponent);
  });

  let accordion: IgcAccordionComponent;

  beforeEach(async () => {
    accordion = await createAccordionComponent(testTemplate);
  });

  describe('Basic', () => {
    it('Passes the a11y audit', async () => {
      await expect(accordion).shadowDom.to.be.accessible();
    });

    it('Should render accordion w/ expansion panels and calculate them properly', async () => {
      expect(accordion.panels.length).to.equal(3);
      expect(accordion).to.contain('igc-expansion-panel');
    });

    it('Should be able to render nested accordions', async () => {
      accordion = await createAccordionComponent(nestedAccTemplate);
      expect(accordion.panels.length).to.equal(2);

      accordion.panels[0].show();
      await elementUpdated(accordion);

      const contentSlot = accordion.panels[0].shadowRoot!.querySelector(
        'slot:not([name])'
      ) as HTMLSlotElement;
      const contentElements = contentSlot.assignedElements();
      expect(contentElements[0].tagName.toLowerCase()).to.equal(
        'igc-accordion'
      );
    });
  });

  describe('Expand/Collapse', () => {
    it('Should update the current expansion state when hideAll is invoked', async () => {
      accordion.hideAll();
      await elementUpdated(accordion);

      accordion.panels.forEach((p) => expect(p.open).to.be.false);
    });

    it('Should update the current expansion state when showAll is invoked', async () => {
      accordion.showAll();
      await elementUpdated(accordion);

      accordion.panels.forEach((p) => expect(p.open).to.be.true);
    });

    it('Should be able to expand only one panel when singleExpand is set to true', async () => {
      accordion.singleExpand = true;
      await elementUpdated(accordion);

      const header3 =
        accordion.panels[2].shadowRoot?.querySelector('div[part="header"]');
      header3?.dispatchEvent(new MouseEvent('click', { bubbles: true }));
      await elementUpdated(accordion);

      expect(accordion.panels[0].open).to.be.false;
      expect(accordion.panels[1].open).to.be.false;
      expect(accordion.panels[2].open).to.be.true;

      const header1 =
        accordion.panels[0].shadowRoot?.querySelector('div[part="header"]');
      header1?.dispatchEvent(new MouseEvent('click', { bubbles: true }));
      await elementUpdated(accordion);

      expect(accordion.panels[0].open).to.be.true;
      expect(accordion.panels[1].open).to.be.false;
      expect(accordion.panels[2].open).to.be.false;
    });

    it('Should be able to expand multiple panels when singleExpand is set to false', async () => {
      expect(accordion.singleExpand).to.be.false;
      expect(accordion.panels[2].open).to.be.false;

      const header3 =
        accordion.panels[2].shadowRoot?.querySelector('div[part="header"]');
      header3?.dispatchEvent(new MouseEvent('click', { bubbles: true }));
      await elementUpdated(accordion);

      expect(accordion.panels[0].open).to.be.true;
      expect(accordion.panels[1].open).to.be.true;
      expect(accordion.panels[2].open).to.be.true;
    });

    it('Should preserve expanded panel when singleExpand is changed from false to true', async () => {
      expect(accordion.singleExpand).to.be.false;
      accordion.singleExpand = true;
      await elementUpdated(accordion);

      expect(accordion.panels[0].open).to.be.true;
      expect(accordion.panels[1].open).to.be.true;
      expect(accordion.panels[2].open).to.be.false;
    });

    it('Should preserve expanded panel when singleExpand is changed from true to false', async () => {
      accordion.singleExpand = true;
      await elementUpdated(accordion);

      const header3 =
        accordion.panels[2].shadowRoot?.querySelector('div[part="header"]');
      header3?.dispatchEvent(new MouseEvent('click', { bubbles: true }));
      await elementUpdated(accordion);

      expect(accordion.panels[0].open).to.be.false;
      expect(accordion.panels[1].open).to.be.false;
      expect(accordion.panels[2].open).to.be.true;

      accordion.singleExpand = false;
      await elementUpdated(accordion);

      expect(accordion.panels[0].open).to.be.false;
      expect(accordion.panels[1].open).to.be.false;
      expect(accordion.panels[2].open).to.be.true;
    });
  });

  describe('Keyboard navigation', () => {
    it('Should navigate to the panel below on ArrowDown key press', async () => {
      simulateKeyboard(accordion.panels[0], arrowDown);
      await elementUpdated(accordion);

      expect(accordion.panels[1]).to.equal(document.activeElement);

      // Should not navigate to a disabled panel
      accordion.panels[2].disabled = true;
      await elementUpdated(accordion);

      simulateKeyboard(accordion.panels[1], arrowDown);
      await elementUpdated(accordion);

      expect(accordion.panels[1]).to.equal(document.activeElement);
    });

    it('Should navigate to the panel above on Arrow Up key press', async () => {
      simulateKeyboard(accordion.panels[2], arrowUp);
      await elementUpdated(accordion);

      expect(accordion.panels[1]).to.equal(document.activeElement);

      // Should not navigate to a disabled panel
      accordion.panels[0].disabled = true;
      await elementUpdated(accordion);

      simulateKeyboard(accordion.panels[1], arrowUp);
      await elementUpdated(accordion);

      expect(accordion.panels[1]).to.equal(document.activeElement);
    });

    it('Should navigate between direct child panels only (nested accordion scenario)', async () => {
      accordion = await createAccordionComponent(nestedAccTemplate);

      simulateKeyboard(accordion.panels[0], arrowDown);
      await elementUpdated(accordion);

      expect(accordion.panels[1]).to.equal(document.activeElement);
      let titleSlot = accordion.panels[1].shadowRoot!.querySelector(
        'slot[name="title"]'
      ) as HTMLSlotElement;

      let elements = titleSlot.assignedElements();
      expect((elements[0] as HTMLElement).innerText).to.equal(
        'Expansion panel 2 title'
      );

      simulateKeyboard(accordion.panels[1], arrowUp);
      await elementUpdated(accordion);

      expect(accordion.panels[0]).to.equal(document.activeElement);
      titleSlot = accordion.panels[0].shadowRoot!.querySelector(
        'slot[name="title"]'
      ) as HTMLSlotElement;

      elements = titleSlot.assignedElements();
      expect((elements[0] as HTMLElement).innerText).to.equal(
        'Expansion panel 1 title'
      );
    });

    it('Should expand the focused panel on ALT + Arrow Down key press', async () => {
      const header1 = accordion.panels[0].shadowRoot?.querySelector(
        'div[part="header"]'
      ) as HTMLElement;
      header1?.dispatchEvent(new MouseEvent('click', { bubbles: true }));
      await elementUpdated(accordion);

      expect(accordion.panels[0]).to.equal(document.activeElement);
      expect(accordion.panels[0].open).to.be.false;

      simulateKeyboard(header1, [altKey, arrowDown]);
      await elementUpdated(accordion);

      expect(accordion.panels[0].open).to.be.true;
    });

    it('Should collapse the focused panel on ALT + Arrow Up key press', async () => {
      const header3 = accordion.panels[2].shadowRoot?.querySelector(
        'div[part="header"]'
      ) as HTMLElement;
      header3?.dispatchEvent(new MouseEvent('click', { bubbles: true }));
      await elementUpdated(accordion);

      expect(accordion.panels[2]).to.equal(document.activeElement);
      expect(accordion.panels[2].open).to.be.true;

      simulateKeyboard(header3, [altKey, arrowUp]);
      await elementUpdated(accordion);

      expect(accordion.panels[2].open).to.be.false;
    });

    it('Should expand all panels when singleExpand is false on Shift + Alt + Arrow Down key press', async () => {
      expect(accordion.singleExpand).to.be.false;
      expect(accordion.panels[2].open).to.be.false;

      simulateKeyboard(accordion.panels[2], [shiftKey, altKey, arrowDown]);
      await elementUpdated(accordion);

      accordion.panels.forEach((p) => expect(p.open).to.be.true);

      // Should not expand disabled panels on Shift + Alt + Arrow Down
      accordion.panels[1].hide();
      accordion.panels[1].disabled = true;
      await elementUpdated(accordion);

      simulateKeyboard(accordion.panels[2], [shiftKey, altKey, arrowDown]);
      await elementUpdated(accordion);

      expect(accordion.panels[0].open).to.be.true;
      expect(accordion.panels[1].open).to.be.false;
      expect(accordion.panels[2].open).to.be.true;
    });

    it('Should expand only the focused panel when singleExpand is true on Shift + Alt + Arrow Down key press', async () => {
      accordion.singleExpand = true;

      const header1 = accordion.panels[0].shadowRoot?.querySelector(
        'div[part="header"]'
      ) as HTMLElement;
      header1.dispatchEvent(new MouseEvent('click', { bubbles: true }));
      await elementUpdated(accordion);

      accordion.hideAll();
      await elementUpdated(accordion);

      expect(accordion.panels[0]).to.equal(document.activeElement);
      expect(accordion.panels[0].open).to.be.false;

      simulateKeyboard(accordion.panels[0], [shiftKey, altKey, arrowDown]);
      await elementUpdated(accordion);

      expect(accordion.panels[0].open).to.be.true;
      expect(accordion.panels[1].open).to.be.false;
      expect(accordion.panels[2].open).to.be.false;
    });

    it('Should collapse all panels on Shift + Alt + Arrow Up key press', async () => {
      expect(accordion.panels[0].open).to.be.true;
      expect(accordion.panels[1].open).to.be.true;

      simulateKeyboard(accordion.panels[0], [shiftKey, altKey, arrowUp]);
      await elementUpdated(accordion);

      accordion.panels.forEach((p) => expect(p.open).to.be.false);

      accordion.singleExpand = true;
      accordion.panels[0].show();
      await elementUpdated(accordion);

      simulateKeyboard(accordion.panels[0], [shiftKey, altKey, arrowUp]);
      await elementUpdated(accordion);

      accordion.panels.forEach((p) => expect(p.open).to.be.false);

      // Should not collapse disabled panels on Shift + Alt + Arrow Up
      accordion.panels[1].show();
      accordion.panels[1].disabled = true;
      await elementUpdated(accordion);

      simulateKeyboard(accordion.panels[2], [shiftKey, altKey, arrowUp]);
      await elementUpdated(accordion);

      expect(accordion.panels[0].open).to.be.false;
      expect(accordion.panels[1].open).to.be.true;
      expect(accordion.panels[2].open).to.be.false;
    });

    it('Should navigate to the first panel on Home key press', async () => {
      simulateKeyboard(accordion.panels[2], homeKey);
      await elementUpdated(accordion);

      expect(accordion.panels[0]).to.equal(document.activeElement);

      // Should navigate to the first enabled panel in case there are disabled ones
      accordion.panels[0].disabled = true;
      await elementUpdated(accordion);

      simulateKeyboard(accordion.panels[2], homeKey);
      await elementUpdated(accordion);

      expect(accordion.panels[1]).to.equal(document.activeElement);
    });

    it('Should navigate to the last panel on End key press', async () => {
      simulateKeyboard(accordion.panels[0], endKey);
      await elementUpdated(accordion);

      expect(accordion.panels[2]).to.equal(document.activeElement);

      // Should navigate to the last enabled panel in case there are disabled ones
      accordion.panels[2].disabled = true;
      await elementUpdated(accordion);

      simulateKeyboard(accordion.panels[0], endKey);
      await elementUpdated(accordion);

      expect(accordion.panels[1]).to.equal(document.activeElement);
    });
  });

  const createAccordionComponent = (
    template = `<igc-accordion></igc-accordion>`
  ) => {
    return fixture<IgcAccordionComponent>(html`${unsafeStatic(template)}`);
  };
});

const testTemplate = `
<igc-accordion>
    <igc-expansion-panel open>
        <h1 slot="title">
            Expansion panel 1 title
        </h1>
        <h2 slot="subtitle">Expansion panel 1 subtitle</h2>
        <p>Sample content 1</p>
    </igc-expansion-panel>
    <igc-expansion-panel open>
        <h1 slot="title">
            Expansion panel 2 title
        </h1>
        <h2 slot="subtitle">Expansion panel 2 subtitle</h2>
        <p>Sample content 2</p>
    </igc-expansion-panel>
    <igc-expansion-panel>
        <h1 slot="title">
            Expansion panel 3 title
        </h1>
        <h2 slot="subtitle">Expansion panel 3 subtitle</h2>
        <p>Sample content 3</p>
    </igc-expansion-panel>
</igc-accordion>
`;

const nestedAccTemplate = `
<igc-accordion>
    <igc-expansion-panel open>
        <h1 slot="title">
            Expansion panel 1 title
        </h1>
        <h2 slot="subtitle">Expansion panel 1 subtitle</h2>
        <igc-accordion>
          <igc-expansion-panel>
              <h1 slot="title">
                  Expansion panel 1.1 title
              </h1>
              <h2 slot="subtitle">Expansion panel 1.1 subtitle</h2>
              <p>Sample content 1.1</p>
          </igc-expansion-panel>
        </igc-accordion>
    </igc-expansion-panel>
    <igc-expansion-panel open>
      <h1 slot="title">
          Expansion panel 2 title
      </h1>
      <h2 slot="subtitle">Expansion panel 2 subtitle</h2>
      <p>Sample content 2</p>
    </igc-expansion-panel>
</igc-accordion>
`;<|MERGE_RESOLUTION|>--- conflicted
+++ resolved
@@ -7,8 +7,7 @@
 } from '@open-wc/testing';
 
 import IgcAccordionComponent from './accordion.js';
-<<<<<<< HEAD
-import { simulateKeyboard } from '../common/utils.spec.js';
+import { IgcExpansionPanelComponent, defineComponents } from '../../index.js';
 import {
   altKey,
   arrowDown,
@@ -17,9 +16,7 @@
   homeKey,
   shiftKey,
 } from '../common/controllers/key-bindings.js';
-=======
-import { IgcExpansionPanelComponent, defineComponents } from '../../index.js';
->>>>>>> 2688ed88
+import { simulateKeyboard } from '../common/utils.spec.js';
 
 describe('Accordion', () => {
   before(() => {
