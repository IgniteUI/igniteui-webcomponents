--- conflicted
+++ resolved
@@ -22,11 +22,8 @@
 import { defineComponents } from '../common/definitions/defineComponents.js';
 import {
   FormAssociatedTestBed,
-<<<<<<< HEAD
   checkValidationSlots,
-=======
   isFocused,
->>>>>>> da3479d8
   simulateClick,
   simulateKeyboard,
   simulateScroll,
