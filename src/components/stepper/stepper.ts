--- conflicted
+++ resolved
@@ -139,7 +139,6 @@
 
     this.addEventListener('stepActiveChanged', (event: any) => {
       event.stopPropagation();
-      console.log('stepactivechange', event.target.index);
       this.activateStep(event.target, event.detail);
     });
 
@@ -185,10 +184,6 @@
     }
   }
 
-  public override disconnectedCallback(): void {
-    super.disconnectedCallback();
-  }
-
   /** Activates the step at a given index. */
   public navigateTo(index: number) {
     const step = this.steps[index];
@@ -219,23 +214,6 @@
     this.activateFirstStep();
   }
 
-<<<<<<< HEAD
-=======
-  protected setupObserver() {
-    this.resizeObserver = new ResizeObserver(() => {
-      this.style.setProperty(
-        '--stepper-body-height',
-        this.activeStep.contentBody.getBoundingClientRect().height.toString() +
-          'px'
-      );
-    });
-    if (this.activeStep.contentBody) {
-      this.resizeObserver.observe(this.activeStep.contentBody);
-      console.log('observe', this.activeStep.contentBody);
-    }
-  }
-
->>>>>>> 2244a81e
   private syncProperties(): void {
     this.steps.forEach((step: IgcStepComponent, index: number) => {
       step.orientation = this.orientation;
@@ -306,18 +284,10 @@
   private changeActiveStep(step: IgcStepComponent) {
     if (this.activeStep) {
       this.activeStep.active = false;
-      if (this.activeStep.contentBody) {
-        this.resizeObserver?.unobserve(this.activeStep.contentBody);
-        console.log('unobserve', this.activeStep.contentBody);
-      }
     }
     step.active = true;
     step.visited = true;
     this.activeStep = step;
-    if (this.activeStep.contentBody) {
-      this.resizeObserver?.observe(this.activeStep.contentBody);
-      console.log('observe', this.activeStep.contentBody);
-    }
   }
 
   private activateFirstStep() {
