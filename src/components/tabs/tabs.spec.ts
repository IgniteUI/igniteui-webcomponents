--- conflicted
+++ resolved
@@ -17,50 +17,17 @@
   homeKey,
   spaceBar,
 } from '../common/controllers/key-bindings.js';
-<<<<<<< HEAD
 import { defineComponents } from '../common/definitions/defineComponents.js';
-=======
->>>>>>> d44888cc
 import { first, last } from '../common/util.js';
 import { simulateClick, simulateKeyboard } from '../common/utils.spec.js';
 import IgcTabComponent from './tab.js';
 import IgcTabsComponent from './tabs.js';
 
 describe('Tabs component', () => {
-<<<<<<< HEAD
   function verifySelection(tabs: IgcTabsComponent, tab: IgcTabComponent) {
     const { selected } = getTabsDOM(tabs);
     // biome-ignore lint/complexity/useLiteralKeys: test-scenarios
     const activeTab = tabs['_activeTab'];
-=======
-  // Helper functions
-  const getTabs = (tabs: IgcTabsComponent) =>
-    Array.from(
-      tabs.querySelectorAll<IgcTabComponent>(
-        `:scope > ${IgcTabComponent.tagName}`
-      )
-    );
-
-  const getPanels = (tabs: IgcTabsComponent) =>
-    Array.from(tabs.querySelectorAll(IgcTabPanelComponent.tagName));
-
-  const getSelectedTab = (tabs: IgcTabsComponent) => {
-    const collection = getTabs(tabs).filter((tab) => tab.selected);
-    expect(collection.length).to.equal(1);
-    return collection.at(0) as IgcTabComponent;
-  };
-
-  const getSelectedPanel = (tabs: IgcTabsComponent) => {
-    const collection = getPanels(tabs).filter(
-      (panel) => panel.hasAttribute('hidden') === false
-    );
-    expect(collection.length).to.equal(1);
-    return collection.at(0) as IgcTabPanelComponent;
-  };
-
-  const getScrollContainer = (tabs: IgcTabsComponent) =>
-    tabs.renderRoot.querySelector('[part="headers-scroll"]') as HTMLElement;
->>>>>>> d44888cc
 
     expect(first(selected) === tab).to.be.true;
     expect(activeTab === tab).to.be.true;
@@ -646,7 +613,40 @@
       expect(() => tabs.appendChild(tab)).not.to.throw();
     });
   });
-<<<<<<< HEAD
+
+  describe('issue-713', () => {
+    it('Nested tabs selection', async () => {
+      const tabs = await fixture<IgcTabsComponent>(html`
+        <igc-tabs>
+          <igc-tab label="1">
+            Panel 1
+            <igc-tabs>
+              <igc-tab label="1.1">Panel 1.1</igc-tab>
+              <igc-tab label="1.2" selected>Panel 1.2</igc-tab>
+            </igc-tabs>
+          </igc-tab>
+          <igc-tab label="2">Panel 2</igc-tab>
+        </igc-tabs>
+      `);
+
+      const nestedTabs = tabs.querySelector(IgcTabsComponent.tagName)!;
+
+      verifySelection(tabs, first(tabs.tabs));
+      verifySelection(nestedTabs, last(nestedTabs.tabs));
+
+      simulateClick(first(nestedTabs.tabs));
+      await elementUpdated(tabs);
+
+      verifySelection(tabs, first(tabs.tabs));
+      verifySelection(nestedTabs, first(nestedTabs.tabs));
+
+      simulateClick(last(tabs.tabs));
+      await elementUpdated(tabs);
+
+      verifySelection(tabs, last(tabs.tabs));
+      verifySelection(nestedTabs, first(nestedTabs.tabs));
+    });
+  });
 });
 
 function getTabsDOM(tabs: IgcTabsComponent) {
@@ -677,45 +677,4 @@
       return root.querySelector<HTMLElement>('[part~="body"]')!;
     },
   };
-}
-=======
-
-  describe('issue-713', () => {
-    it('Nested tabs selection', async () => {
-      const tabs = await fixture<IgcTabsComponent>(html`
-        <igc-tabs>
-          <igc-tab>1</igc-tab>
-          <igc-tab>2</igc-tab>
-          <igc-tab-panel>
-            Panel 1
-            <igc-tabs>
-              <igc-tab>1.1</igc-tab>
-              <igc-tab selected>1.2</igc-tab>
-              <igc-tab-panel>Panel 1.1</igc-tab-panel>
-              <igc-tab-panel>Panel 1.2</igc-tab-panel>
-            </igc-tabs>
-          </igc-tab-panel>
-          <igc-tab-panel>Panel 2</igc-tab-panel>
-        </igc-tabs>
-      `);
-
-      const nestedTabs = tabs.querySelector(IgcTabsComponent.tagName)!;
-
-      expect(getSelectedTab(tabs).textContent).to.equal('1');
-      expect(getSelectedTab(nestedTabs).textContent).to.equal('1.2');
-
-      simulateClick(first(getTabs(nestedTabs)));
-      await elementUpdated(tabs);
-
-      expect(getSelectedTab(tabs).textContent).to.equal('1');
-      expect(getSelectedTab(nestedTabs).textContent).to.equal('1.1');
-
-      simulateClick(last(getTabs(tabs)));
-      await elementUpdated(tabs);
-
-      expect(getSelectedTab(tabs).textContent).to.equal('2');
-      expect(getSelectedTab(nestedTabs).textContent).to.equal('1.1');
-    });
-  });
-});
->>>>>>> d44888cc
+}