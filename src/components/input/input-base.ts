import { LitElement, TemplateResult, html, nothing } from 'lit';
import { property, query, queryAssignedElements } from 'lit/decorators.js';

import { styles } from './themes/light/input.base.css.js';
import { styles as bootstrap } from './themes/light/input.bootstrap.css.js';
import { styles as fluent } from './themes/light/input.fluent.css.js';
import { styles as indigo } from './themes/light/input.indigo.css.js';
import { styles as material } from './themes/light/input.material.css.js';
import { themeSymbol, themes } from '../../theming/theming-decorator.js';
import type { Theme } from '../../theming/types.js';
import { alternateName } from '../common/decorators/alternateName.js';
import { blazorDeepImport } from '../common/decorators/blazorDeepImport.js';
import { blazorSuppress } from '../common/decorators/blazorSuppress.js';
import { Constructor } from '../common/mixins/constructor.js';
import { EventEmitterMixin } from '../common/mixins/event-emitter.js';
import { FormAssociatedRequiredMixin } from '../common/mixins/form-associated-required.js';
import { SizableMixin } from '../common/mixins/sizable.js';
import { createCounter, partNameMap } from '../common/util.js';
<<<<<<< HEAD
import { styles } from './themes/input.base.css.js';
import { all } from './themes/themes.js';
import { FormAssociatedRequiredMixin } from '../common/mixins/form-associated-required.js';
=======
>>>>>>> 36e0bac5

export interface IgcInputEventMap {
  /* alternateName: inputOcurred */
  igcInput: CustomEvent<string>;
  /* blazorSuppress */
  igcChange: CustomEvent<string>;
  igcFocus: CustomEvent<void>;
  igcBlur: CustomEvent<void>;
}

@themes(all, true)
@blazorDeepImport
export abstract class IgcInputBaseComponent extends FormAssociatedRequiredMixin(
  SizableMixin(
    EventEmitterMixin<IgcInputEventMap, Constructor<LitElement>>(LitElement)
  )
) {
  private declare readonly [themeSymbol]: Theme;

  protected static shadowRootOptions = {
    ...LitElement.shadowRootOptions,
    delegatesFocus: true,
  };

  public static styles = styles;
  private static readonly increment = createCounter();

  protected inputId = `input-${IgcInputBaseComponent.increment()}`;

  /** The value attribute of the control. */
  @blazorSuppress()
  public abstract value: string | Date | null;

  @query('input')
  protected input!: HTMLInputElement;

  @queryAssignedElements({ slot: 'prefix' })
  protected prefixes!: Array<HTMLElement>;

  @queryAssignedElements({ slot: 'suffix' })
  protected suffixes!: Array<HTMLElement>;

  @queryAssignedElements({ slot: 'helper-text' })
  protected helperText!: Array<HTMLElement>;

  /**
   * Whether the control will have outlined appearance.
   * @attr
   */
  @property({ reflect: true, type: Boolean })
  public outlined = false;

  /**
   * Makes the control a readonly field.
   * @attr readonly
   */
  @property({ type: Boolean, reflect: true, attribute: 'readonly' })
  public readOnly = false;

  /**
   * Makes the control a readonly field.
   * @prop
   *
   * @deprecated - since v4.4.0
   * Use the `readOnly` property instead.
   */
  @property({ attribute: false })
  public get readonly() {
    return this.readOnly;
  }

  public set readonly(value: boolean) {
    this.readOnly = value;
  }

  /**
   * The placeholder attribute of the control.
   * @attr
   */
  @property()
  public placeholder!: string;

  /**
   * The label for the control.
   * @attr
   */
  @property()
  public label!: string;

  constructor() {
    super();
    this.size = 'medium';
  }

  public override connectedCallback() {
    super.connectedCallback();
    this.shadowRoot!.addEventListener('slotchange', this.handleSlotChange);
  }

  public override disconnectedCallback() {
    this.shadowRoot!.removeEventListener('slotchange', this.handleSlotChange);
    super.disconnectedCallback();
  }

  /** Sets focus on the control. */
  @alternateName('focusComponent')
  public override focus(options?: FocusOptions) {
    this.input.focus(options);
  }

  /** Removes focus from the control. */
  @alternateName('blurComponent')
  public override blur() {
    this.input.blur();
  }

  protected abstract renderInput(): TemplateResult;
  protected handleSlotChange = () => this.requestUpdate();

  protected resolvePartNames(base: string) {
    return {
      [base]: true,
      prefixed: this.prefixes.length > 0,
      suffixed: this.suffixes.length > 0,
      filled: !!this.value,
    };
  }

  protected handleFocus() {
    this.emitEvent('igcFocus');
  }

  protected handleBlur() {
    this.emitEvent('igcBlur');
  }

  /** Sets the text selection range of the control */
  public setSelectionRange(
    start: number,
    end: number,
    direction: 'backward' | 'forward' | 'none' = 'none'
  ) {
    this.input.setSelectionRange(start, end, direction);
  }

  /** Replaces the selected text in the input. */
  public setRangeText(
    replacement: string,
    start: number,
    end: number,
    selectMode: 'select' | 'start' | 'end' | 'preserve' = 'preserve'
  ) {
    this.input.setRangeText(replacement, start, end, selectMode);
  }

  private renderPrefix() {
    return html`<div part="prefix">
      <slot name="prefix"></slot>
    </div>`;
  }

  private renderSuffix() {
    return html`<div part="suffix">
      <slot name="suffix"></slot>
    </div>`;
  }

  private renderLabel() {
    return this.label
      ? html`<label part="label" for="${this.inputId}"> ${this.label} </label>`
      : nothing;
  }

  private renderMaterial() {
    return html`
      <div
        part="${partNameMap({
          ...this.resolvePartNames('container'),
          labelled: this.label,
        })}"
      >
        <div part="start">${this.renderPrefix()}</div>
        ${this.renderInput()}
        <div part="notch">${this.renderLabel()}</div>
        <div part="filler"></div>
        <div part="end">${this.renderSuffix()}</div>
      </div>
      <div part="helper-text" .hidden="${this.helperText.length == 0}">
        <slot name="helper-text"></slot>
      </div>
    `;
  }

  private renderStandard() {
    return html`${this.renderLabel()}
      <div part="${partNameMap(this.resolvePartNames('container'))}">
        ${this.renderPrefix()} ${this.renderInput()} ${this.renderSuffix()}
      </div>
      <div part="helper-text" .hidden="${this.helperText.length == 0}">
        <slot name="helper-text"></slot>
      </div>`;
  }

  protected override render() {
    return html`
      ${this[themeSymbol] === 'material'
        ? this.renderMaterial()
        : this.renderStandard()}
    `;
  }
}<|MERGE_RESOLUTION|>--- conflicted
+++ resolved
@@ -1,11 +1,8 @@
 import { LitElement, TemplateResult, html, nothing } from 'lit';
 import { property, query, queryAssignedElements } from 'lit/decorators.js';
 
-import { styles } from './themes/light/input.base.css.js';
-import { styles as bootstrap } from './themes/light/input.bootstrap.css.js';
-import { styles as fluent } from './themes/light/input.fluent.css.js';
-import { styles as indigo } from './themes/light/input.indigo.css.js';
-import { styles as material } from './themes/light/input.material.css.js';
+import { styles } from './themes/input.base.css.js';
+import { all } from './themes/themes.js';
 import { themeSymbol, themes } from '../../theming/theming-decorator.js';
 import type { Theme } from '../../theming/types.js';
 import { alternateName } from '../common/decorators/alternateName.js';
@@ -16,12 +13,6 @@
 import { FormAssociatedRequiredMixin } from '../common/mixins/form-associated-required.js';
 import { SizableMixin } from '../common/mixins/sizable.js';
 import { createCounter, partNameMap } from '../common/util.js';
-<<<<<<< HEAD
-import { styles } from './themes/input.base.css.js';
-import { all } from './themes/themes.js';
-import { FormAssociatedRequiredMixin } from '../common/mixins/form-associated-required.js';
-=======
->>>>>>> 36e0bac5
 
 export interface IgcInputEventMap {
   /* alternateName: inputOcurred */
