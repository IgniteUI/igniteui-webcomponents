--- conflicted
+++ resolved
@@ -76,13 +76,8 @@
     "custom-element-vs-code-integration": "^1.5.0",
     "globby": "^14.1.0",
     "husky": "^9.1.7",
-<<<<<<< HEAD
-    "ig-typedoc-theme": "^6.0.0",
+    "ig-typedoc-theme": "^6.1.0",
     "igniteui-theming": "^18.1.0",
-=======
-    "ig-typedoc-theme": "^6.1.0",
-    "igniteui-theming": "^18.0.2",
->>>>>>> c0d9e410
     "keep-a-changelog": "^2.6.2",
     "lint-staged": "^16.1.0",
     "lit-analyzer": "^2.0.3",
