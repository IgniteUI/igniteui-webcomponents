import { consume } from '@lit/context';
import { html, LitElement, nothing, type TemplateResult } from 'lit';
import { property } from 'lit/decorators.js';
import IgcAvatarComponent from '../avatar/avatar.js';
import { chatContext } from '../common/context.js';
import { registerComponent } from '../common/definitions/register.js';
import type { ChatState } from './chat-state.js';
import { renderMarkdown } from './markdown-util.js';
import IgcMessageAttachmentsComponent from './message-attachments.js';
import { styles } from './themes/message.base.css.js';
import type { IgcMessage, IgcRendererConfig } from './types.js';
import { styles as shared } from './themes/shared/chat-message.common.css.js';

/**
 * A chat message component for displaying individual messages in `<igc-chat>`.
 *
 * @element igc-chat-message
 *
 * This component renders a single chat message including:
 * - Message text (sanitized)
 * - Attachments (if any)
 * - Custom templates for message content and actions (if provided via chat options)
 *
 * It distinguishes sent messages from received messages by comparing
 * the message sender with the current user ID from chat state.
 *
 * The message text is sanitized with DOMPurify before rendering,
 * and can be rendered with a markdown renderer if provided.
 */
export default class IgcChatMessageComponent extends LitElement {
  /** Tag name of the custom element. */
  public static readonly tagName = 'igc-chat-message';

  /** Styles applied to the component. */
  public static override styles = [styles, shared];

  /**
   * Injected chat state context. Provides message data, user info, and options.
   * @private
   */
  @consume({ context: chatContext, subscribe: true })
  private _chatState?: ChatState;

  /**
   * Registers this component and its dependencies.
   * This is used internally to set up the component definitions.
   */
  /* blazorSuppress */
  public static register() {
    registerComponent(
      IgcChatMessageComponent,
      IgcMessageAttachmentsComponent,
      IgcAvatarComponent
    );
  }

  /**
   * The chat message to render.
   */
  @property({ attribute: false })
  public message: IgcMessage | undefined;

  private renderDefaultMarkdown(text: string): string | TemplateResult {
    return renderMarkdown(text);
  }

  private renderCustomMarkdown(
    text: string,
    rendererConfig: IgcRendererConfig
  ): string | TemplateResult {
    if (rendererConfig?.renderFn) {
      return rendererConfig.renderFn(text) as TemplateResult;
    }
    return this.renderDefaultMarkdown(text);
  }

  /**
   * Renders the chat message template.
   * - Applies 'sent' CSS class if the message sender matches current user.
   * - Uses markdown rendering if configured.
   * - Renders attachments and custom templates if provided.
   */
  protected override render() {
<<<<<<< HEAD
    const containerClass = `message-container ${this.message?.sender === this._chatState?.currentUserId ? 'sent' : ''}`;
    const sanitizedMessageText = this.message?.text.trim() || '';
    const rendererConfig = this._chatState?.options?.rendererConfig!;
    const isPlainText = rendererConfig?.type === 'plain';
=======
    const containerPart = `message-container ${this.message?.sender === this._chatState?.currentUserId ? 'sent' : ''}`;
    const sanitizedMessageText = this.sanitizeMessageText(
      this.message?.text.trim() || ''
    );
    const renderer =
      this._chatState?.options?.markdownRenderer || renderMarkdown;
>>>>>>> b80c175d

    return html`
      <div part=${containerPart}>
        <div part="bubble">
          ${this._chatState?.options?.templates?.messageTemplate && this.message
            ? this._chatState.options.templates.messageTemplate(this.message)
            : html` ${!isPlainText
                ? html`<div>
                    ${this.renderCustomMarkdown(
                      sanitizedMessageText,
                      rendererConfig
                    )}
                  </div>`
                : nothing}
              ${this.message?.attachments &&
              this.message?.attachments.length > 0
                ? html`<igc-message-attachments
                    .attachments=${this.message?.attachments}
                  >
                  </igc-message-attachments>`
                : nothing}`}
          ${this._chatState?.options?.templates?.messageActionsTemplate &&
          this.message
            ? this._chatState.options.templates.messageActionsTemplate(
                this.message
              )
            : nothing}
        </div>
      </div>
    `;
  }
}

declare global {
  interface HTMLElementTagNameMap {
    'igc-chat-message': IgcChatMessageComponent;
  }
}<|MERGE_RESOLUTION|>--- conflicted
+++ resolved
@@ -8,8 +8,8 @@
 import { renderMarkdown } from './markdown-util.js';
 import IgcMessageAttachmentsComponent from './message-attachments.js';
 import { styles } from './themes/message.base.css.js';
+import { styles as shared } from './themes/shared/chat-message.common.css.js';
 import type { IgcMessage, IgcRendererConfig } from './types.js';
-import { styles as shared } from './themes/shared/chat-message.common.css.js';
 
 /**
  * A chat message component for displaying individual messages in `<igc-chat>`.
@@ -81,19 +81,10 @@
    * - Renders attachments and custom templates if provided.
    */
   protected override render() {
-<<<<<<< HEAD
-    const containerClass = `message-container ${this.message?.sender === this._chatState?.currentUserId ? 'sent' : ''}`;
+    const containerPart = `message-container ${this.message?.sender === this._chatState?.currentUserId ? 'sent' : ''}`;
     const sanitizedMessageText = this.message?.text.trim() || '';
     const rendererConfig = this._chatState?.options?.rendererConfig!;
     const isPlainText = rendererConfig?.type === 'plain';
-=======
-    const containerPart = `message-container ${this.message?.sender === this._chatState?.currentUserId ? 'sent' : ''}`;
-    const sanitizedMessageText = this.sanitizeMessageText(
-      this.message?.text.trim() || ''
-    );
-    const renderer =
-      this._chatState?.options?.markdownRenderer || renderMarkdown;
->>>>>>> b80c175d
 
     return html`
       <div part=${containerPart}>
