{
  "name": "igniteui-webcomponents",
  "version": "0.0.0",
  "description": "Ignite UI Web Components",
  "author": "Infragistics",
  "license": "SEE LICENSE IN LICENSE",
  "type": "module",
  "main": "dist/index.js",
  "module": "dist/index.js",
  "repository": {
    "type": "git",
    "url": "https://github.com/IgniteUI/igniteui-webcomponents"
  },
  "bugs": {
    "url": "https://github.com/IgniteUI/igniteui-webcomponents/issues"
  },
  "scripts": {
    "start": "npm run storybook",
    "build": "npm run clean && npm run build:styles && npm run build:typescript && npm run cem && npm run build:meta",
    "build:publish": "npm run cem && node scripts/build.mjs",
    "build:typescript": "tsc",
    "cem": "cem analyze --config cem.config.mjs",
    "cem:watch": "cem analyze --config cem.config.mjs --watch",
    "build:styles": "node scripts/build-styles.mjs",
    "build:watch": "npm run build:styles && concurrently -k -r \"npm:watch-scss\" \"npm:watch-ts\"",
    "build:meta": "node scripts/build-stories.mjs",
    "watch-meta": "node scripts/stories-watcher.js ",
    "watch-scss": "node scripts/styles-watcher.mjs",
    "watch-ts": "tsc --watch --preserveWatchOutput",
    "check": "madge --circular --warning --no-spinner dist/src/index.js",
    "clean": "npm run clean:dist && npm run clean:styles && npm run clean:docs",
    "clean:dist": "rimraf ./dist",
    "clean:styles": "rimraf --glob \"src/**/*.css.ts\"",
    "clean:docs": "rimraf ./docs",
    "lint": "npm run lint:biome && npm run lint:lit-analyzer && npm run lint:prettier && npm run lint:styles",
    "lint:biome": "biome lint",
    "lint:lit-analyzer": "lit-analyzer",
    "lint:prettier": "prettier \"**/*.ts\" --check --ignore-path .gitignore",
    "lint:styles": "stylelint \"src/**/*.scss\"",
    "format": "biome check --fix && prettier \"**/*.ts\" --write --ignore-path .gitignore",
    "release": "node scripts/gen-changelog.mjs",
    "test": "npm run build && wtr --coverage",
    "test:watch": "npm run build && concurrently -k -r \"npm:watch-scss\" \"npm:watch-ts\" \"wtr --watch\"",
    "storybook": "npm run build && concurrently -k -r \"npm run cem:watch\" \"npm:watch-scss\" \"npm:watch-meta\" \"storybook dev -p 8000 --debug\"",
    "storybook:build": "npm run build && storybook build -o ./storybook-static",
    "build:typedoc:export": "node scripts/build-typedoc.js export",
    "build:typedoc:import": "node scripts/build-typedoc.js import",
    "build:typedoc:watch": "node scripts/build-typedoc.js watch",
    "build:typedoc:serve": "node scripts/build-typedoc.js serve && concurrently -k -r \"npm:build:typedoc:watch\"",
    "build:typedoc:ja": "set NODE_ENV=production && node scripts/build-typedoc.js buildJA",
    "build:typedoc:en": "set NODE_ENV=production && node scripts/build-typedoc.js buildEN",
    "prepare": "husky"
  },
  "dependencies": {
<<<<<<< HEAD
    "@floating-ui/dom": "^1.6.8",
    "@lit-labs/virtualizer": "^2.0.13",
    "@lit/context": "^1.1.2",
    "lit": "^3.1.4"
=======
    "@floating-ui/dom": "^1.6.10",
    "@lit-labs/virtualizer": "^2.0.14",
    "lit": "^3.2.0"
>>>>>>> 9ac2fde3
  },
  "devDependencies": {
    "@biomejs/biome": "1.8.3",
    "@custom-elements-manifest/analyzer": "^0.10.3",
    "@igniteui/material-icons-extended": "^3.0.2",
    "@open-wc/testing": "^4.0.0",
    "@storybook/addon-a11y": "^8.2.9",
    "@storybook/addon-actions": "^8.2.9",
    "@storybook/addon-essentials": "^8.2.9",
    "@storybook/addon-links": "^8.2.9",
    "@storybook/web-components": "^8.2.9",
    "@storybook/web-components-vite": "^8.2.9",
    "@types/mocha": "^10.0.7",
    "@web/test-runner": "^0.18.3",
    "@web/test-runner-playwright": "^0.11.0",
    "autoprefixer": "^10.4.20",
    "browser-sync": "^3.0.2",
    "cem-plugin-expanded-types": "^1.3.2",
    "concurrently": "^8.2.2",
    "custom-element-jet-brains-integration": "^1.6.2",
    "custom-element-vs-code-integration": "^1.4.1",
    "globby": "^14.0.2",
    "husky": "^9.1.4",
    "ig-typedoc-theme": "^5.0.4",
<<<<<<< HEAD
    "igniteui-theming": "^12.0.0-beta.2",
=======
    "igniteui-theming": "^11.0.0",
>>>>>>> 9ac2fde3
    "keep-a-changelog": "^2.5.3",
    "lint-staged": "^15.2.9",
    "lit-analyzer": "^2.0.3",
    "madge": "^8.0.0",
    "node-watch": "^0.7.4",
    "playwright": "^1.46.1",
    "postcss": "^8.4.41",
    "prettier": "^3.3.3",
    "rimraf": "^5.0.10",
    "sass": "^1.77.8",
    "sass-embedded": "^1.77.8",
    "sinon": "^18.0.0",
    "storybook": "^8.2.9",
    "stylelint": "^16.8.2",
    "stylelint-config-standard-scss": "^13.1.0",
    "stylelint-prettier": "^5.0.2",
    "stylelint-scss": "^6.5.0",
    "ts-lit-plugin": "^2.0.2",
    "tslib": "^2.6.3",
    "typedoc": "^0.26.6",
    "typedoc-plugin-localization": "^3.0.5",
    "typescript": "^5.5.4",
    "vite": "^5.4.1"
  },
  "lint-staged": {
    "*.{js,ts,cjs,mjs,jsx,tsx}": [
      "biome check --fix --no-errors-on-unmatched",
      "prettier --write",
      "git add"
    ]
  },
  "customElements": "custom-elements.json"
}<|MERGE_RESOLUTION|>--- conflicted
+++ resolved
@@ -52,16 +52,10 @@
     "prepare": "husky"
   },
   "dependencies": {
-<<<<<<< HEAD
-    "@floating-ui/dom": "^1.6.8",
-    "@lit-labs/virtualizer": "^2.0.13",
-    "@lit/context": "^1.1.2",
-    "lit": "^3.1.4"
-=======
     "@floating-ui/dom": "^1.6.10",
     "@lit-labs/virtualizer": "^2.0.14",
+    "@lit/context": "^1.1.2",
     "lit": "^3.2.0"
->>>>>>> 9ac2fde3
   },
   "devDependencies": {
     "@biomejs/biome": "1.8.3",
@@ -86,11 +80,7 @@
     "globby": "^14.0.2",
     "husky": "^9.1.4",
     "ig-typedoc-theme": "^5.0.4",
-<<<<<<< HEAD
     "igniteui-theming": "^12.0.0-beta.2",
-=======
-    "igniteui-theming": "^11.0.0",
->>>>>>> 9ac2fde3
     "keep-a-changelog": "^2.5.3",
     "lint-staged": "^15.2.9",
     "lit-analyzer": "^2.0.3",
