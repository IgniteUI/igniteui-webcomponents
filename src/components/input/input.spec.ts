--- conflicted
+++ resolved
@@ -35,13 +35,12 @@
       it('is initialized with the proper default values', async () => {
         await createFixture(html`<igc-input></igc-input>`);
 
-<<<<<<< HEAD
         expect(element.size).to.equal('medium');
         expect(element.type).to.equal('text');
         expect(element.value).to.be.empty;
         expect(element.invalid).to.be.false;
         expect(element.required).to.be.false;
-        expect(element.readonly).to.be.false;
+        expect(element.readOnly).to.be.false;
         expect(element.disabled).to.be.false;
         expect(element.name).to.be.undefined;
         expect(element.pattern).to.be.undefined;
@@ -55,21 +54,6 @@
         await expect(element).to.be.accessible();
         await expect(element).shadowDom.to.be.accessible();
       });
-=======
-    it('is initialized with the proper default values', async () => {
-      expect(el.size).to.equal('medium');
-      expect(el.type).to.equal('text');
-      expect(el.value).to.be.empty;
-      expect(el.invalid).to.be.false;
-      expect(el.required).to.be.false;
-      expect(el.readOnly).to.be.false;
-      expect(el.disabled).to.be.false;
-      expect(el.name).to.be.undefined;
-      expect(el.pattern).to.be.undefined;
-      expect(el.label).to.be.undefined;
-      expect(el.autocomplete).to.be.undefined;
-    });
->>>>>>> 5fc525df
 
       it('material variant layout', async () => {
         configureTheme('material');
@@ -147,7 +131,6 @@
         element.placeholder = 'another';
         await elementUpdated(element);
 
-<<<<<<< HEAD
         expect(element.placeholder).to.equal('another');
         expect(input.placeholder).to.equal('another');
       });
@@ -156,19 +139,6 @@
         await createFixture(
           html`<igc-input type="number" min="3" max="6"></igc-input>`
         );
-=======
-    it('sets the readonly property successfully', async () => {
-      el.readOnly = true;
-      expect(el.readOnly).to.be.true;
-      await elementUpdated(el);
-      expect(input.readOnly).to.be.true;
-
-      el.readOnly = false;
-      expect(el.readOnly).to.be.false;
-      await elementUpdated(el);
-      expect(input.readOnly).to.be.false;
-    });
->>>>>>> 5fc525df
 
         expect(element.min).to.equal('3');
         expect(element.max).to.equal('6');
