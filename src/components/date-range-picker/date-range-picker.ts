--- conflicted
+++ resolved
@@ -697,8 +697,6 @@
 
   protected _handleInputEvent(event: CustomEvent<Date | null>) {
     event.stopPropagation();
-    this._setTouchedState();
-
     if (this.nonEditable) {
       event.preventDefault();
       return;
@@ -715,7 +713,6 @@
 
   protected _handleInputChangeEvent(event: CustomEvent<Date | null>) {
     event.stopPropagation();
-    this._setTouchedState();
 
     const input = event.target as IgcDateTimeInputComponent;
     const newValue = input.value ? CalendarDay.from(input.value).native : null;
@@ -764,17 +761,7 @@
 
   protected _handleFocusOut({ relatedTarget }: FocusEvent) {
     if (!this.contains(relatedTarget as Node)) {
-<<<<<<< HEAD
-      this.checkValidity();
-=======
       this._handleBlur();
-
-      const isSameValue = equal(this.value, this._oldValue);
-      if (!(this.useTwoInputs || this.readOnly || isSameValue)) {
-        this.emitEvent('igcChange', { detail: this.value });
-        this._oldValue = this.value;
-      }
->>>>>>> 774899cd
     }
   }
 
