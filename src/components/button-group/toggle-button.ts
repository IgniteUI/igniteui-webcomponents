--- conflicted
+++ resolved
@@ -80,14 +80,10 @@
   protected override render() {
     return html`
       <button
-<<<<<<< HEAD
-        part=${partNameMap({
+        part=${partMap({
           toggle: true,
           focused: this._focusRingManager.focused,
         })}
-=======
-        part=${partMap({ toggle: true, focused: this._kbFocus.focused })}
->>>>>>> f9c2ba86
         type="button"
         ?disabled=${this.disabled}
         .ariaLabel=${this.ariaLabel}
