--- conflicted
+++ resolved
@@ -31,39 +31,6 @@
   max: number
 ) {
   return value >= min && value <= max;
-}
-
-<<<<<<< HEAD
-export function sameObject(a: object, b: object) {
-  return JSON.stringify(a) === JSON.stringify(b);
-=======
-/**
- *
- * Returns an element's offset relative to its parent. Similar to element.offsetTop and element.offsetLeft, except the
- * parent doesn't have to be positioned relative or absolute.
- *
- * Work around for the following issues in Chromium based browsers:
- *
- * https://bugs.chromium.org/p/chromium/issues/detail?id=1330819
- * https://bugs.chromium.org/p/chromium/issues/detail?id=1334556
- *
- */
-export function getOffset(element: HTMLElement, parent: HTMLElement) {
-  const { top, left, bottom, right } = element.getBoundingClientRect();
-  const {
-    top: pTop,
-    left: pLeft,
-    bottom: pBottom,
-    right: pRight,
-  } = parent.getBoundingClientRect();
-
-  return {
-    top: Math.round(top - pTop),
-    left: Math.round(left - pLeft),
-    right: Math.round(right - pRight),
-    bottom: Math.round(bottom - pBottom),
-  };
->>>>>>> 96b6a037
 }
 
 export function createCounter() {
@@ -366,7 +333,6 @@
   return Math.round(value * dpr) / dpr;
 }
 
-<<<<<<< HEAD
 export function scrollIntoView(
   element?: HTMLElement,
   config?: ScrollIntoViewOptions
@@ -385,7 +351,8 @@
       config
     )
   );
-=======
+}
+
 export function isRegExp(value: unknown): value is RegExp {
   return value != null && value.constructor === RegExp;
 }
@@ -502,7 +469,6 @@
   }
 
   return false;
->>>>>>> 96b6a037
 }
 
 /** Required utility type for specific props */
