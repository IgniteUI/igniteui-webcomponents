--- conflicted
+++ resolved
@@ -256,7 +256,11 @@
   return 'length' in x ? x.length < 1 : x.size < 1;
 }
 
-<<<<<<< HEAD
+export function asArray<T>(value?: T | T[]): T[] {
+  if (!isDefined(value)) return [];
+  return Array.isArray(value) ? value : [value];
+}
+
 export function scrollIntoView(
   element?: HTMLElement,
   config?: ScrollIntoViewOptions
@@ -275,9 +279,4 @@
       config
     )
   );
-=======
-export function asArray<T>(value?: T | T[]): T[] {
-  if (!isDefined(value)) return [];
-  return Array.isArray(value) ? value : [value];
->>>>>>> 4bcd3bb5
 }