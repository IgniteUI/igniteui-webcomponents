--- conflicted
+++ resolved
@@ -5,23 +5,12 @@
   queryAssignedNodes,
   state,
 } from 'lit/decorators.js';
-<<<<<<< HEAD
+
+import { styles } from './themes/item.base.css.js';
+import { all } from './themes/item.js';
 import { themes } from '../../theming/theming-decorator.js';
 import { registerComponent } from '../common/definitions/register.js';
 import { partNameMap } from '../common/util.js';
-import { styles } from './themes/item.base.css.js';
-import { all } from './themes/item.js';
-=======
-
-import { styles } from './themes/light/item/nav-drawer-item.base.css.js';
-import { styles as bootstrap } from './themes/light/item/nav-drawer-item.bootstrap.css.js';
-import { styles as fluent } from './themes/light/item/nav-drawer-item.fluent.css.js';
-import { styles as indigo } from './themes/light/item/nav-drawer-item.indigo.css.js';
-import { styles as material } from './themes/light/item/nav-drawer-item.material.css.js';
-import { themes } from '../../theming/theming-decorator.js';
-import { registerComponent } from '../common/definitions/register.js';
-import { partNameMap } from '../common/util.js';
->>>>>>> 36e0bac5
 
 /**
  * Represents a navigation drawer item.
