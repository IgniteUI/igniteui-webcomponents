import { consume } from '@lit/context';
import { html, LitElement } from 'lit';
import { property } from 'lit/decorators.js';
import IgcIconButtonComponent from '../button/icon-button.js';
import { chatContext } from '../common/context.js';
import { registerComponent } from '../common/definitions/register.js';
import IgcExpansionPanelComponent from '../expansion-panel/expansion-panel.js';
import IgcIconComponent from '../icon/icon.js';
import { registerIconFromText } from '../icon/icon.registry.js';
import defaultFileIcon from './assets/file.png';
import jsonIcon from './assets/json.png';
import linkIcon from './assets/link.png';
import type { ChatState } from './chat-state.js';
import { styles } from './themes/message-attachments.base.css.js';
import { styles as shared } from './themes/shared/message-attachments.common.css.js';
import {
  closeIcon,
  fileIcon,
  type IgcMessage,
  imageIcon,
  moreIcon,
  previewIcon,
} from './types.js';

/**
 * A component that renders message attachments within a chat.
 *
 * Displays attachments such as images or files, supporting custom templates
 * and default rendering using expansion panels.
 *
 * @element igc-message-attachments
 *
 * @csspart attachments-container - Container wrapping all attachments.
 * @csspart attachment - Wrapper for a single attachment.
 * @csspart attachment-header - Wrapper for a single attachment header.
 * @csspart attachments-content - Part representing the attachment preview.
 * @csspart attachment-icon - Icon part representing the attachment type.
 * @csspart file-name - Part representing the attachment's file name.
 * @csspart actions - Container for header action buttons.
 * @csspart image-attachment - Part for the image element inside an image attachment.
 *
 * @fires igcAttachmentClick - Fired when an attachment header is toggled (clicked).
 */
export default class IgcMessageAttachmentsComponent extends LitElement {
  public static readonly tagName = 'igc-message-attachments';

  public static override styles = [styles, shared];

  @consume({ context: chatContext, subscribe: true })
  private _chatState?: ChatState;

  /* blazorSuppress */
  public static register() {
    registerComponent(
      IgcMessageAttachmentsComponent,
      IgcIconComponent,
      IgcIconButtonComponent,
      IgcExpansionPanelComponent
    );
  }

  /**
   * The array of attachments to render.
   */
  @property({ attribute: false })
  message: IgcMessage | undefined;

  constructor() {
    super();
    registerIconFromText('close', closeIcon, 'material');
    registerIconFromText('file', fileIcon, 'material');
    registerIconFromText('image', imageIcon, 'material');
    registerIconFromText('preview', previewIcon, 'material');
    registerIconFromText('more', moreIcon, 'material');
  }

<<<<<<< HEAD
=======
  private handleHeaderClick(attachment: IgcMessageAttachment) {
    this._chatState?.emitEvent('igcAttachmentClick', { detail: attachment });
  }

  private isImageAttachment(attachment: IgcMessageAttachment): boolean {
    return (
      attachment.type === 'image' ||
      !!attachment.file?.type.startsWith('image/')
    );
  }
  private _fileIconMap: Record<string, string> = {
    pdf: defaultFileIcon,
    doc: defaultFileIcon,
    docx: defaultFileIcon,
    xls: defaultFileIcon,
    xlsx: defaultFileIcon,
    txt: defaultFileIcon,
    json: jsonIcon,
    link: linkIcon,
    default: defaultFileIcon, // A fallback icon
  };

  private getFileExtension(fileName: string): string {
    const parts = fileName.split('.');
    if (parts.length > 1) {
      return parts.pop()!.toLowerCase();
    }
    return '';
  }

  private getURL(attachment: IgcMessageAttachment): string {
    if (attachment.url) {
      return attachment.url;
    }
    if (attachment.file) {
      return URL.createObjectURL(attachment.file);
    }
    return '';
  }

  private renderDefaultAttachmentContent(attachment: IgcMessageAttachment) {
    const ext = this.getFileExtension(attachment.name);
    const isImage = this.isImageAttachment(attachment);
    const url = isImage
      ? this.getURL(attachment)
      : (this._fileIconMap[ext] ?? this._fileIconMap['default']);
    const partName = isImage ? 'image-attachment' : 'file-attachment';
    return html` <img part="${partName}" src=${url} alt=${attachment.name} />`;
  }

  private renderAttachmentHeaderText(attachment: IgcMessageAttachment) {
    return html`<div part="details">
      ${this._chatState?.options?.templates?.attachmentHeaderTemplate &&
      this.message
        ? this._chatState.options.templates.attachmentHeaderTemplate(
            this.message
          )
        : html`${attachment.type === 'image' ||
            attachment.file?.type.startsWith('image/')
              ? html`<igc-icon
                  name="image"
                  collection="material"
                  part="attachment-icon"
                ></igc-icon>`
              : html`<igc-icon
                  name="file"
                  collection="material"
                  part="attachment-icon"
                ></igc-icon>`}
            <span part="file-name">${attachment.name}</span> `}
    </div>`;
  }

  private renderAttachmentHeaderActions() {
    return html`<div part="actions">
      ${this._chatState?.options?.templates?.attachmentActionsTemplate &&
      this.message
        ? this._chatState.options.templates.attachmentActionsTemplate(
            this.message
          )
        : nothing}
    </div>`;
  }

  private renderAttachmentContent(attachment: IgcMessageAttachment) {
    return html`<div part="attachment-content">
      ${this._chatState?.options?.templates?.attachmentContentTemplate &&
      this.message
        ? this._chatState.options.templates.attachmentContentTemplate(
            this.message
          )
        : this.renderDefaultAttachmentContent(attachment)}
    </div>`;
  }

  private renderDefaultAttachmentsTemplate() {
    return html`${this.message?.attachments?.map(
      (attachment) =>
        html`<div part="attachment">
          ${this.message?.sender === this._chatState?.currentUserId
            ? this.renderAttachmentContent(attachment)
            : nothing}
          <div
            part="attachment-header"
            role="button"
            @click=${() => this.handleHeaderClick(attachment)}
          >
            ${this.renderAttachmentHeaderText(attachment)}
            ${this.renderAttachmentHeaderActions()}
          </div>

          ${this.message?.sender !== this._chatState?.currentUserId
            ? this.renderAttachmentContent(attachment)
            : nothing}
        </div>`
    )}`;
  }

>>>>>>> 50589405
  protected override render() {
    return html`
      <div part="attachments-container">
        ${this._chatState?.mergedTemplates.attachmentsTemplate(this.message!)}
      </div>
    `;
  }
}

declare global {
  interface HTMLElementTagNameMap {
    'igc-message-attachments': IgcMessageAttachmentsComponent;
  }
}<|MERGE_RESOLUTION|>--- conflicted
+++ resolved
@@ -74,127 +74,6 @@
     registerIconFromText('more', moreIcon, 'material');
   }
 
-<<<<<<< HEAD
-=======
-  private handleHeaderClick(attachment: IgcMessageAttachment) {
-    this._chatState?.emitEvent('igcAttachmentClick', { detail: attachment });
-  }
-
-  private isImageAttachment(attachment: IgcMessageAttachment): boolean {
-    return (
-      attachment.type === 'image' ||
-      !!attachment.file?.type.startsWith('image/')
-    );
-  }
-  private _fileIconMap: Record<string, string> = {
-    pdf: defaultFileIcon,
-    doc: defaultFileIcon,
-    docx: defaultFileIcon,
-    xls: defaultFileIcon,
-    xlsx: defaultFileIcon,
-    txt: defaultFileIcon,
-    json: jsonIcon,
-    link: linkIcon,
-    default: defaultFileIcon, // A fallback icon
-  };
-
-  private getFileExtension(fileName: string): string {
-    const parts = fileName.split('.');
-    if (parts.length > 1) {
-      return parts.pop()!.toLowerCase();
-    }
-    return '';
-  }
-
-  private getURL(attachment: IgcMessageAttachment): string {
-    if (attachment.url) {
-      return attachment.url;
-    }
-    if (attachment.file) {
-      return URL.createObjectURL(attachment.file);
-    }
-    return '';
-  }
-
-  private renderDefaultAttachmentContent(attachment: IgcMessageAttachment) {
-    const ext = this.getFileExtension(attachment.name);
-    const isImage = this.isImageAttachment(attachment);
-    const url = isImage
-      ? this.getURL(attachment)
-      : (this._fileIconMap[ext] ?? this._fileIconMap['default']);
-    const partName = isImage ? 'image-attachment' : 'file-attachment';
-    return html` <img part="${partName}" src=${url} alt=${attachment.name} />`;
-  }
-
-  private renderAttachmentHeaderText(attachment: IgcMessageAttachment) {
-    return html`<div part="details">
-      ${this._chatState?.options?.templates?.attachmentHeaderTemplate &&
-      this.message
-        ? this._chatState.options.templates.attachmentHeaderTemplate(
-            this.message
-          )
-        : html`${attachment.type === 'image' ||
-            attachment.file?.type.startsWith('image/')
-              ? html`<igc-icon
-                  name="image"
-                  collection="material"
-                  part="attachment-icon"
-                ></igc-icon>`
-              : html`<igc-icon
-                  name="file"
-                  collection="material"
-                  part="attachment-icon"
-                ></igc-icon>`}
-            <span part="file-name">${attachment.name}</span> `}
-    </div>`;
-  }
-
-  private renderAttachmentHeaderActions() {
-    return html`<div part="actions">
-      ${this._chatState?.options?.templates?.attachmentActionsTemplate &&
-      this.message
-        ? this._chatState.options.templates.attachmentActionsTemplate(
-            this.message
-          )
-        : nothing}
-    </div>`;
-  }
-
-  private renderAttachmentContent(attachment: IgcMessageAttachment) {
-    return html`<div part="attachment-content">
-      ${this._chatState?.options?.templates?.attachmentContentTemplate &&
-      this.message
-        ? this._chatState.options.templates.attachmentContentTemplate(
-            this.message
-          )
-        : this.renderDefaultAttachmentContent(attachment)}
-    </div>`;
-  }
-
-  private renderDefaultAttachmentsTemplate() {
-    return html`${this.message?.attachments?.map(
-      (attachment) =>
-        html`<div part="attachment">
-          ${this.message?.sender === this._chatState?.currentUserId
-            ? this.renderAttachmentContent(attachment)
-            : nothing}
-          <div
-            part="attachment-header"
-            role="button"
-            @click=${() => this.handleHeaderClick(attachment)}
-          >
-            ${this.renderAttachmentHeaderText(attachment)}
-            ${this.renderAttachmentHeaderActions()}
-          </div>
-
-          ${this.message?.sender !== this._chatState?.currentUserId
-            ? this.renderAttachmentContent(attachment)
-            : nothing}
-        </div>`
-    )}`;
-  }
-
->>>>>>> 50589405
   protected override render() {
     return html`
       <div part="attachments-container">
