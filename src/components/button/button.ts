--- conflicted
+++ resolved
@@ -2,18 +2,10 @@
 import { property } from 'lit/decorators.js';
 
 import { IgcButtonBaseComponent } from './button-base.js';
-<<<<<<< HEAD
 import { styles } from './themes/button/button.base.css.js';
 import { all } from './themes/button/themes.js';
-=======
-import { styles } from './themes/button/light/button.base.css.js';
-import { styles as bootstrap } from './themes/button/light/button.bootstrap.css.js';
-import { styles as fluent } from './themes/button/light/button.fluent.css.js';
-import { styles as indigo } from './themes/button/light/button.indigo.css.js';
-import { styles as material } from './themes/button/light/button.material.css.js';
 import { themes } from '../../theming/theming-decorator.js';
 import { registerComponent } from '../common/definitions/register.js';
->>>>>>> 36e0bac5
 
 /**
  * Represents a clickable button, used to submit forms or anywhere in a
