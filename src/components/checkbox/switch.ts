import { html } from 'lit';
import { ifDefined } from 'lit/directives/if-defined.js';
import { live } from 'lit/directives/live.js';

import { IgcCheckboxBaseComponent } from './checkbox-base.js';
<<<<<<< HEAD
import { styles } from './themes/switch.base.css.js';
import { all } from './themes/switch-themes.js';
=======
import { styles } from './themes/light/switch.base.css.js';
import { styles as bootstrap } from './themes/light/switch.bootstrap.css.js';
import { styles as fluent } from './themes/light/switch.fluent.css.js';
import { styles as indigo } from './themes/light/switch.indigo.css.js';
import { styles as material } from './themes/light/switch.material.css.js';
import { themes } from '../../theming/theming-decorator.js';
import { registerComponent } from '../common/definitions/register.js';
import { createCounter, partNameMap } from '../common/util.js';
>>>>>>> 36e0bac5

/**
 * Similar to a checkbox, a switch controls the state of a single setting on or off.
 *
 * @element igc-switch
 *
 * @slot - The switch label.
 *
 * @fires igcChange - Emitted when the control's checked state changes.
 * @fires igcFocus - Emitted when the control gains focus.
 * @fires igcBlur - Emitted when the control loses focus.
 *
 * @csspart base - The base wrapper of the switch.
 * @csspart control - The switch control.
 * @csspart thumb - The position indicator of the switch.
 * @csspart label - The switch label.
 */
@themes(all)
export default class IgcSwitchComponent extends IgcCheckboxBaseComponent {
  public static readonly tagName = 'igc-switch';
  public static styles = styles;

  public static register() {
    registerComponent(this);
  }

  private static readonly increment = createCounter();

  private inputId = `switch-${IgcSwitchComponent.increment()}`;
  private labelId = `switch-label-${this.inputId}`;

  protected override render() {
    const labelledBy = this.getAttribute('aria-labelledby');

    return html`
      <label
        part=${partNameMap({ base: true, checked: this.checked })}
        for=${this.inputId}
        @pointerdown=${this.handleMouseDown}
      >
        <input
          id=${this.inputId}
          type="checkbox"
          name=${ifDefined(this.name)}
          value=${ifDefined(this.value)}
          .required=${this.required}
          .disabled=${this.disabled}
          .checked=${live(this.checked)}
          aria-checked=${this.checked ? 'true' : 'false'}
          aria-disabled=${this.disabled ? 'true' : 'false'}
          aria-labelledby=${labelledBy ? labelledBy : this.labelId}
          @click=${this.handleClick}
          @blur=${this.handleBlur}
          @focus=${this.handleFocus}
        />
        <span
          part=${partNameMap({
            control: true,
            checked: this.checked,
            focused: this.focused,
          })}
        >
          <span
            part=${partNameMap({ thumb: true, checked: this.checked })}
          ></span>
        </span>
        <span
          .hidden=${this.hideLabel}
          part=${partNameMap({ label: true, checked: this.checked })}
          id=${this.labelId}
        >
          <slot @slotchange=${this.handleSlotChange}></slot>
        </span>
      </label>
    `;
  }
}

declare global {
  interface HTMLElementTagNameMap {
    'igc-switch': IgcSwitchComponent;
  }
}<|MERGE_RESOLUTION|>--- conflicted
+++ resolved
@@ -3,19 +3,11 @@
 import { live } from 'lit/directives/live.js';
 
 import { IgcCheckboxBaseComponent } from './checkbox-base.js';
-<<<<<<< HEAD
+import { all } from './themes/switch-themes.js';
 import { styles } from './themes/switch.base.css.js';
-import { all } from './themes/switch-themes.js';
-=======
-import { styles } from './themes/light/switch.base.css.js';
-import { styles as bootstrap } from './themes/light/switch.bootstrap.css.js';
-import { styles as fluent } from './themes/light/switch.fluent.css.js';
-import { styles as indigo } from './themes/light/switch.indigo.css.js';
-import { styles as material } from './themes/light/switch.material.css.js';
 import { themes } from '../../theming/theming-decorator.js';
 import { registerComponent } from '../common/definitions/register.js';
 import { createCounter, partNameMap } from '../common/util.js';
->>>>>>> 36e0bac5
 
 /**
  * Similar to a checkbox, a switch controls the state of a single setting on or off.
