--- conflicted
+++ resolved
@@ -289,26 +289,10 @@
 
   constructor() {
     super();
-<<<<<<< HEAD
-    this.addEventListener('focus', this.handleFocus);
-    this.addEventListener('blur', this.handleBlur);
-  }
-
-  protected override createRenderRoot() {
-    const root = super.createRenderRoot();
-    root.addEventListener('slotchange', () => this.requestUpdate());
-    return root;
-  }
-
-  protected override async firstUpdated() {
-    await this.updateComplete;
-    this._defaultValue = this.value;
-=======
     this.addEventListener('focus', () => {
       this._dirty = true;
     });
     this.addEventListener('blur', () => this._validate());
->>>>>>> d93f7c3a
   }
 
   public override async connectedCallback() {
