--- conflicted
+++ resolved
@@ -5,15 +5,16 @@
 The format is based on [Keep a Changelog](http://keepachangelog.com/)
 and this project adheres to [Semantic Versioning](http://semver.org/).
 
+## [Unreleased]
+
+### Added
+- Mask input [#173](https://github.com/IgniteUI/igniteui-webcomponents/issues/173)
+
+
 ## [3.1.0] - 2022-04-15
 ### Added
-<<<<<<< HEAD
-- Mask input
-- Chip: Added `prefix` and `suffix` slots
-=======
 - Chip: Added `prefix` and `suffix` slots [#334](https://github.com/IgniteUI/igniteui-webcomponents/pull/334)
 - Snackbar: Added `toggle` method [#326](https://github.com/IgniteUI/igniteui-webcomponents/issues/326)
->>>>>>> 7d2ac78d
 
 ### Deprecated
 - Chip: Previously exposed `start` and `end` slots are replaced by prefix and suffix. They remain active, but are now deprecated and will be removed in a future version.
