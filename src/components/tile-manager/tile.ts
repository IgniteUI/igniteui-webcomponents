--- conflicted
+++ resolved
@@ -19,7 +19,32 @@
     registerComponent(IgcTileComponent);
   }
 
-<<<<<<< HEAD
+  constructor() {
+    super();
+
+    this.setAttribute('draggable', 'true');
+    this.addEventListener('dragstart', this.handleDragStart);
+    this.addEventListener('dragend', this.handleDragEnd);
+  }
+
+  private handleDragStart() {
+    const event = new CustomEvent('tileDragStart', {
+      detail: { tile: this },
+      bubbles: true,
+    });
+    this.dispatchEvent(event);
+    this.classList.add('dragging');
+  }
+
+  private handleDragEnd() {
+    const event = new CustomEvent('tileDragEnd', {
+      detail: { tile: this },
+      bubbles: true,
+    });
+    this.dispatchEvent(event);
+    this.classList.remove('dragging');
+  }
+
   startResize(event: MouseEvent) {
     event.preventDefault();
 
@@ -59,32 +84,6 @@
   stopResize() {
     window.removeEventListener('mousemove', this.onResizing);
     window.removeEventListener('mouseup', this.stopResize);
-=======
-  constructor() {
-    super();
-
-    this.setAttribute('draggable', 'true');
-    this.addEventListener('dragstart', this.handleDragStart);
-    this.addEventListener('dragend', this.handleDragEnd);
-  }
-
-  private handleDragStart() {
-    const event = new CustomEvent('tileDragStart', {
-      detail: { tile: this },
-      bubbles: true,
-    });
-    this.dispatchEvent(event);
-    this.classList.add('dragging');
-  }
-
-  private handleDragEnd() {
-    const event = new CustomEvent('tileDragEnd', {
-      detail: { tile: this },
-      bubbles: true,
-    });
-    this.dispatchEvent(event);
-    this.classList.remove('dragging');
->>>>>>> d985fb07
   }
 
   protected override render() {
