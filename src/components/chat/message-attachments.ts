import { consume } from '@lit/context';
import { html, LitElement, nothing } from 'lit';
import { property } from 'lit/decorators.js';
import IgcIconButtonComponent from '../button/icon-button.js';
import { chatContext } from '../common/context.js';
import { registerComponent } from '../common/definitions/register.js';
import IgcExpansionPanelComponent from '../expansion-panel/expansion-panel.js';
import IgcIconComponent from '../icon/icon.js';
import { registerIconFromText } from '../icon/icon.registry.js';
import type { ChatState } from './chat-state.js';
import { styles } from './themes/message-attachments.base.css.js';
import { styles as shared } from './themes/shared/message-attachments.common.css.js';
import {
  closeIcon,
  fileIcon,
<<<<<<< HEAD
  type IgcChatDefaultTemplates,
=======
  type IgcMessage,
>>>>>>> 62a88791
  type IgcMessageAttachment,
  imageIcon,
  moreIcon,
  previewIcon,
} from './types.js';

/**
 * A component that renders message attachments within a chat.
 *
 * Displays attachments such as images or files, supporting custom templates
 * and default rendering using expansion panels.
 *
 * @element igc-message-attachments
 *
 * @csspart attachments-container - Container wrapping all attachments.
 * @csspart attachment - Wrapper for a single attachment.
 * @csspart attachment-header - Wrapper for a single attachment header.
 * @csspart attachments-content - Part representing the attachment preview.
 * @csspart attachment-icon - Icon part representing the attachment type.
 * @csspart file-name - Part representing the attachment's file name.
 * @csspart actions - Container for header action buttons.
 * @csspart image-attachment - Part for the image element inside an image attachment.
 *
 * @fires igcAttachmentClick - Fired when an attachment header is toggled (clicked).
 */
export default class IgcMessageAttachmentsComponent extends LitElement {
  public static readonly tagName = 'igc-message-attachments';

  public static override styles = [styles, shared];

  @consume({ context: chatContext, subscribe: true })
  private _chatState?: ChatState;

  private _defaultTemplateAssigned = false;

  /* blazorSuppress */
  public static register() {
    registerComponent(
      IgcMessageAttachmentsComponent,
      IgcIconComponent,
      IgcIconButtonComponent,
      IgcExpansionPanelComponent
    );
  }

  /**
   * The array of attachments to render.
   */
  @property({ attribute: false })
<<<<<<< HEAD
  attachments: IgcMessageAttachment[] = [];
=======
  message: IgcMessage | undefined;
>>>>>>> 62a88791

  constructor() {
    super();
    registerIconFromText('close', closeIcon, 'material');
    registerIconFromText('file', fileIcon, 'material');
    registerIconFromText('image', imageIcon, 'material');
    registerIconFromText('preview', previewIcon, 'material');
    registerIconFromText('more', moreIcon, 'material');
  }

  private handleHeaderClick(attachment: IgcMessageAttachment) {
    this._chatState?.emitEvent('igcAttachmentClick', { detail: attachment });
  }

  private getURL(attachment: IgcMessageAttachment): string {
    if (attachment.url) {
      return attachment.url;
    }
    if (attachment.file) {
      return URL.createObjectURL(attachment.file);
    }
    return '';
  }

  private defaultAttachmentContent(attachment: IgcMessageAttachment) {
    return html`${attachment.type === 'image' ||
    attachment.file?.type.startsWith('image/')
      ? html`<img
          part="image-attachment"
          src=${this.getURL(attachment)}
          alt=${attachment.name}
        />`
      : nothing}`;
  }

<<<<<<< HEAD
  private defaultAttachmentHeader(attachment: IgcMessageAttachment) {
    return html`${attachment.type === 'image' ||
      attachment.file?.type.startsWith('image/')
        ? html`<igc-icon
            name="image"
            collection="material"
            part="attachment-icon"
          ></igc-icon>`
        : html`<igc-icon
            name="file"
            collection="material"
            part="attachment-icon"
          ></igc-icon>`}
      <span part="file-name">${attachment.name}</span> `;
  }

  private renderAttachmentHeader(attachment: IgcMessageAttachment) {
    return html` ${this._chatState?.options?.templates?.attachmentHeaderTemplate
      ? this._chatState.options.templates.attachmentHeaderTemplate(
          this.attachments
        )
      : this.defaultAttachmentHeader(attachment)}`;
=======
  private renderAttachmentHeaderText(attachment: IgcMessageAttachment) {
    return html`<div part="details">
      ${this._chatState?.options?.templates?.attachmentHeaderTemplate &&
      this.message
        ? this._chatState.options.templates.attachmentHeaderTemplate(
            this.message
          )
        : html`${attachment.type === 'image' ||
            attachment.file?.type.startsWith('image/')
              ? html`<igc-icon
                  name="image"
                  collection="material"
                  part="attachment-icon"
                ></igc-icon>`
              : html`<igc-icon
                  name="file"
                  collection="material"
                  part="attachment-icon"
                ></igc-icon>`}
            <span part="file-name">${attachment.name}</span> `}
    </div>`;
  }

  private renderAttachmentHeaderActions() {
    return html`<div part="actions">
      ${this._chatState?.options?.templates?.attachmentActionsTemplate &&
      this.message
        ? this._chatState.options.templates.attachmentActionsTemplate(
            this.message
          )
        : nothing}
    </div>`;
>>>>>>> 62a88791
  }

  private renderAttachmentContent(attachment: IgcMessageAttachment) {
    return html`<div part="attachment-content">
      ${this._chatState?.options?.templates?.attachmentContentTemplate &&
      this.message
        ? this._chatState.options.templates.attachmentContentTemplate(
            this.message
          )
        : this.defaultAttachmentContent(attachment)}
    </div>`;
  }

<<<<<<< HEAD
  private defaultAttachmentsTemplate(attachments: IgcMessageAttachment[]) {
    return html`${attachments.map(
=======
  private renderDefaultAttachmentsTemplate() {
    return html`${this.message?.attachments?.map(
>>>>>>> 62a88791
      (attachment) =>
        html`<div part="attachment">
          <div
            part="attachment-header"
            role="button"
            @click=${() => this.handleHeaderClick(attachment)}
          >
            ${this.renderAttachmentHeader(attachment)}
          </div>

          ${attachment.type === 'image' ||
          attachment.file?.type.startsWith('image/') ||
          this._chatState?.options?.templates?.attachmentContentTemplate
            ? this.renderAttachmentContent(attachment)
            : nothing}
          ${this._chatState?.options?.templates?.attachmentFooterTemplate
            ? this._chatState?.options?.templates?.attachmentFooterTemplate(
                this.attachments
              )
            : nothing}
        </div>`
    )}`;
  }

  /**
   * Ensures the default message attachments templates sre assigned to chat state
   * before rendering occurs.
   */
  private ensureDefaultTemplateAssigned() {
    if (this._chatState && !this._defaultTemplateAssigned) {
      this._chatState.defaultTemplates = {
        ...this._chatState?.defaultTemplates,
        defaultMessageAttachment: this.defaultAttachmentsTemplate.bind(this),
        defaultMessageAttachmentHeader: this.defaultAttachmentHeader.bind(this),
        defaultMessageAttachmentContent:
          this.defaultAttachmentContent.bind(this),
      } as IgcChatDefaultTemplates;
      this._defaultTemplateAssigned = true;
    }
  }

  protected override willUpdate() {
    this.ensureDefaultTemplateAssigned();
  }

  protected override firstUpdated() {
    this.ensureDefaultTemplateAssigned();
  }

  protected override render() {
    return html`
      <div part="attachments-container">
<<<<<<< HEAD
        ${this._chatState?.options?.templates?.attachmentTemplate
          ? this._chatState.options.templates.attachmentTemplate(
              this.attachments
            )
          : this.defaultAttachmentsTemplate(this.attachments)}
=======
        ${this._chatState?.options?.templates?.attachmentTemplate &&
        this.message
          ? this._chatState.options.templates.attachmentTemplate(this.message)
          : this.renderDefaultAttachmentsTemplate()}
>>>>>>> 62a88791
      </div>
    `;
  }
}

declare global {
  interface HTMLElementTagNameMap {
    'igc-message-attachments': IgcMessageAttachmentsComponent;
  }
}<|MERGE_RESOLUTION|>--- conflicted
+++ resolved
@@ -13,11 +13,8 @@
 import {
   closeIcon,
   fileIcon,
-<<<<<<< HEAD
   type IgcChatDefaultTemplates,
-=======
   type IgcMessage,
->>>>>>> 62a88791
   type IgcMessageAttachment,
   imageIcon,
   moreIcon,
@@ -67,11 +64,7 @@
    * The array of attachments to render.
    */
   @property({ attribute: false })
-<<<<<<< HEAD
-  attachments: IgcMessageAttachment[] = [];
-=======
   message: IgcMessage | undefined;
->>>>>>> 62a88791
 
   constructor() {
     super();
@@ -96,18 +89,6 @@
     return '';
   }
 
-  private defaultAttachmentContent(attachment: IgcMessageAttachment) {
-    return html`${attachment.type === 'image' ||
-    attachment.file?.type.startsWith('image/')
-      ? html`<img
-          part="image-attachment"
-          src=${this.getURL(attachment)}
-          alt=${attachment.name}
-        />`
-      : nothing}`;
-  }
-
-<<<<<<< HEAD
   private defaultAttachmentHeader(attachment: IgcMessageAttachment) {
     return html`${attachment.type === 'image' ||
       attachment.file?.type.startsWith('image/')
@@ -124,46 +105,26 @@
       <span part="file-name">${attachment.name}</span> `;
   }
 
+  private defaultAttachmentContent(attachment: IgcMessageAttachment) {
+    return html`${attachment.type === 'image' ||
+    attachment.file?.type.startsWith('image/')
+      ? html`<img
+          part="image-attachment"
+          src=${this.getURL(attachment)}
+          alt=${attachment.name}
+        />`
+      : nothing}`;
+  }
+
   private renderAttachmentHeader(attachment: IgcMessageAttachment) {
-    return html` ${this._chatState?.options?.templates?.attachmentHeaderTemplate
-      ? this._chatState.options.templates.attachmentHeaderTemplate(
-          this.attachments
-        )
-      : this.defaultAttachmentHeader(attachment)}`;
-=======
-  private renderAttachmentHeaderText(attachment: IgcMessageAttachment) {
     return html`<div part="details">
       ${this._chatState?.options?.templates?.attachmentHeaderTemplate &&
       this.message
         ? this._chatState.options.templates.attachmentHeaderTemplate(
             this.message
           )
-        : html`${attachment.type === 'image' ||
-            attachment.file?.type.startsWith('image/')
-              ? html`<igc-icon
-                  name="image"
-                  collection="material"
-                  part="attachment-icon"
-                ></igc-icon>`
-              : html`<igc-icon
-                  name="file"
-                  collection="material"
-                  part="attachment-icon"
-                ></igc-icon>`}
-            <span part="file-name">${attachment.name}</span> `}
+        : this.defaultAttachmentHeader(attachment)}
     </div>`;
-  }
-
-  private renderAttachmentHeaderActions() {
-    return html`<div part="actions">
-      ${this._chatState?.options?.templates?.attachmentActionsTemplate &&
-      this.message
-        ? this._chatState.options.templates.attachmentActionsTemplate(
-            this.message
-          )
-        : nothing}
-    </div>`;
->>>>>>> 62a88791
   }
 
   private renderAttachmentContent(attachment: IgcMessageAttachment) {
@@ -177,13 +138,8 @@
     </div>`;
   }
 
-<<<<<<< HEAD
-  private defaultAttachmentsTemplate(attachments: IgcMessageAttachment[]) {
-    return html`${attachments.map(
-=======
-  private renderDefaultAttachmentsTemplate() {
+  private defaultAttachmentsTemplate() {
     return html`${this.message?.attachments?.map(
->>>>>>> 62a88791
       (attachment) =>
         html`<div part="attachment">
           <div
@@ -198,11 +154,6 @@
           attachment.file?.type.startsWith('image/') ||
           this._chatState?.options?.templates?.attachmentContentTemplate
             ? this.renderAttachmentContent(attachment)
-            : nothing}
-          ${this._chatState?.options?.templates?.attachmentFooterTemplate
-            ? this._chatState?.options?.templates?.attachmentFooterTemplate(
-                this.attachments
-              )
             : nothing}
         </div>`
     )}`;
@@ -236,18 +187,10 @@
   protected override render() {
     return html`
       <div part="attachments-container">
-<<<<<<< HEAD
-        ${this._chatState?.options?.templates?.attachmentTemplate
-          ? this._chatState.options.templates.attachmentTemplate(
-              this.attachments
-            )
-          : this.defaultAttachmentsTemplate(this.attachments)}
-=======
         ${this._chatState?.options?.templates?.attachmentTemplate &&
         this.message
           ? this._chatState.options.templates.attachmentTemplate(this.message)
-          : this.renderDefaultAttachmentsTemplate()}
->>>>>>> 62a88791
+          : this.defaultAttachmentsTemplate()}
       </div>
     `;
   }
