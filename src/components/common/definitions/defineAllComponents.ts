import IgcAvatarComponent from '../../avatar/avatar';
import IgcBadgeComponent from '../../badge/badge';
import IgcButtonComponent from '../../button/button';
import IgcIconButtonComponent from '../../button/icon-button';
import IgcCalendarComponent from '../../calendar/calendar';
import IgcCardComponent from '../../card/card';
import IgcCardActionsComponent from '../../card/card.actions';
import IgcCardContentComponent from '../../card/card.content';
import IgcCardHeaderComponent from '../../card/card.header';
import IgcCardMediaComponent from '../../card/card.media';
import IgcCheckboxComponent from '../../checkbox/checkbox';
import IgcCircularProgressComponent from '../../progress/circular-progress';
import IgcSwitchComponent from '../../checkbox/switch';
import IgcFormComponent from '../../form/form';
import IgcIconComponent from '../../icon/icon';
import IgcInputComponent from '../../input/input';
import IgcLinearProgressComponent from '../../progress/linear-progress';
import IgcListComponent from '../../list/list';
import IgcListHeaderComponent from '../../list/list-header';
import IgcListItemComponent from '../../list/list-item';
import IgcNavDrawerComponent from '../../nav-drawer/nav-drawer';
import IgcNavDrawerHeaderItemComponent from '../../nav-drawer/nav-drawer-header-item';
import IgcNavDrawerItemComponent from '../../nav-drawer/nav-drawer-item';
import IgcNavbarComponent from '../../navbar/navbar';
import IgcRadioGroupComponent from '../../radio-group/radio-group';
import IgcRadioComponent from '../../radio/radio';
import IgcRippleComponent from '../../ripple/ripple';
import IgcTreeSampleComponent from '../../tree-sample/tree-sample';
import IgcTreeComponent from '../../tree/tree';
import IgcTreeItemComponent from '../../tree/tree-item';
import IgcRangeSliderComponent from '../../slider/range-slider';
import IgcSliderComponent from '../../slider/slider';
import IgcSnackbarComponent from '../../snackbar/snackbar';
import IgcToastComponent from '../../toast/toast';
import IgcSliderLabelComponent from '../../slider/slider-label';
import { defineComponents } from './defineComponents';
import IgcCircularGradientComponent from '../../progress/circular-gradient';

const allComponents: CustomElementConstructor[] = [
  IgcAvatarComponent,
  IgcBadgeComponent,
  IgcButtonComponent,
  IgcIconButtonComponent,
  IgcCalendarComponent,
  IgcCardActionsComponent,
  IgcCardContentComponent,
  IgcCardHeaderComponent,
  IgcCardMediaComponent,
  IgcCardComponent,
  IgcCheckboxComponent,
  IgcSwitchComponent,
  IgcFormComponent,
  IgcIconComponent,
  IgcInputComponent,
  IgcListHeaderComponent,
  IgcListItemComponent,
  IgcListComponent,
  IgcNavDrawerHeaderItemComponent,
  IgcNavDrawerItemComponent,
  IgcNavDrawerComponent,
  IgcNavbarComponent,
  IgcRadioComponent,
  IgcRadioGroupComponent,
  IgcRippleComponent,
  IgcTreeComponent,
  IgcTreeItemComponent,
  IgcSliderComponent,
  IgcToastComponent,
  IgcSliderLabelComponent,
  IgcRangeSliderComponent,
<<<<<<< HEAD
  IgcTreeSampleComponent,
=======
  IgcCircularProgressComponent,
  IgcLinearProgressComponent,
  IgcCircularGradientComponent,
  IgcSnackbarComponent,
>>>>>>> 9aeff254
];

export const defineAllComponents = () => {
  defineComponents(...allComponents);
};<|MERGE_RESOLUTION|>--- conflicted
+++ resolved
@@ -68,14 +68,11 @@
   IgcToastComponent,
   IgcSliderLabelComponent,
   IgcRangeSliderComponent,
-<<<<<<< HEAD
-  IgcTreeSampleComponent,
-=======
   IgcCircularProgressComponent,
   IgcLinearProgressComponent,
   IgcCircularGradientComponent,
   IgcSnackbarComponent,
->>>>>>> 9aeff254
+  IgcTreeSampleComponent,
 ];
 
 export const defineAllComponents = () => {
