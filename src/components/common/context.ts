--- conflicted
+++ resolved
@@ -6,18 +6,13 @@
 import type IgcTileComponent from '../tile-manager/tile.js';
 
 export type TileManagerContext = {
-<<<<<<< HEAD
   /** The igc-tile-manager instance. */
-  instance: IgcTileManagerComponent;
-  /** The internal igc-tile-manager overlay container. */
-  overlay: Ref<HTMLElement>;
-=======
-  /** The igc-tile-manager element providing the context. */
   instance: IgcTileManagerComponent;
   /** The internal CSS grid container of the igc-tile-manager. */
   grid: Ref<HTMLElement>;
+  /** The internal igc-tile-manager overlay container. */
+  overlay: Ref<HTMLElement>;
   /** The igc-tile element being dragged. */
->>>>>>> 6e309c1f
   draggedItem: IgcTileComponent | null;
   lastSwapTile: IgcTileComponent | null;
 };
