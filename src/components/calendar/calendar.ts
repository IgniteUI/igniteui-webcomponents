--- conflicted
+++ resolved
@@ -34,16 +34,11 @@
   private formatterWeekday!: Intl.DateTimeFormat;
   private formatterMonthDay!: Intl.DateTimeFormat;
 
-<<<<<<< HEAD
+  @queryAll('igc-days-view')
+  daysViews!: NodeList;
+
   @state()
   rangePreviewDate?: Date;
-
-  @query('igc-days-view')
-  daysView!: IgcDaysViewComponent;
-=======
-  @queryAll('igc-days-view')
-  daysViews!: NodeList;
->>>>>>> 97ebcaf6
 
   // @query('igc-months-view')
   // monthsView!: IgcMonthsViewComponent;
