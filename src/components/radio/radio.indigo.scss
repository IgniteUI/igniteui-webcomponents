@use '../../styles/utilities' as utils;

@mixin theme() {
    igc-radio {
        font-weight: 600;
    }

    igc-radio::part(control) {
        width: var(--size, utils.rem(20px));
        height: var(--size, utils.rem(20px));
        min-width: var(--size, utils.rem(20px));
        transition: none;
        background: none;
    }

    igc-radio:hover::part(control) {
        box-shadow: 0 0 0 4px utils.color(gray, 200, .87);
    }

    igc-radio:focus-within::part(control) {
        box-shadow: 0 0 0 4px utils.color(gray, 300, .87);
    }

    igc-radio:hover::part(control checked) {
        box-shadow: 0 0 0 4px utils.color(secondary, 100, .87);
    }

<<<<<<< HEAD
    igc-radio:focus-within::part(control checked) {
        box-shadow: 0 0 0 4px utils.color(secondary, 200, .87);
=======
    igc-radio[checked]:focus-within::part(control) {
        box-shadow: 0 0 0 utils.rem(4px) utils.color(secondary, 200, .87);
    }

    igc-radio[invalid]:hover::part(control) {
        box-shadow: 0 0 0 utils.rem(4px) utils.color(error, 100, .87);
    }

    igc-radio[invalid]:focus-within::part(control) {
        box-shadow: 0 0 0 utils.rem(4px) utils.color(error, 200, .87);
>>>>>>> 9442a5d1
    }

    igc-radio[disabled] {
        pointer-events: none;
        color: color(gray, 400);
        user-select: none;

        &::part(control) {
            &::after {
                background: transparent;
            }
        }
    }
}<|MERGE_RESOLUTION|>--- conflicted
+++ resolved
@@ -14,22 +14,18 @@
     }
 
     igc-radio:hover::part(control) {
-        box-shadow: 0 0 0 4px utils.color(gray, 200, .87);
+        box-shadow: 0 0 0 utils.rem(4px) utils.color(gray, 200, .87);
     }
 
     igc-radio:focus-within::part(control) {
-        box-shadow: 0 0 0 4px utils.color(gray, 300, .87);
+        box-shadow: 0 0 0 utils.rem(4px) utils.color(gray, 300, .87);
     }
 
     igc-radio:hover::part(control checked) {
-        box-shadow: 0 0 0 4px utils.color(secondary, 100, .87);
+        box-shadow: 0 0 0 utils.rem(4px) utils.color(secondary, 100, .87);
     }
 
-<<<<<<< HEAD
     igc-radio:focus-within::part(control checked) {
-        box-shadow: 0 0 0 4px utils.color(secondary, 200, .87);
-=======
-    igc-radio[checked]:focus-within::part(control) {
         box-shadow: 0 0 0 utils.rem(4px) utils.color(secondary, 200, .87);
     }
 
@@ -39,7 +35,6 @@
 
     igc-radio[invalid]:focus-within::part(control) {
         box-shadow: 0 0 0 utils.rem(4px) utils.color(error, 200, .87);
->>>>>>> 9442a5d1
     }
 
     igc-radio[disabled] {
