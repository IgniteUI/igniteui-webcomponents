@use 'sass:map';
<<<<<<< HEAD
@use '../../../../styles/utilities' as *;
@use '../../../../styles/themes/schemas/indigo/light' as *;

$schema: map.get($light-indigo-schema, 'input-group');
$border-border-radius: border-radius(map.get($schema, 'border-border-radius')...);
$box-border-radius: border-radius(map.get($schema, 'box-border-radius')...);
$theme: digest-schema(extend(
    $schema,
    (
        border-border-radius: $border-border-radius,
        box-border-radius: $box-border-radius,
    )
));
$label-focus-color: var(--label-focus-color, color(primary, 500)) !default;
=======
@use '../../../../styles/common/component';
@use '../../../../styles/utilities' as *;
@use '../../../../styles/themes/schemas' as *;

$schema: map.get($light-indigo-schema, 'input-group');
$theme: digest-schema($schema);
>>>>>>> 6041ce8a

%suffix-preffix {
    display: inline-flex;
    align-items: center;
    width: max-content;
    height: calc(100% - #{rem(2px)});
    padding-inline: pad-inline(8px, 12px, 16px);
}

:host {
    @include css-vars-from-theme($theme, 'ig-input');
<<<<<<< HEAD
    
=======

>>>>>>> 6041ce8a
    [part='prefix'],
    [part='suffix'] {
        ::slotted(*) {
            color: inherit;
        }
    }

    [part='prefix'] {
        color: var-get($theme, 'input-prefix-color');
        background: var-get($theme, 'input-prefix-background');
        grid-area: 1 / 1;

        ::slotted(*) {
            @extend %suffix-preffix;
        }
    }

    [part='suffix'] {
        color: var-get($theme, 'input-suffix-color');
        background: var-get($theme, 'input-suffix-background');
        grid-area: 1 / 3;

        ::slotted(*) {
            @extend %suffix-preffix;
        }
    }

    [part~='label'] {
        color: var-get($theme, 'idle-secondary-color');
        font-size: rem(14px);
        font-weight: 600;
        line-height: 1;
    }

    [part^='container'] {
<<<<<<< HEAD
        border-radius: var-get($theme, 'box-border-radius');
        border-end-start-radius: 0;
        border-end-end-radius: 0;
        background: transparent;
        border-bottom: 1px solid color(gray, 500);
=======
        border-bottom: 1px solid var-get($theme, 'idle-bottom-line-color');
>>>>>>> 6041ce8a
        transition: background .25s ease-out;
        grid-template-columns: auto 1fr auto;

        &::after {
            position: absolute;
            content: '';
            width: 100%;
            height: rem(2px);
            left: 0;
            right: 0;
            bottom: -1px;
            background: var-get($theme, 'focused-bottom-line-color');
            transform: scaleY(0);
            transition: transform 180ms cubic-bezier(.4, 0, .2, 1), opacity 180ms cubic-bezier(.4, 0, .2, 1);
            transform-origin: bottom center;
        }
    }

    [part~='input'] {
        color: var-get($theme, 'idle-text-color');
        font-size: rem(16px);
        background: initial;
        padding-block: rem(8px);
        padding-inline: pad-inline(rem(8px), rem(12px), rem(16px));
        border: none;
        grid-area: 1 / 2;
    }

    [part*='input prefixed'] {
        padding-inline-start: 0;
    }

    [part*='input suffixed'] {
        padding-inline-end: 0;
    }

    [part='helper-text'] {
        margin-top: rem(6px);
        padding-inline: pad-inline(rem(8px), rem(12px), rem(16px));
        color: var-get($theme, 'helper-text-color');
    }
}

:host(:focus-within),
:host(:hover) {
    [part^='container'] {
        background: var-get($theme, 'box-background-hover');
    }
}

[part~='filled'] {
    [part='prefix'] {
        color: var-get($theme, 'input-prefix-color--filled');
        background: var-get($theme, 'input-prefix-background--filled');
    }

    [part='suffix'] {
        color: var-get($theme, 'input-suffix-color--filled');
        background: var-get($theme, 'input-suffix-background--filled');
    }

    [part~='input'] {
        color: var-get($theme, 'filled-text-color');
    }
}

:host(:focus-within) {
    [part^='container'] {
        &::after {
            transform: scaleY(1);
        }
    }

    [part='prefix'] {
        color: var-get($theme, 'input-prefix-color--focused');
        background: var-get($theme, 'input-prefix-background--focused');
    }

    [part='suffix'] {
        color: var-get($theme, 'input-suffix-color--focused');
        background: var-get($theme, 'input-suffix-background--focused');
    }

    [part='label'] {
        color: var-get($theme, 'focused-secondary-color');
    }
}

:host([invalid]) {
    [part^='container'] {
        border-color: var-get($theme, 'error-secondary-color');

        &::after {
            background: var-get($theme, 'error-secondary-color');
        }
    }

    [part='label'] {
        color: var-get($theme, 'error-secondary-color');
    }

    [part='helper-text'] {
        color: var-get($theme, 'error-secondary-color');
    }
}

:host(:disabled),
:host([disabled]) {
    [part^='container'] {
        border-color: var-get($theme, 'disabled-bottom-line-color');
    }

    [part='prefix'],
    [part='suffix'],
    [part='label'],
    [part~='input'],
    [part='helper-text'],
    [part~='input']::placeholder {
        color: var-get($theme, 'disabled-text-color');
    }
}<|MERGE_RESOLUTION|>--- conflicted
+++ resolved
@@ -1,5 +1,5 @@
 @use 'sass:map';
-<<<<<<< HEAD
+@use '../../../../styles/common/component';
 @use '../../../../styles/utilities' as *;
 @use '../../../../styles/themes/schemas/indigo/light' as *;
 
@@ -13,15 +13,6 @@
         box-border-radius: $box-border-radius,
     )
 ));
-$label-focus-color: var(--label-focus-color, color(primary, 500)) !default;
-=======
-@use '../../../../styles/common/component';
-@use '../../../../styles/utilities' as *;
-@use '../../../../styles/themes/schemas' as *;
-
-$schema: map.get($light-indigo-schema, 'input-group');
-$theme: digest-schema($schema);
->>>>>>> 6041ce8a
 
 %suffix-preffix {
     display: inline-flex;
@@ -33,11 +24,7 @@
 
 :host {
     @include css-vars-from-theme($theme, 'ig-input');
-<<<<<<< HEAD
     
-=======
-
->>>>>>> 6041ce8a
     [part='prefix'],
     [part='suffix'] {
         ::slotted(*) {
@@ -73,15 +60,10 @@
     }
 
     [part^='container'] {
-<<<<<<< HEAD
         border-radius: var-get($theme, 'box-border-radius');
         border-end-start-radius: 0;
         border-end-end-radius: 0;
-        background: transparent;
-        border-bottom: 1px solid color(gray, 500);
-=======
         border-bottom: 1px solid var-get($theme, 'idle-bottom-line-color');
->>>>>>> 6041ce8a
         transition: background .25s ease-out;
         grid-template-columns: auto 1fr auto;
 
