# Ignite UI Web Components Changelog
All notable changes to this project will be documented in this file.

The format is based on [Keep a Changelog](http://keepachangelog.com/)
and this project adheres to [Semantic Versioning](http://semver.org/).

<<<<<<< HEAD
## [Unreleased]
### Added
- Carousel component [#1226](https://github.com/IgniteUI/igniteui-webcomponents/issues/1226)
=======
## [5.0.2] - 2024-09-25
### Added
- Calendar, Date picker - added **header-date** slot; renders content instead of the current date/range in the calendar header [#1329](https://github.com/IgniteUI/igniteui-webcomponents/pull/1329/files)

### Changed
- Input - label typography [#1363](https://github.com/IgniteUI/igniteui-webcomponents/pull/1363/files)
- Calendar, Select, Combo - updated to latest Indigo theme [#1337](https://github.com/IgniteUI/igniteui-webcomponents/pull/1337/files)

### Fixed
- Navigation drawer - use min-width in the mini variant [#1394]((https://github.com/IgniteUI/igniteui-webcomponents/pull/1394/files))
>>>>>>> dc296bd5

## [5.0.1] - 2024-08-30
### Added
- Checkbox, Radio, Switch - Exported the `CheckboxChangeEventArgs` and `RadioChangeEventArgs` types for public use, providing more flexibility and control over event handling.

### Fixed
- Select - Resolved an issue where pressing the Tab key while a Select component's dropdown was open would incorrectly return focus to the document. Now, focus is correctly returned to the Select component after closing the dropdown.
- Radio - Prevented form submission if a Radio component/group is invalid on initial render within a form context. This ensures that forms with invalid Radio components are not submitted prematurely.

## [5.0.0] - 2024-08-27
### Added
- Icon Registry [#1304](https://github.com/IgniteUI/igniteui-webcomponents/issues/1304)
    - You can now register and replace icons by reference via the `setIconRef` function. To learn more check out the [documentation](https://www.infragistics.com/webcomponentssite/components/layouts/icon#icon-references).
    - All components now use icons by reference internally so that it's easy to replace them without explicitly providing custom templates.

### Changed
- **BREAKING**: Removed `igcFocus` and `igcBlur` events from buttons and inputs - Button, Icon Button, Checkbox, Switch, Combo, Date Time Input, Input, Mask Input, Radios, Select, Textarea.

  Use the native `focus` & `blur` events instead.

  Before:
  ```ts
  const input = document.createElement('igc-input');
  input.addEventListener('igcFocus', focusHandler);
  ```

  Now:
  ```ts
  input.addEventListener('focus', focusHandler);
  ```
- **BREAKING**: Checkbox, Switch `igcChange` event.

  Before:
  ```ts
  CustomEvent<boolean>
  ```

  Now:
  ```ts
  CustomEvent<{ checked: boolean; value: string | undefined }>
  ```
- **BREAKING**: Radio `igcChange` event.

  Before:
  ```ts
  CustomEvent<boolean>
  ```

  Now:
  ```ts
  CustomEvent<{ checked: boolean; value: string | undefined }>
  ```

### Removed
- **BREAKING**: igc-form - use the native form element instead.
- **BREAKING**: Range slider - `ariaThumbLower/ariaThumbUpper`. Use `thumbLabelLower/thumbLabelUpper` instead.
- **BREAKING**: Rating - `readonly` property. Use `readOnly` instead.
- **BREAKING**: Dialog - `closeOnEscape` property. Use `keepOpenOnEscape`.
- **BREAKING**: Combo, Select - `positionStrategy`, `flip`, `sameWidth` removed.
- **BREAKING**: Dropdown - `positionStrategy` removed.
- **BREAKING**: Input - `readonly`, `inputmode`, `maxlength` and `minlength`.
  Use the native `readOnly`, `inputMode`, `maxLength` and `minLength` properties instead.
- **BREAKING**: Date-time-input - `minValue`/`mavValue` are removed. Use `min`/`max` instead.
- **BREAKING**: Removed `size` property from components.

### Fixed
- Date-time input - update masked value according to the input format on focus when value is set [#1320](https://github.com/IgniteUI/igniteui-webcomponents/issues/1320)
- Radio - do not emit change event on already checked radio
- Calendar - add correct dates DOM parts based on active view [[#1278](https://github.com/IgniteUI/igniteui-webcomponents/issues/1278)]
- Date-picker, Dropdown & Select - showing the component programmatically in response to an outside click event closes the dropdown popover [#1339](https://github.com/IgniteUI/igniteui-webcomponents/issues/1339)
- Radio - Initially checked radio by attribute throws error when not being last sibling [#1356](https://github.com/IgniteUI/igniteui-webcomponents/issues/1356)

## [4.11.1] - 2024-07-03
### Changed
- Stepper Design in vertical mode [#1246](https://github.com/IgniteUI/igniteui-webcomponents/issues/1246)

## [4.11.0] - 2024-07-03
### Changed
- Toast Component Indigo Theme [#1249](https://github.com/IgniteUI/igniteui-webcomponents/pull/1249)
- Rating Component Indigo Theme [#1249](https://github.com/IgniteUI/igniteui-webcomponents/pull/1249)
- Stepper Component Indigo Theme [#1249](https://github.com/IgniteUI/igniteui-webcomponents/pull/1249)

## [4.10.0] - 2024-07-01
### Added
- Banner component [#1174](https://github.com/IgniteUI/igniteui-webcomponents/issues/1174)
- Divider component [#1237](https://github.com/IgniteUI/igniteui-webcomponents/issues/1237)
- Date picker component [#174](https://github.com/IgniteUI/igniteui-webcomponents/issues/174)
- Radio group - Bind underlying radio components name and checked state through the radio group [#315](https://github.com/IgniteUI/igniteui-webcomponents/issues/315)
- VSCode custom data intellisense (both HTML and CSS)
- JetBrains editors WebTypes intellisense

### Deprecated
- Input `inputmode` property. Aligned with the native `inputMode` DOM property instead.

### Fixed
- Input, Textarea - passing `undefined` to **value** sets the underlying input value to undefined [#1206](https://github.com/IgniteUI/igniteui-webcomponents/issues/1206)
- Mask input - after a form `reset` call correctly update underlying input value and placeholder state
- Tree - setting `--ig-size` on the item `indicator` CSS Part will now change the size of the icon
- Date-time input - double emit of `igcChange` in certain scenarios
- Navigation drawer - mini variant is not initially rendered when not in an open state [#1266](https://github.com/IgniteUI/igniteui-webcomponents/issues/1266)
- Combo:
  - Selecting an entry using the Enter key now correctly works in single selection mode [#1229](https://github.com/IgniteUI/igniteui-webcomponents/issues/1229)
  - Turning on the `disableFiltering` option now clears any previously entered search term [#1238](https://github.com/IgniteUI/igniteui-webcomponents/issues/1238)
  - Entering a search term in single selection mode that already matches the selected item now works correctly [#1260](https://github.com/IgniteUI/igniteui-webcomponents/issues/1260)

## [4.9.0] - 2024-04-30
### Added
- Button group component now allows resetting the selection state via the `selectedItems` property [#1168](https://github.com/IgniteUI/igniteui-webcomponents/pull/1168)
- Input, Textarea - exposed `validateOnly` to enable validation rules being enforced without restricting user input [#1178](https://github.com/IgniteUI/igniteui-webcomponents/pull/1178)

### Changed
- Combo, Select and Dropdown components now use the native Popover API [#1082](https://github.com/IgniteUI/igniteui-webcomponents/pull/1082)

### Deprecated
- Dropdown `positionStrategy` property. The dropdown now uses the Popover API to render its container in the top layer of the browser viewport,
  making the property obsolete.

### Fixed
- Date-time input - Label in Material theme is broken when component is in read-only mode [#1166](https://github.com/IgniteUI/igniteui-webcomponents/issues/1166)

## [4.8.2] - 2024-04-15
### Fixed
- Textarea - resize handle position for non-suffixed textarea [#1094](https://github.com/IgniteUI/igniteui-webcomponents/issues/1094)
- Tabs - error when dynamically creating and adding a tab group and tabs in a single call stack [#1140](https://github.com/IgniteUI/igniteui-webcomponents/issues/1140)
- Checkbox/Switch - participate in form submission when initially checked [#1144](https://github.com/IgniteUI/igniteui-webcomponents/issues/1144)
- Dialog - `igcClosed` fired before the component was actually closed/hidden.

## [4.8.1] - 2024-04-08
### Fixed
- Date-time input - `inputFormat` is not applied to an already set value [#1114](https://github.com/IgniteUI/igniteui-webcomponents/issues/1114)
- Checkbox, Radio, Switch - apply form validation synchronously [#1122](https://github.com/IgniteUI/igniteui-webcomponents/issues/1122)
- Select, Dropdown - Unable to select item when clicking on a wrapping element inside the dropdown/select item slot [#1123](https://github.com/IgniteUI/igniteui-webcomponents/issues/1123)
- Tree - active state is correctly applied to the correct tree node on click [#1131](https://github.com/IgniteUI/igniteui-webcomponents/issues/1131)

## [4.8.0] - 2024-03-20
### Added
- Combo component can now set `groupSorting` to `none` which shows the groups in the order of the provided data. [#1026](https://github.com/IgniteUI/igniteui-webcomponents/pull/1026)
- Button/Icon button - updated visual looks across themes, new states. [#1050](https://github.com/IgniteUI/igniteui-webcomponents/pull/1050)
- Navigation bar - added border in Bootstrap theme. [#1060](https://github.com/IgniteUI/igniteui-webcomponents/pull/1060)

### Changed
- Grouping in Combo component no longer sorts the data. `groupSorting` property now affects the sorting direction only of the groups.
  **Behavioral change**
  In previous release the sorting directions of the groups sorted the items as well. If you want to achieve this behavior you can pass already sorted data to the Combo component.

### Deprecated
- Slider
   - `aria-label-upper` and `aria-label-lower` are deprecated and will be removed in the next major release. Use `thumb-label-upper` and `thumb-label-lower` instead.

### Fixed
- Button
   - slotted icon size. [#1054](https://github.com/IgniteUI/igniteui-webcomponents/pull/1054)
- Button group
   - updated Fluent theme look. [#1044](https://github.com/IgniteUI/igniteui-webcomponents/pull/1044)
   - disabled state in Safari. [#1047](https://github.com/IgniteUI/igniteui-webcomponents/pull/1047)
- Combo/Select
   - style issues. [#1038](https://github.com/IgniteUI/igniteui-webcomponents/pull/1038) [#1059](https://github.com/IgniteUI/igniteui-webcomponents/pull/1059)
- Slider
   - clicks on the slider track now use the track element width as a basis for the calculation. [#1049](https://github.com/IgniteUI/igniteui-webcomponents/pull/1049)
   - input events are not longer emitted while continuously dragging the slider thumb and exceeding upper/lower bounds. [#1049](https://github.com/IgniteUI/igniteui-webcomponents/pull/1049)
   - when setting **upper-bound/lower-bound** *before* **min/max**, the slider will no longer overwrite the bound properties with the previous values of min/max. [#1049](https://github.com/IgniteUI/igniteui-webcomponents/pull/1049)
   - the **aria-label** bound to the slider thumb is no longer reset on consequent renders. [#1049](https://github.com/IgniteUI/igniteui-webcomponents/pull/1049)
- Input
   - default validators are run synchronously. [#1066](https://github.com/IgniteUI/igniteui-webcomponents/issues/1066)
   - style issues. [#1038](https://github.com/IgniteUI/igniteui-webcomponents/pull/1038) [#1104](https://github.com/IgniteUI/igniteui-webcomponents/pull/1104)
- Date-time input
   - setRangeText() updates underlying value. [#1075](https://github.com/IgniteUI/igniteui-webcomponents/issues/1075)

## [4.7.0] - 2024-01-05
### Added
- Tree - Added **`toggleNodeOnClick`** property that determines whether clicking over a node will change its expanded state or not. Defaults to `false`. [#1003](https://github.com/IgniteUI/igniteui-webcomponents/pull/1003).
- Rating - **`allowReset`** added. When enabled selecting the same value will reset the component [#1014](https://github.com/IgniteUI/igniteui-webcomponents/issues/1014).
  **Behavioral change**

  In previous releases this was the default behavior of the rating component. Make sure to set `allowReset` if you need to keep this behavior in your application.

### Changed
- Improved WAI-ARIA compliance for Avatar, Badge and Combo components [#1007](https://github.com/IgniteUI/igniteui-webcomponents/pull/1007)

### Fixed
- Active item visual styles for Dropdown, Select and Combo components [#1002](https://github.com/IgniteUI/igniteui-webcomponents/pull/1002)
- Navigation drawer - mini variant broken visual style [#1011](https://github.com/IgniteUI/igniteui-webcomponents/pull/1011)

## [4.6.0] - 2023-12-05
### Added
- **`action`** slot added to Snackbar [#974](https://github.com/IgniteUI/igniteui-webcomponents/issues/974)
- **`indicator-expanded`** slot added to Expansion panel [#982](https://github.com/IgniteUI/igniteui-webcomponents/pull/982)
- **`toggle-icon-expanded`** slot added to Select [#983](https://github.com/IgniteUI/igniteui-webcomponents/pull/983)
- Select, Dropdown - exposed **`selectedItem`**, **`items`** and **`groups`** getters

### Changed
- Updated the package to Lit v3
- Components dark variants are now bound to their shadow root [#940](https://github.com/IgniteUI/igniteui-webcomponents/pull/940)
- Components implement default sizes based on current theme [#977](https://github.com/IgniteUI/igniteui-webcomponents/pull/977)
- Button group - changed events to non-cancellable [#984](https://github.com/IgniteUI/igniteui-webcomponents/pull/984)
- Optimized components CSS and reduced bundle size [#972](https://github.com/IgniteUI/igniteui-webcomponents/pull/972)
- WAI-ARIA improvements for Icon, Select, Dropdown and List components [#980](https://github.com/IgniteUI/igniteui-webcomponents/pull/980) [#983](https://github.com/IgniteUI/igniteui-webcomponents/pull/983)

### Fixed
- Textarea missing styling parts [#944](https://github.com/IgniteUI/igniteui-webcomponents/issues/944)
- Tree item disabled styles [#949](https://github.com/IgniteUI/igniteui-webcomponents/pull/949)
- Snackbar removed unnecessary styles [#960](https://github.com/IgniteUI/igniteui-webcomponents/pull/960)
- Tree item hover state visual design [#987](https://github.com/IgniteUI/igniteui-webcomponents/pull/987)
- Calendar not keeping focus state when switching views [#992](https://github.com/IgniteUI/igniteui-webcomponents/issues/992)

## [4.5.0] - 2023-10-09
### Added
- Text area component [#764](https://github.com/IgniteUI/igniteui-webcomponents/issues/764)
- Button group component [#827](https://github.com/IgniteUI/igniteui-webcomponents/issues/827)
- Toggle button component [#877](https://github.com/IgniteUI/igniteui-webcomponents/issues/877)
- Navigation drawer now supports CSS transitions [#922](https://github.com/IgniteUI/igniteui-webcomponents/pull/922)
- Position attribute for toast and snackbar [#934](https://github.com/IgniteUI/igniteui-webcomponents/pull/934)

### Deprecated
- The `size` property and attribute have been deprecated for all components. Use the `--ig-size` CSS custom property instead.
  The following example sets the size of the avatar component to small:
  ```css
    igc-avatar {
      --ig-size: var(--ig-size-small);
    }
  ```

### Fixed
- Combo items position in Safari [#903](https://github.com/IgniteUI/igniteui-webcomponents/pull/903)
- Calendar navigation buttons in RTL context [#915](https://github.com/IgniteUI/igniteui-webcomponents/pull/915)
- Export `IgcComboChangeEventArgs` type [#917](https://github.com/IgniteUI/igniteui-webcomponents/pull/917)
- Combo value and selection states with lazy data binding [#937](https://github.com/IgniteUI/igniteui-webcomponents/pull/937)
- Various style and theming fixes and adjustments

## [4.4.0] - 2023-08-30
### Added
- The following components are now Form Associated Custom Elements. They are automatically associated with a parent `<form>`
  and behave like a browser-provided control:
  - Button & Icon button
  - Checkbox
  - Combo
  - DateTime input
  - Input
  - Masked input
  - Radio
  - Rating
  - Single slider
  - Select
  - Switch
- Stepper now supports animations [#861](https://github.com/IgniteUI/igniteui-webcomponents/issues/861)

### Changed
- Rating fluent theme colors [#481](https://github.com/IgniteUI/igniteui-webcomponents/issues/481)
- Stepper indicator styles and color schemas [#766](https://github.com/IgniteUI/igniteui-webcomponents/issues/766) [#868](https://github.com/IgniteUI/igniteui-webcomponents/issues/868)

### Deprecated
- IgcForm component is deprecated
- Input component:
  - `minlength` property is deprecated and will be removed in the next major version. Use `minLength` instead.
  - `maxlength` property is deprecated and will be removed in the next major version. Use `maxLength` instead.
  - `readonly` property is deprecated and will be removed in the next major version. Use `readOnly` instead.
- Mask input component:
  - `readonly` property is deprecated and will be removed in the next major version. Use `readOnly` instead.
- DateTime input component:
  - `readonly` property is deprecated and will be removed in the next major version. Use `readOnly` instead.
  - `minValue` property is deprecated and will be removed in the next major version. Use `min` instead.
  - `maxValue` property is deprecated and will be removed in the next major version. Use `max` instead.
- Rating component:
  - `readonly` property is deprecated and will be removed in the next major version. Use `readOnly` instead.

### Removed
- Removed our own `dir` attribute which shadowed the default one. This is a **non-breaking change**.
- Slider - `ariaLabel` shadowed property. This is a **non-breaking change**.
- Checkbox - `ariaLabelledBy` shadowed attribute. This is a **non-breaking change**.
- Switch - `ariaLabelledBy` shadowed attribute. This is a **non-breaking change**.
- Radio - `ariaLabelledBy` shadowed attribute. This is a **non-breaking change**.

### Fixed
- Input - outlined variant styling issues [#875](https://github.com/IgniteUI/igniteui-webcomponents/issues/875) and indigo theme issues [#879](https://github.com/IgniteUI/igniteui-webcomponents/issues/879)
- Select - outlined variant styling issues [#880](https://github.com/IgniteUI/igniteui-webcomponents/issues/880)
- DateTime Input - `spinUp/spinDown` calls moving the caret when the input is focused [#859](https://github.com/IgniteUI/igniteui-webcomponents/issues/859)

## [4.3.1] - 2023-08-02
### Added
- Tree - component animations [#846](https://github.com/IgniteUI/igniteui-webcomponents/issues/846)
- Components border radius is consumed from their schemas [#805](https://github.com/IgniteUI/igniteui-webcomponents/issues/805)

### Changed
- Combo, Input, Select - schema colors [#767](https://github.com/IgniteUI/igniteui-webcomponents/issues/767)
- Dropdown - schema colors [#828](https://github.com/IgniteUI/igniteui-webcomponents/issues/828)
- Icon - updated theming styles and size [#813](https://github.com/IgniteUI/igniteui-webcomponents/issues/813)

### Fixed
- Combo - single selection not working in certain scenarios [#816](https://github.com/IgniteUI/igniteui-webcomponents/issues/816)
- Dropdown - various styling fixes [#841](https://github.com/IgniteUI/igniteui-webcomponents/issues/841) [#848](https://github.com/IgniteUI/igniteui-webcomponents/issues/848)
- Icon button - border radius with ripple [#839](https://github.com/IgniteUI/igniteui-webcomponents/issues/839)
- Icon button - fixed wrong color in Fluent theme [#845](https://github.com/IgniteUI/igniteui-webcomponents/issues/845)
- Input - various styling fixes [#818](https://github.com/IgniteUI/igniteui-webcomponents/issues/818) [#832](https://github.com/IgniteUI/igniteui-webcomponents/issues/832) [#844](https://github.com/IgniteUI/igniteui-webcomponents/pull/844)
- Tree Item - assign closest *igc-tree-item* ancestor as a parent [#829](https://github.com/IgniteUI/igniteui-webcomponents/issues/829)
- Tabs - internal **hidden** styles and custom display property [#851](https://github.com/IgniteUI/igniteui-webcomponents/issues/851)

## [4.3.0] - 2023-06-28
### Added
- Combo: Added `matchDiacritics` to the filtering options property. Defaults to `false`.
  If set to `true` the filter distinguishes between accented letters and
  their base letters. Otherwise strings are normalized and then matched.
- Combo: Added `selection` property which returns the current selection as an array of data objects.
- Card: Support explicit height
- Dialog: Added animations
- Snackbar: Added animations
- Toast: Added animations

### Changed
- Combo: `value` is no longer readonly and can be explicitly set. The value attribute also supports declarative binding,
  accepting a valid JSON stringified array.
- Combo: `value` type changed from `string[]` to `ComboValue<T>[]` where
  ```ts
  ComboValue<T> = T | T[keyof T]
  ```
- Combo: `igcChange` event object properties are also changed to reflect tee new `value` type:
  ```typescript
  interface IgcComboChangeEventArgs<T> {
  newValue: ComboValue<T>[];
  items: T[];
  type: ComboChangeType;
  }
  ```

### Deprecated
- Select: Deprecated `sameWidth`, `positionStrategy` and `flip`. They will be removed in the next major release.

### Fixed
- Select: prefix/suffix/helper-text slots not being rendered [#722](https://github.com/IgniteUI/igniteui-webcomponents/issues/722)
- Tabs: Nested tabs selection [#713](https://github.com/IgniteUI/igniteui-webcomponents/issues/713)
- Dialog: Backdrop doesn't overlay elements [#727](https://github.com/IgniteUI/igniteui-webcomponents/issues/727)
- Dropdown: Listbox position on initial open state [#723](https://github.com/IgniteUI/igniteui-webcomponents/issues/723)
- Stepper: Stretch vertically in parent container [#738](https://github.com/IgniteUI/igniteui-webcomponents/issues/738)
- Navbar: Wrong colors in fluent theme [#719](https://github.com/IgniteUI/igniteui-webcomponents/issues/719)
- Animation player throws errors when height is unspecified [#793](https://github.com/IgniteUI/igniteui-webcomponents/issues/793)
- DateTimeInput: Intl.DateTimeFormat issues in Chromium based browsers [#803](https://github.com/IgniteUI/igniteui-webcomponents/issues/803)

## [4.2.3] - 2023-04-03
### Deprecated
- Dialog - Property `closeOnEscape` is deprecated in favor of new property `keepOpenOnEscape`.

### Fixed
- Radio Button- colors in selected focus state [#685](https://github.com/IgniteUI/igniteui-webcomponents/issues/685)
- Icon Button - set icon size to match other design system products [#598](https://github.com/IgniteUI/igniteui-webcomponents/issues/598), [#695](https://github.com/IgniteUI/igniteui-webcomponents/issues/695)
- Chip - removed outline styles for Fluent and Material themes [#702](https://github.com/IgniteUI/igniteui-webcomponents/pull/702)
- Calendar - navigation to date on set value [#436](https://github.com/IgniteUI/igniteui-webcomponents/issues/436)
- Tabs - not taking the full height of their parents [#710](https://github.com/IgniteUI/igniteui-webcomponents/issues/710)

## [4.2.2] - 2023-03-07
### Deprecated
- Button - The prefix/suffix slots are no longer needed and will be removed in the next major release.

### Fixed
- Button - UI inconsistencies [#675](https://github.com/IgniteUI/igniteui-webcomponents/issues/675), [#679](https://github.com/IgniteUI/igniteui-webcomponents/issues/679)
- Calendar - Fluent theme inconsistencies [#653](https://github.com/IgniteUI/igniteui-webcomponents/issues/653), [#672](https://github.com/IgniteUI/igniteui-webcomponents/issues/672)
- Combo - Selection via API doesn't work on a searched list [#649](https://github.com/IgniteUI/igniteui-webcomponents/issues/649)
- Dialog - Fluent theme inconsistency [#603](https://github.com/IgniteUI/igniteui-webcomponents/issues/603)
- Input - UI inconsistencies [#657](https://github.com/IgniteUI/igniteui-webcomponents/issues/657), [#658](https://github.com/IgniteUI/igniteui-webcomponents/issues/658)
- Toast - Fluent theme inconsistency [#668](https://github.com/IgniteUI/igniteui-webcomponents/issues/668)
- Components missing in defineAllComponents [#691](https://github.com/IgniteUI/igniteui-webcomponents/issues/691)
- Wrong host sizes for Avatar, Badge, Button and Icon Button [#669](https://github.com/IgniteUI/igniteui-webcomponents/issues/669)

## [4.2.1] - 2023-02-01
### Fixed
- Combo - Matching item not activated on filtering in single selection mode

## [4.2.0] - 2023-01-31
### Added
- Combo - Single Selection mode via the `single-select` attribute [#626](https://github.com/IgniteUI/igniteui-webcomponents/issues/626)

### Fixed
- Input - UI inconsistencies [#619](https://github.com/IgniteUI/igniteui-webcomponents/issues/619), [#620](https://github.com/IgniteUI/igniteui-webcomponents/issues/620), [#633](https://github.com/IgniteUI/igniteui-webcomponents/issues/633), [#638](https://github.com/IgniteUI/igniteui-webcomponents/issues/638)
- Badge - Doesn't correctly render `igc-icon` and font icons [#631](https://github.com/IgniteUI/igniteui-webcomponents/issues/631)
- Radio - UI inconsistencies [#621](https://github.com/IgniteUI/igniteui-webcomponents/issues/621), [#623](https://github.com/IgniteUI/igniteui-webcomponents/issues/623)
- Navigation Drawer - Can't override item margin [#614](https://github.com/IgniteUI/igniteui-webcomponents/issues/614)

## [4.1.1] - 2023-01-12
### Fixed
- Input - position label based on component size [#589](https://github.com/IgniteUI/igniteui-webcomponents/pull/589)
- Input - material themes don't match design by [#580](https://github.com/IgniteUI/igniteui-webcomponents/issues/580)
- Input - do not cache the underlying input [#604](https://github.com/IgniteUI/igniteui-webcomponents/issues/604)
- Card - color discrepancy between WC and Angular [#586](https://github.com/IgniteUI/igniteui-webcomponents/issues/586)
- Theme - update stale --igc-* variables to --ig-* [#603](https://github.com/IgniteUI/igniteui-webcomponents/issues/603)
- Removed dangling references after element disconnect [#608](https://github.com/IgniteUI/igniteui-webcomponents/pull/608)

## [4.1.0] - 2022-12-09
### Added
- Stepper Component [#219](https://github.com/IgniteUI/igniteui-webcomponents/issues/219)
- Combo Component [#411](https://github.com/IgniteUI/igniteui-webcomponents/issues/411)
- Mask Input - Skip literal positions when deleting symbols in the component

### Fixed
- Mask input - Validation state on user input [#558](https://github.com/IgniteUI/igniteui-webcomponents/issues/558)

## [4.0.0] - 2022-11-02
### Changed
- Themes
  - Build - Utilize [Ignite UI Theming](https://github.com/IgniteUI/igniteui-theming) package when building themes [#415](https://github.com/IgniteUI/igniteui-webcomponents/issues/415)
  - Sizing - Introduced CSS variables that allow runtime CSS configuration of the size for all or individual components [#115](https://github.com/IgniteUI/igniteui-webcomponents/issues/115)
  - Spacing - Introduced CSS variables that allow runtime CSS configuration of the internal spacing (padding/margin) of components [#506](https://github.com/IgniteUI/igniteui-webcomponents/issues/506)
  - Scrollbars - Added the ability to style application-level scrollbars by setting the `ig-scrollbar` CSS class on any element [#141](https://github.com/IgniteUI/igniteui-webcomponents/issues/141)

## [3.4.2] - 2022-11-01
### Fixed
- Resolved importing error for `DateRangeType` [#535](https://github.com/IgniteUI/igniteui-webcomponents/issues/535)

## [3.4.1] - 2022-09-19
### Changed
- Slider - updated theme with the latest fluent spec [#453](https://github.com/IgniteUI/igniteui-webcomponents/pull/453)
- Calendar - updated weekend days color [#483](https://github.com/IgniteUI/igniteui-webcomponents/issues/483)

### Fixed
- Tabs `selected` attribute breaks content visibility on init [#507](https://github.com/IgniteUI/igniteui-webcomponents/issues/507)

## [3.4.0] - 2022-09-07
### Added
- Dialog component [#175](https://github.com/IgniteUI/igniteui-webcomponents/issues/175)
- Select component [#180](https://github.com/IgniteUI/igniteui-webcomponents/issues/180)

### Fixed
- Calendar - range selection a11y improvements [#476](https://github.com/IgniteUI/igniteui-webcomponents/issues/476)
- Range slider - a11y improvements for choosing range values [#477](https://github.com/IgniteUI/igniteui-webcomponents/issues/477)
- Rating - improved a11y with assistive software now reading the total number of items [#478](https://github.com/IgniteUI/igniteui-webcomponents/issues/478)
- Toast - added `role="alert"` to the message container for assistive software to read it without the need of focusing [#479](https://github.com/IgniteUI/igniteui-webcomponents/issues/479)
- Chip - made remove button accessible with the keyboard [#480](https://github.com/IgniteUI/igniteui-webcomponents/issues/480)
- Button prefix/suffix does not align icons to the button text [#491](https://github.com/IgniteUI/igniteui-webcomponents/issues/491)

## [3.3.1] - 2022-08-10
### Changed
- Tree - Removed theme-specified height [#460](https://github.com/IgniteUI/igniteui-webcomponents/pull/460)

### Fixed
- Dropdown - Dispose of top-level event listeners [#462](https://github.com/IgniteUI/igniteui-webcomponents/issues/462)
- Linear Progress - Indeterminate animation in Safari [#378](https://github.com/IgniteUI/igniteui-webcomponents/issues/378)
- Radio Group - Child radio components auto-registration [#464](https://github.com/IgniteUI/igniteui-webcomponents/pull/464)

## [3.3.0] - 2022-07-26
### Added
- DateTime input component [#314](https://github.com/IgniteUI/igniteui-webcomponents/pull/314)
- Tabs component [#341](https://github.com/IgniteUI/igniteui-webcomponents/pull/341)
- Typography styles in themes [#392](https://github.com/IgniteUI/igniteui-webcomponents/pull/392)
- Accordion component [#418](https://github.com/IgniteUI/igniteui-webcomponents/pull/418)

### Changed
- Rating - Added support for single selection and empty symbols [#428](https://github.com/IgniteUI/igniteui-webcomponents/pull/428)
- Slider - Improved slider steps rendering [#448](https://github.com/IgniteUI/igniteui-webcomponents/pull/448)
- Components will now auto register their dependencies when they are registered in `defineComponents`

    ```typescript
    import { IgcDropdownComponent, defineComponents } from 'igniteui-webcomponents';
    // will automatically register the dropdown item & group elements
    // as well as their dependencies if any
    defineComponents(IgcDropdownComponent);
    ```

    Check the official [documentation](https://www.infragistics.com/products/ignite-ui-web-components/web-components/components/general-getting-started) for more information.

### Fixed
- Remove input helper text container when it is empty [#395](https://github.com/IgniteUI/igniteui-webcomponents/pull/395)
- Icon not showing in Safari [#393](https://github.com/IgniteUI/igniteui-webcomponents/pull/393)
- Checkbox not showing in Safari [#398](https://github.com/IgniteUI/igniteui-webcomponents/pull/398)
- Button stretches correctly in flex containers [#407](https://github.com/IgniteUI/igniteui-webcomponents/pull/407)
- Various theming issues [#402](https://github.com/IgniteUI/igniteui-webcomponents/pull/402) [#409](https://github.com/IgniteUI/igniteui-webcomponents/pull/409) [#424](https://github.com/IgniteUI/igniteui-webcomponents/pull/424)
- Dropdown - bug fixes and improvements [#434](https://github.com/IgniteUI/igniteui-webcomponents/pull/434)

## [3.2.0] - 2022-05-30
### Added
- Mask input [#173](https://github.com/IgniteUI/igniteui-webcomponents/issues/173)
- Expansion Panel [#177](https://github.com/IgniteUI/igniteui-webcomponents/issues/177)
- Tree [#188](https://github.com/IgniteUI/igniteui-webcomponents/issues/188)
- Rating - Added `selected` CSS part and exposed CSS variable to control symbol sizes [#340](https://github.com/IgniteUI/igniteui-webcomponents/pull/340) [#371](https://github.com/IgniteUI/igniteui-webcomponents/pull/371)
- Icon Button - Allow slotted content [#355](https://github.com/IgniteUI/igniteui-webcomponents/pull/355)

### Fixed
- Navigation drawer - Various styles fixes [#356](https://github.com/IgniteUI/igniteui-webcomponents/pull/356) [#349](https://github.com/IgniteUI/igniteui-webcomponents/pull/349) [#363](https://github.com/IgniteUI/igniteui-webcomponents/pull/363) [#364](https://github.com/IgniteUI/igniteui-webcomponents/pull/364)
- Buttons - Vertical align [#357](https://github.com/IgniteUI/igniteui-webcomponents/pull/357) and focus management [#380](https://github.com/IgniteUI/igniteui-webcomponents/pull/380)
- Input - Overflow for suffix/prefix [#359](https://github.com/IgniteUI/igniteui-webcomponents/pull/359)
- Switch - Collapse with small sizes [#362](https://github.com/IgniteUI/igniteui-webcomponents/pull/362)
- List - Overflow behaviour [#391](https://github.com/IgniteUI/igniteui-webcomponents/pull/391)

## [3.1.0] - 2022-04-15
### Added
- Chip: Added `prefix` and `suffix` slots [#334](https://github.com/IgniteUI/igniteui-webcomponents/pull/334)
- Snackbar: Added `toggle` method [#326](https://github.com/IgniteUI/igniteui-webcomponents/issues/326)

### Deprecated
- Chip: Previously exposed `start` and `end` slots are replaced by prefix and suffix. They remain active, but are now deprecated and will be removed in a future version.

### Fixed
- Chip: Auto load internal icons [#327](https://github.com/IgniteUI/igniteui-webcomponents/issues/327)
- Chip: Selected chip is misaligned [#328](https://github.com/IgniteUI/igniteui-webcomponents/issues/328)
- Package: ESM internal import paths

## [3.0.0] - 2022-04-12
### Changed
- **Breaking Change**: All dropdown related classes renamed from `IgcDropDown*` to `IgcDropdown*`

## [2.2.0] - 2022-04-01
### Added
- Drop Down component
- Calendar: Active date can be set via an attribute

## [2.1.1] - 2022-03-15
### Added
- Control border radius and elevation from `--igc-radius-factor` and `--igc-elevation-factor`:

  Example:

  ```css
  /* Make all components square and remove all shadows */
  :root {
    --igc-radius-factor: 0;
    --igc-elevation-factor: 0;
  }
  ```

## [2.1.0] - 2022-03-15
### Added
- Linear Progress component
- Circular Progress component
- Chip component
- Snackbar component
- Toast component
- Rating component
- Component themes can be changed at runtime by calling the `configureTheme(theme: Theme)` function

## [2.0.0] - 2022-02-03
### Added
- Dark Themes
- Slider component
- Range Slider component
- Support `required` property in Radio component.

### Changed
- Fix checkbox/switch validity status
- Split Calendar component's `value: Date | Date[]` property into two properties - `value: Date` and `values: Date[]`
- Replaced Calendar component's `hasHeader` property & `has-header` attribute with `hideHeader` & `hide-header` respectively.
- Replaced Card component's `outlined` property with `elevated`.

### Removed
- Removed `igcOpening`, `igcOpened`, `igcClosing` and `igcClosed` events from Navigation drawer component.

## [1.0.0] - 2021-11-22
Initial release of Ignite UI Web Components

### Added
- Avatar component
- Badge component
- Button component
- Calendar component
- Card component
- Checkbox component
- Form component
- Icon component
- Icon button component
- Input component
- List component
- Navigation bar component
- Navigation drawer component
- Radio group component
- Radio component
- Ripple component
- Switch component

[5.0.2]: https://github.com/IgniteUI/igniteui-webcomponents/compare/5.0.1...5.0.2
[5.0.1]: https://github.com/IgniteUI/igniteui-webcomponents/compare/5.0.0...5.0.1
[5.0.0]: https://github.com/IgniteUI/igniteui-webcomponents/compare/4.11.1...5.0.0
[4.11.1]: https://github.com/IgniteUI/igniteui-webcomponents/compare/4.11.0...4.11.1
[4.11.0]: https://github.com/IgniteUI/igniteui-webcomponents/compare/4.10.0...4.11.0
[4.10.0]: https://github.com/IgniteUI/igniteui-webcomponents/compare/4.9.0...4.10.0
[4.9.0]: https://github.com/IgniteUI/igniteui-webcomponents/compare/4.8.2...4.9.0
[4.8.2]: https://github.com/IgniteUI/igniteui-webcomponents/compare/4.8.1...4.8.2
[4.8.1]: https://github.com/IgniteUI/igniteui-webcomponents/compare/4.8.0...4.8.1
[4.8.0]: https://github.com/IgniteUI/igniteui-webcomponents/compare/4.7.0...4.8.0
[4.7.0]: https://github.com/IgniteUI/igniteui-webcomponents/compare/4.6.0...4.7.0
[4.6.0]: https://github.com/IgniteUI/igniteui-webcomponents/compare/4.5.0...4.6.0
[4.5.0]: https://github.com/IgniteUI/igniteui-webcomponents/compare/4.4.0...4.5.0
[4.4.0]: https://github.com/IgniteUI/igniteui-webcomponents/compare/4.3.1...4.4.0
[4.3.1]: https://github.com/IgniteUI/igniteui-webcomponents/compare/4.3.0...4.3.1
[4.3.0]: https://github.com/IgniteUI/igniteui-webcomponents/compare/4.2.3...4.3.0
[4.2.3]: https://github.com/IgniteUI/igniteui-webcomponents/compare/4.2.2...4.2.3
[4.2.2]: https://github.com/IgniteUI/igniteui-webcomponents/compare/4.2.1...4.2.2
[4.2.1]: https://github.com/IgniteUI/igniteui-webcomponents/compare/4.2.0...4.2.1
[4.2.0]: https://github.com/IgniteUI/igniteui-webcomponents/compare/4.1.1...4.2.0
[4.1.1]: https://github.com/IgniteUI/igniteui-webcomponents/compare/4.1.0...4.1.1
[4.1.0]: https://github.com/IgniteUI/igniteui-webcomponents/compare/4.0.0...4.1.0
[4.0.0]: https://github.com/IgniteUI/igniteui-webcomponents/compare/3.4.2...4.0.0
[3.4.2]: https://github.com/IgniteUI/igniteui-webcomponents/compare/3.4.1...3.4.2
[3.4.1]: https://github.com/IgniteUI/igniteui-webcomponents/compare/3.4.0...3.4.1
[3.4.0]: https://github.com/IgniteUI/igniteui-webcomponents/compare/3.3.1...3.4.0
[3.3.1]: https://github.com/IgniteUI/igniteui-webcomponents/compare/3.3.0...3.3.1
[3.3.0]: https://github.com/IgniteUI/igniteui-webcomponents/compare/3.2.0...3.3.0
[3.2.0]: https://github.com/IgniteUI/igniteui-webcomponents/compare/3.1.0...3.2.0
[3.1.0]: https://github.com/IgniteUI/igniteui-webcomponents/compare/3.0.0...3.1.0
[3.0.0]: https://github.com/IgniteUI/igniteui-webcomponents/compare/2.2.0...3.0.0
[2.2.0]: https://github.com/IgniteUI/igniteui-webcomponents/compare/2.1.1...2.2.0
[2.1.1]: https://github.com/IgniteUI/igniteui-webcomponents/compare/2.1.0...2.1.1
[2.1.0]: https://github.com/IgniteUI/igniteui-webcomponents/compare/2.0.0...2.1.0
[2.0.0]: https://github.com/IgniteUI/igniteui-webcomponents/compare/1.0.0...2.0.0
[1.0.0]: https://github.com/IgniteUI/igniteui-webcomponents/releases/tag/1.0.0<|MERGE_RESOLUTION|>--- conflicted
+++ resolved
@@ -4,11 +4,10 @@
 The format is based on [Keep a Changelog](http://keepachangelog.com/)
 and this project adheres to [Semantic Versioning](http://semver.org/).
 
-<<<<<<< HEAD
 ## [Unreleased]
 ### Added
 - Carousel component [#1226](https://github.com/IgniteUI/igniteui-webcomponents/issues/1226)
-=======
+
 ## [5.0.2] - 2024-09-25
 ### Added
 - Calendar, Date picker - added **header-date** slot; renders content instead of the current date/range in the calendar header [#1329](https://github.com/IgniteUI/igniteui-webcomponents/pull/1329/files)
@@ -19,7 +18,6 @@
 
 ### Fixed
 - Navigation drawer - use min-width in the mini variant [#1394]((https://github.com/IgniteUI/igniteui-webcomponents/pull/1394/files))
->>>>>>> dc296bd5
 
 ## [5.0.1] - 2024-08-30
 ### Added
