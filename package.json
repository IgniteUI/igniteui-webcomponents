{
  "name": "igniteui-webcomponents",
  "version": "0.0.0",
  "description": "Ignite UI Web Components",
  "author": "Infragistics",
  "license": "MIT",
  "exports": {
    ".": "./src/index.js",
    "./types": "./src/types.js",
    "./extras": "./src/extras/index.js"
  },
  "type": "module",
  "repository": {
    "type": "git",
    "url": "git+https://github.com/IgniteUI/igniteui-webcomponents"
  },
  "bugs": {
    "url": "https://github.com/IgniteUI/igniteui-webcomponents/issues"
  },
  "scripts": {
    "start": "npm run storybook",
    "build:publish": "npm run cem && node scripts/build.mjs",
    "cem": "cem analyze --config cem.config.mjs",
    "cem:watch": "cem analyze --config cem.config.mjs --watch",
    "build:styles": "node scripts/build-styles.mjs",
    "build:meta": "node scripts/build-stories.mjs",
    "watch-meta": "node scripts/stories-watcher.js ",
    "watch-scss": "node scripts/styles-watcher.mjs",
    "check-imports": "madge --circular --warning --no-spinner --ts-config ./tsconfig.json --extensions ts src/index.ts",
    "check-types": "tsc -p scripts/tsconfig-ci.json",
    "check": "npm run check-imports && npm run check-types",
    "clean": "npm run clean:dist && npm run clean:styles && npm run clean:docs",
    "clean:dist": "rimraf ./dist",
    "clean:styles": "rimraf --glob \"src/**/*.css.ts\"",
    "clean:docs": "rimraf ./docs",
    "lint": "npm run lint:biome && npm run lint:lit-analyzer && npm run lint:prettier && npm run lint:styles",
    "lint:biome": "biome lint",
    "lint:lit-analyzer": "lit-analyzer",
    "lint:prettier": "prettier \"**/*.ts\" --check --experimental-cli --ignore-path .gitignore",
    "lint:styles": "stylelint \"src/**/*.scss\"",
    "format": "biome check --fix && prettier \"**/*.ts\" --write --ignore-path .gitignore",
    "release": "node scripts/gen-changelog.mjs",
    "test": "npm run build:styles && wtr --coverage",
    "test:watch": "npm run build:styles && concurrently -k -r \"npm:watch-scss\" \"wtr --watch\"",
    "storybook": "npm run build:styles && concurrently -k -r \"npm run cem:watch\" \"npm:watch-scss\" \"npm:watch-meta\" \"storybook dev -p 8000\"",
    "storybook:build": "npm run build:styles && storybook build -o ./storybook-static",
    "build:typedoc:export": "node scripts/build-typedoc.js export",
    "build:typedoc:import": "node scripts/build-typedoc.js import",
    "build:typedoc:watch": "node scripts/build-typedoc.js watch",
    "build:typedoc:serve": "node scripts/build-typedoc.js serve && concurrently -k -r \"npm:build:typedoc:watch\"",
    "build:typedoc:ja": "set NODE_ENV=production && node scripts/build-typedoc.js buildJA",
    "build:typedoc:en": "set NODE_ENV=production && node scripts/build-typedoc.js buildEN",
    "prepare": "husky"
  },
  "dependencies": {
    "@floating-ui/dom": "^1.7.4",
    "@lit-labs/virtualizer": "^2.1.1",
    "@lit/context": "^1.1.6",
    "igniteui-i18n-core": "1.0.1",
    "lit": "^3.3.1"
  },
  "devDependencies": {
    "@biomejs/biome": "~2.3.8",
    "@custom-elements-manifest/analyzer": "^0.11.0",
    "@igniteui/material-icons-extended": "^3.1.0",
    "@open-wc/testing": "^4.0.0",
    "@storybook/addon-a11y": "^10.1.6",
    "@storybook/addon-docs": "^10.1.6",
    "@storybook/addon-links": "^10.1.6",
    "@storybook/web-components-vite": "^10.1.6",
    "@types/mocha": "^10.0.10",
    "@web/dev-server-esbuild": "^1.0.4",
    "@web/test-runner": "^0.20.2",
    "@web/test-runner-playwright": "^0.11.1",
    "autoprefixer": "^10.4.22",
    "browser-sync": "^3.0.4",
    "cem-plugin-expanded-types": "^1.4.0",
    "concurrently": "^9.2.1",
    "custom-element-jet-brains-integration": "^1.7.0",
    "custom-element-vs-code-integration": "^1.5.0",
    "globby": "^16.0.0",
    "husky": "^9.1.7",
    "ig-typedoc-theme": "^7.0.1",
<<<<<<< HEAD
    "igniteui-i18n-resources": "1.0.1",
    "igniteui-theming": "^24.0.1",
=======
    "igniteui-i18n-resources": "0.7.0-alpha.8",
    "igniteui-theming": "^24.0.2",
>>>>>>> 4eb6eca3
    "keep-a-changelog": "^2.7.1",
    "lint-staged": "^16.2.7",
    "lit-analyzer": "^2.0.3",
    "madge": "^8.0.0",
    "node-watch": "^0.7.4",
    "playwright": "^1.57.0",
    "postcss": "^8.5.6",
    "prettier": "^3.7.4",
    "rimraf": "^6.1.2",
    "sass-embedded": "~1.93.3",
    "sinon": "^21.0.0",
    "storybook": "^10.1.6",
    "stylelint": "^16.26.1",
    "stylelint-config-standard-scss": "^16.0.0",
    "stylelint-prettier": "^5.0.3",
    "stylelint-scss": "^6.13.0",
    "ts-lit-plugin": "^2.0.2",
    "tslib": "^2.8.1",
    "typedoc": "~0.28.15",
    "typedoc-plugin-localization": "^3.1.0",
    "typescript": "^5.9.3",
    "vite": "^7.2.7"
  },
  "peerDependencies": {
    "dompurify": "^3.3.1",
    "marked": "^17.0.1",
    "marked-shiki": "^1.2.1",
    "shiki": "^3.19.0"
  },
  "browserslist": [
    "defaults"
  ],
  "lint-staged": {
    "*.{js,ts,cjs,mjs,jsx,tsx}": [
      "biome check --fix --no-errors-on-unmatched",
      "prettier --write"
    ]
  },
  "madge": {
    "detectiveOptions": {
      "ts": {
        "skipTypeImports": true
      }
    }
  },
  "customElements": "custom-elements.json",
  "overrides": {
    "storybook": "$storybook"
  }
}<|MERGE_RESOLUTION|>--- conflicted
+++ resolved
@@ -81,13 +81,8 @@
     "globby": "^16.0.0",
     "husky": "^9.1.7",
     "ig-typedoc-theme": "^7.0.1",
-<<<<<<< HEAD
     "igniteui-i18n-resources": "1.0.1",
-    "igniteui-theming": "^24.0.1",
-=======
-    "igniteui-i18n-resources": "0.7.0-alpha.8",
     "igniteui-theming": "^24.0.2",
->>>>>>> 4eb6eca3
     "keep-a-changelog": "^2.7.1",
     "lint-staged": "^16.2.7",
     "lit-analyzer": "^2.0.3",
