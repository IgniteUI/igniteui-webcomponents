--- conflicted
+++ resolved
@@ -1,10 +1,7 @@
 import { html, LitElement } from 'lit';
 import { themes } from '../../theming/theming-decorator.js';
-<<<<<<< HEAD
 import { registerComponent } from '../common/definitions/register.js';
-=======
 import { styles as material } from './themes/light/card.header.material.css.js';
->>>>>>> 8ce18d47
 import { styles as bootstrap } from './themes/light/card.header.bootstrap.css.js';
 import { styles as fluent } from './themes/light/card.header.fluent.css.js';
 import { styles as indigo } from './themes/light/card.header.indigo.css.js';
