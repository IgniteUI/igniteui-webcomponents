--- conflicted
+++ resolved
@@ -578,11 +578,7 @@
         expect(picker.inputFormat).to.equal('dd/MM/yyyy');
       });
 
-<<<<<<< HEAD
       it('should use the value of locale format for displayFormat, if it is not defined', async () => {
-=======
-      it('should use the value of inputFormat for displayFormat, if it is not defined', async () => {
->>>>>>> e8a15e97
         expect(picker.locale).to.equal('en-US');
         expect(picker.getAttribute('display-format')).to.be.null;
         expect(picker.displayFormat).to.equal(picker.inputFormat);
