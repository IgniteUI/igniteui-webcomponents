--- conflicted
+++ resolved
@@ -1,16 +1,8 @@
 import { html, LitElement } from 'lit';
 import { themes } from '../../theming/theming-decorator.js';
-<<<<<<< HEAD
+import { registerComponent } from '../common/definitions/register.js';
 import { styles } from './themes/navbar.base.css.js';
 import { all } from './themes/themes.js';
-=======
-import { registerComponent } from '../common/definitions/register.js';
-import { styles as bootstrap } from './themes/light/navbar.bootstrap.css.js';
-import { styles as fluent } from './themes/light/navbar.fluent.css.js';
-import { styles as indigo } from './themes/light/navbar.indigo.css.js';
-import { styles as material } from './themes/light/navbar.material.css.js';
-import { styles } from './themes/navbar.base.css.js';
->>>>>>> 1d18e3af
 
 /**
  * A navigation bar component is used to facilitate navigation through
