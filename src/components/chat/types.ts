import type { TemplateResult } from 'lit';

// export type IgcMessageAttachmentType = 'image' | 'file';

/**
 * Represents a single chat message in the conversation.
 */
export interface IgcMessage {
  /**
   * A unique identifier for the message.
   */
  id: string;

  /**
   * The textual content of the message.
   */
  text: string;

  /**
   * The identifier or name of the sender of the message.
   */
  sender: string;

  /**
   * The timestamp indicating when the message was sent.
   */
  timestamp: Date;

  /**
   * Optional list of attachments associated with the message,
   * such as images, files, or links.
   */
  attachments?: IgcMessageAttachment[];
}

/**
 * Represents an attachment associated with a chat message.
 */
export interface IgcMessageAttachment {
  /**
   * A unique identifier for the attachment.
   */
  id: string;

  /**
   * The display name of the attachment (e.g. file name).
   */
  name: string;

  /**
   * The URL from which the attachment can be downloaded or viewed.
   * Typically used for attachments stored on a server or CDN.
   */
  url?: string;

  /**
   * The actual File object, if the attachment was provided locally (e.g. via upload).
   */
  file?: File;

  /**
   * The MIME type or a custom type identifier for the attachment (e.g. "image/png", "pdf", "audio").
   */
  type?: string;

  /**
   * Optional URL to a thumbnail preview of the attachment (e.g. for images or videos).
   */
  thumbnail?: string;
}

/**
 * A function type used to render a group of attachments in a chat message.
 *
 * This allows consumers to customize how message attachments are displayed
 * (e.g. rendering thumbnails, file icons, or download links).
 *
 * @param {IgcMessageAttachment[]} attachments - The list of attachments to render.
 * @returns {TemplateResult} A Lit `TemplateResult` representing the rendered attachments.
 */
export type AttachmentTemplate = (
  attachments: IgcMessageAttachment[]
) => TemplateResult;

/**
 * A function type used to render a single chat message.
 *
 * This allows consumers to fully customize the display of a message,
 * including its text, sender info, timestamp, and any attachments.
 *
 * @param {IgcMessage} message - The chat message to render.
 * @returns {TemplateResult} A Lit `TemplateResult` representing the rendered message.
 */
export type MessageTemplate = (message: IgcMessage) => TemplateResult;

// export type MarkdownRenderer = (text: string) => TemplateResult;

/**
 * Configuration options for customizing the behavior and appearance of the chat component.
 */
export type IgcChatOptions = {
  /**
   * The ID of the current user. Used to differentiate between incoming and outgoing messages.
   */
  currentUserId?: string;
  /**
   * If `true`, prevents the chat from automatically scrolling to the latest message.
   */
  disableAutoScroll?: boolean;
  /**
   * If `true`, disables the ability to upload and send attachments.
   * Defaults to `false`.
   */
  disableAttachments?: boolean;
  /**
   * Indicates whether the other user is currently typing or composing a message.
   */
  isComposing?: boolean;
  /**
   * The accepted files that could be attached.
   * Defines the file types as a list of comma-separated values (e.g. "image/*,.pdf") that the file input should accept.
   */
  acceptedFiles?: string;
  /**
   * Optional header text to display at the top of the chat component.
   */
  headerText?: string;
  /**
   * Optional placeholder text for the chat input area.
   * Provides a hint to the user about what they can type (e.g. "Type a message...").
   */
  inputPlaceholder?: string;
  /**
   * Suggested text snippets or quick replies that can be shown as user-selectable options.
   */
  suggestions?: string[];
  /**
   * A set of template override functions used to customize rendering of messages, attachments, etc.
   */
  templates?: IgcChatTemplates;
<<<<<<< HEAD
  // languages?: HlLanguages;
  // markdownRenderer?: MarkdownRenderer;
  rendererConfig?: IgcRendererConfig;
=======
  markdownRenderer?: (text: string) => TemplateResult; //TODO: Remove when highlighter is implemented
>>>>>>> 9a65e96a
};

/**
 * A collection of template functions used to customize different parts of the chat component.
 * Each template allows you to override the rendering of a specific part of the component.
 */
export type IgcChatTemplates = {
  /**
   * Template for rendering an attachment in a message.
   */
  attachmentTemplate?: AttachmentTemplate;

  /**
   * Template for rendering a custom header above the attachment in a message.
   */
  attachmentHeaderTemplate?: AttachmentTemplate;

  /**
   * Template for rendering custom action buttons or controls related to an attachment
   * (e.g. download, preview, delete).
   */
  attachmentActionsTemplate?: AttachmentTemplate;

  /**
   * Template for rendering the main content of an attachment, such as a thumbnail or file preview.
   */
  attachmentContentTemplate?: AttachmentTemplate;

  /**
   * Template for rendering a single chat message.
   * Use this to customize message layout, formatting, or metadata.
   */
  messageTemplate?: MessageTemplate;

  /**
   * Template for rendering message-specific actions such as edit, delete, reply, etc.
   */
  messageActionsTemplate?: MessageTemplate;

  /**
   * Template used to show an indicator when the other user is typing (e.g. “User is typing...”).
   */
  composingIndicatorTemplate?: TemplateResult;

  /**
   * Template for customizing the text input element (usually a `<textarea>` or `<input>`).
   *
   * @param text - The current value of the text input.
   * @returns A Lit `TemplateResult` representing the rendered input.
   */
  textInputTemplate?: (text: string) => TemplateResult;

  /**
   * Template for rendering additional controls in the message input area,
   * such as send buttons, emoji pickers, or voice recorders.
   */
  textAreaActionsTemplate?: TemplateResult;

  /**
   * Template for rendering attachments that are currently queued for sending (in the input area).
   */
  textAreaAttachmentsTemplate?: AttachmentTemplate;
};

export type IgcRendererConfig = {
  type: 'plain' | 'markdown' | 'custom';
  markdown?: {
    disableDefaultHighlighter?: boolean;
    languages?: HlLanguages;
    themes?: Record<string, string>;
  };
  renderFn?: (message: string) => string | TemplateResult;
};

export type HlLanguages = { [key: string]: any };

export const attachmentIcon =
  '<svg xmlns="http://www.w3.org/2000/svg" height="24px" viewBox="0 -960 960 960" width="24px" fill="#e3e3e3"><path d="M720-330q0 104-73 177T470-80q-104 0-177-73t-73-177v-370q0-75 52.5-127.5T400-880q75 0 127.5 52.5T580-700v350q0 46-32 78t-78 32q-46 0-78-32t-32-78v-370h80v370q0 13 8.5 21.5T470-320q13 0 21.5-8.5T500-350v-350q-1-42-29.5-71T400-800q-42 0-71 29t-29 71v370q-1 71 49 120.5T470-160q70 0 119-49.5T640-330v-390h80v390Z"/></svg>';
export const sendButtonIcon =
  '<svg xmlns="http://www.w3.org/2000/svg" height="24px" viewBox="0 -960 960 960" width="24px" fill="#e3e3e3"><path d="M120-160v-640l760 320-760 320Zm80-120 474-200-474-200v140l240 60-240 60v140Zm0 0v-400 400Z"/></svg>';
export const closeIcon =
  '<svg xmlns="http://www.w3.org/2000/svg" height="24px" viewBox="0 -960 960 960" width="24px" fill="#e3e3e3"><path d="m256-200-56-56 224-224-224-224 56-56 224 224 224-224 56 56-224 224 224 224-56 56-224-224-224 224Z"/></svg>';
export const fileIcon =
  '<svg xmlns="http://www.w3.org/2000/svg" height="24px" viewBox="0 -960 960 960" width="24px" fill="#e3e3e3"><path d="M240-80q-33 0-56.5-23.5T160-160v-640q0-33 23.5-56.5T240-880h320l240 240v480q0 33-23.5 56.5T720-80H240Zm280-520v-200H240v640h480v-440H520ZM240-800v200-200 640-640Z"/></svg>';
export const imageIcon =
  '<svg xmlns="http://www.w3.org/2000/svg" height="24px" viewBox="0 -960 960 960" width="24px" fill="#e3e3e3"><path d="M200-120q-33 0-56.5-23.5T120-200v-560q0-33 23.5-56.5T200-840h560q33 0 56.5 23.5T840-760v560q0 33-23.5 56.5T760-120H200Zm0-80h560v-560H200v560Zm40-80h480L570-480 450-320l-90-120-120 160Zm-40 80v-560 560Z"/></svg>';
export const moreIcon =
  '<svg xmlns="http://www.w3.org/2000/svg" height="24px" viewBox="0 -960 960 960" width="24px" fill="#e3e3e3"><path d="M240-400q-33 0-56.5-23.5T160-480q0-33 23.5-56.5T240-560q33 0 56.5 23.5T320-480q0 33-23.5 56.5T240-400Zm240 0q-33 0-56.5-23.5T400-480q0-33 23.5-56.5T480-560q33 0 56.5 23.5T560-480q0 33-23.5 56.5T480-400Zm240 0q-33 0-56.5-23.5T640-480q0-33 23.5-56.5T720-560q33 0 56.5 23.5T800-480q0 33-23.5 56.5T720-400Z"/></svg>';
export const previewIcon =
  '<svg xmlns="http://www.w3.org/2000/svg" height="24px" viewBox="0 -960 960 960" width="24px" fill="#e3e3e3"><path d="M200-120q-33 0-56.5-23.5T120-200v-560q0-33 23.5-56.5T200-840h280v80H200v560h560v-280h80v280q0 33-23.5 56.5T760-120H200Zm188-212-56-56 372-372H560v-80h280v280h-80v-144L388-332Z"/></svg>';<|MERGE_RESOLUTION|>--- conflicted
+++ resolved
@@ -138,13 +138,10 @@
    * A set of template override functions used to customize rendering of messages, attachments, etc.
    */
   templates?: IgcChatTemplates;
-<<<<<<< HEAD
-  // languages?: HlLanguages;
-  // markdownRenderer?: MarkdownRenderer;
+
   rendererConfig?: IgcRendererConfig;
-=======
+  
   markdownRenderer?: (text: string) => TemplateResult; //TODO: Remove when highlighter is implemented
->>>>>>> 9a65e96a
 };
 
 /**
