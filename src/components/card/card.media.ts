--- conflicted
+++ resolved
@@ -1,10 +1,6 @@
 import { html, LitElement } from 'lit';
-<<<<<<< HEAD
 import { registerComponent } from '../common/definitions/register.js';
-import { styles } from './themes/light/card.media.material.css.js';
-=======
 import { styles } from './themes/light/card.media.base.css.js';
->>>>>>> 8ce18d47
 
 /** A container for card's media - could be an image, gif, video
  * @element igc-card-media
