--- conflicted
+++ resolved
@@ -1,16 +1,11 @@
 @use 'styles/utilities/index' as *;
-<<<<<<< HEAD
-=======
 @use '../light/themes' as *;
 
 $theme: $fluent;
 
 :host {
     --component-size: var(--ig-size, #{var-get($theme, 'default-size')});
-    --symbol-full-color: #{var-get($theme, 'symbol-full-color')};
-    --symbol-empty-color: #{var-get($theme, 'symbol-empty-color')};
 }
->>>>>>> afdc7100
 
 :host,
 [part='base'] {
