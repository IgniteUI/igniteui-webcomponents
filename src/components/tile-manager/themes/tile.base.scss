@use 'styles/common/component';
@use 'styles/utilities' as *;

:host {
<<<<<<< HEAD
    grid-row: span 3;
    grid-column: span 3;
    border: 5px solid blue;
    background-color: yellow;
    position: relative;
    box-sizing: border-box;
}

.resize-handle {
    position: absolute;
    width: 15px;
    height: 15px;
    right: 0;
    bottom: 0;
    cursor: se-resize;
    background: rgba(0, 0, 0);
    z-index: 999;
}

.resizer {
    position: absolute;
    background: pink;  /* Color for visibility */
    z-index: 10;
}
  
.resizer.right {
    top: 0;
    right: -4px;
    bottom: 0;
    width: 2px;
    cursor: ew-resize;
}

.resizer.bottom {
    left: 0;
    right: 0;
    bottom: -4px;
    height: 2px;
    cursor: ns-resize;
=======
    grid-row: span 5;
    grid-column: span 5;
    border: 5px solid blue;
    background-color: yellow;
}

.dragging {
    position: absolute;
    z-index: 1000;
    opacity: 0.8;
    cursor: grabbing;
>>>>>>> d985fb07
}<|MERGE_RESOLUTION|>--- conflicted
+++ resolved
@@ -2,13 +2,19 @@
 @use 'styles/utilities' as *;
 
 :host {
-<<<<<<< HEAD
-    grid-row: span 3;
-    grid-column: span 3;
+    grid-row: span 5;
+    grid-column: span 5;
     border: 5px solid blue;
     background-color: yellow;
     position: relative;
     box-sizing: border-box;
+}
+
+.dragging {
+    position: absolute;
+    z-index: 1000;
+    opacity: 0.8;
+    cursor: grabbing;
 }
 
 .resize-handle {
@@ -42,17 +48,4 @@
     bottom: -4px;
     height: 2px;
     cursor: ns-resize;
-=======
-    grid-row: span 5;
-    grid-column: span 5;
-    border: 5px solid blue;
-    background-color: yellow;
-}
-
-.dragging {
-    position: absolute;
-    z-index: 1000;
-    opacity: 0.8;
-    cursor: grabbing;
->>>>>>> d985fb07
 }