--- conflicted
+++ resolved
@@ -1,16 +1,8 @@
 import { html, LitElement } from 'lit';
 import { themes } from '../../theming/theming-decorator.js';
-<<<<<<< HEAD
+import { registerComponent } from '../common/definitions/register.js';
 import { styles } from './themes/card.content.base.css.js';
 import { all } from './themes/content.js';
-=======
-import { registerComponent } from '../common/definitions/register.js';
-import { styles } from './themes/light/card.content.base.css.js';
-import { styles as bootstrap } from './themes/light/card.content.bootstrap.css.js';
-import { styles as fluent } from './themes/light/card.content.fluent.css.js';
-import { styles as indigo } from './themes/light/card.content.indigo.css.js';
-import { styles as material } from './themes/light/card.content.material.css.js';
->>>>>>> 1d18e3af
 
 /** A container for card's text content
  * @element igc-card-content
