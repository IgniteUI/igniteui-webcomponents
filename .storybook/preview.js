import { html } from 'lit-html';

const Themes = {
  material_light: await import('../src/styles/themes/light/material.scss'),
  bootstrap_light: await import('../src/styles/themes/light/bootstrap.scss'),
  fluent_light: await import('../src/styles/themes/light/fluent.scss'),
  indigo_light: await import('../src/styles/themes/light/indigo.scss'),
  material_dark: await import('../src/styles/themes/dark/material.scss'),
  bootstrap_dark: await import('../src/styles/themes/dark/bootstrap.scss'),
  fluent_dark: await import('../src/styles/themes/dark/fluent.scss'),
  indigo_dark: await import('../src/styles/themes/dark/indigo.scss'),
};

export const globalTypes = {
  theme: {
    name: 'Theme',
    description: 'Global theme for components',
    defaultValue: 'bootstrap',
    toolbar: {
      icon: 'cog',
      items: ['bootstrap', 'material', 'fluent', 'indigo'],
      showName: 'True',
    },
  },
  variant: {
    name: 'Variant',
    description: 'Theme variant',
    defaultValue: 'light',
    toolbar: {
      icon: 'mirror',
      items: ['light', 'dark'],
      showName: 'True',
    },
  },
  direction: {
    name: 'Direction',
    description: 'Component direction',
    defaultValue: 'ltr',
    toolbar: {
      icon: 'accessibility',
      items: ['ltr', 'rtl'],
      showName: 'True',
    },
  },
};

export const parameters = {
  backgrounds: {
    default: 'light',
    values: [
      {
        name: 'light',
        value: '#fff',
      },
      {
        name: 'dark',
        value: '#444',
      },
    ],
  },
};

const getTheme = (themeName, variant) => {
  return Themes[`${themeName}_${variant}`];
};

const themeProvider = (Story, context) => {
<<<<<<< HEAD
  const theme = getTheme(context.globals.theme, context.globals.variant);
  return html`
=======
  const theme = getTheme(context.globals.theme);

  // Workaround for https://github.com/cfware/babel-plugin-template-html-minifier/issues/56
  const htmlNoMin = html;
  const styles = htmlNoMin`
>>>>>>> 5617ef8e
    <style>
      ${theme.default}
    </style>`;

  return html`
    ${styles}
    ${Story()}
  `;
};

export const decorators = [themeProvider];<|MERGE_RESOLUTION|>--- conflicted
+++ resolved
@@ -65,16 +65,11 @@
 };
 
 const themeProvider = (Story, context) => {
-<<<<<<< HEAD
   const theme = getTheme(context.globals.theme, context.globals.variant);
-  return html`
-=======
-  const theme = getTheme(context.globals.theme);
 
   // Workaround for https://github.com/cfware/babel-plugin-template-html-minifier/issues/56
   const htmlNoMin = html;
   const styles = htmlNoMin`
->>>>>>> 5617ef8e
     <style>
       ${theme.default}
     </style>`;
