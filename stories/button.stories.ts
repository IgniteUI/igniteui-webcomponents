import { html } from 'lit';
import { Context, Story } from './story.js';
import { ifDefined } from 'lit/directives/if-defined.js';

// region default
const metadata = {
  title: 'Button',
  component: 'igc-button',
  argTypes: {
    variant: {
      type: '"flat" | "contained" | "outlined" | "fab"',
      description: 'Sets the variant of the button.',
      options: ['flat', 'contained', 'outlined', 'fab'],
      control: {
        type: 'inline-radio',
      },
      defaultValue: 'contained',
    },
    type: {
      type: '"button" | "reset" | "submit"',
      description: 'The type of the button. Defaults to undefined.',
      options: ['button', 'reset', 'submit'],
      control: {
        type: 'inline-radio',
      },
    },
    href: {
      type: 'string',
      description: 'The URL the button points to.',
      control: 'text',
    },
    download: {
      type: 'string',
      description:
        'Prompts to save the linked URL instead of navigating to it.',
      control: 'text',
    },
    target: {
      type: '"_blank" | "_parent" | "_self" | "_top" | undefined',
      description:
        'Where to display the linked URL, as the name for a browsing context.',
      options: ['_blank', '_parent', '_self', '_top', 'undefined'],
      control: {
        type: 'select',
      },
    },
    rel: {
      type: 'string',
      description:
        'The relationship of the linked URL.\nSee https://developer.mozilla.org/en-US/docs/Web/HTML/Link_types',
      control: 'text',
    },
    disabled: {
      type: 'boolean',
      description: 'Determines whether the button is disabled.',
      control: 'boolean',
      defaultValue: false,
    },
<<<<<<< HEAD
=======
    ariaLabel: {
      type: 'string',
      control: 'text',
    },
>>>>>>> b4edaba6
    size: {
      type: '"small" | "medium" | "large"',
      description: 'Determines the size of the component.',
      options: ['small', 'medium', 'large'],
      control: {
        type: 'inline-radio',
      },
      defaultValue: 'medium',
    },
  },
};
export default metadata;
interface ArgTypes {
  variant: 'flat' | 'contained' | 'outlined' | 'fab';
  type: 'button' | 'reset' | 'submit';
  href: string;
  download: string;
  target: '_blank' | '_parent' | '_self' | '_top' | undefined;
  rel: string;
  disabled: boolean;
  size: 'small' | 'medium' | 'large';
}
// endregion

const ButtonTemplate: Story<ArgTypes, Context> = (
  { disabled = false, size, variant, type }: ArgTypes,
  { globals: { direction } }: Context
) => {
  return html`
    <igc-button
      .disabled=${disabled}
      .size=${size}
      .variant=${variant}
      .type=${type}
      dir=${ifDefined(direction)}
    >
      <span slot="prefix">+</span>
      Click
      <span slot="suffix">-</span>
    </igc-button>
  `;
};

const LinkTemplate: Story<ArgTypes, Context> = (
  {
    disabled = false,
    size,
    variant,
    href = 'http://www.infragistics.com',
    download,
    rel,
    target,
  }: ArgTypes,
  { globals: { direction } }: Context
) => html`
  <igc-button
    .disabled=${disabled}
    .size=${size}
    .variant=${variant}
    .href=${href}
    .download=${download}
    .rel=${rel}
    .target=${target}
    dir=${ifDefined(direction)}
  >
    Click me
  </igc-button>
`;

export const Button = ButtonTemplate.bind({});
export const Link = LinkTemplate.bind({});
export const BlankTarget = LinkTemplate.bind({});
BlankTarget.args = {
  target: '_blank',
};<|MERGE_RESOLUTION|>--- conflicted
+++ resolved
@@ -56,13 +56,10 @@
       control: 'boolean',
       defaultValue: false,
     },
-<<<<<<< HEAD
-=======
     ariaLabel: {
       type: 'string',
       control: 'text',
     },
->>>>>>> b4edaba6
     size: {
       type: '"small" | "medium" | "large"',
       description: 'Determines the size of the component.',
