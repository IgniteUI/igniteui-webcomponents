--- conflicted
+++ resolved
@@ -8,13 +8,7 @@
     .join(' ');
 };
 
-<<<<<<< HEAD
-export const clamp = (number: number, min: number, max: number) => {
-  return Math.max(min, Math.min(number, max));
-};
-=======
 export const asPercent = (part: number, whole: number) => (part / whole) * 100;
 
 export const clamp = (number: number, min: number, max: number) =>
-  Math.max(min, Math.min(number, max));
->>>>>>> 42c34234
+  Math.max(min, Math.min(number, max));