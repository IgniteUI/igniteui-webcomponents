@use 'sass:map';
@use '../../../../styles/common/component';
@use '../../../../styles/utilities' as *;
@use '../../../../styles/themes/schemas' as *;

$schema: map.get($light-material-schema, 'input-group');
$theme: digest-schema($schema);
$idle-border-width: rem(1px) !default;
$active-border-width: rem(2px) !default;
$fs: rem(16px) !default;

%label {
    --label-position: #{sizable(18px, 22px, 26px)};

    transform: translateY(calc(var(--label-position) * -1));
    font-size: rem(12px);
}

%floated-styles {
    border-top: $idle-border-width solid transparent;
}

%suffix-preffix {
    display: inline-flex;
    align-items: center;
    width: max-content;
    height: 100%;
    padding-inline: pad-inline(rem(12px), rem(14px), rem(16px));
}

:host {
    @include css-vars-from-theme($theme, 'ig-input');

    input:placeholder-shown + [part='notch'] {
        @extend %floated-styles;
    }

    input::placeholder {
        color: var-get($theme, 'placeholder-color');
    }
}

[part='prefix'] {
    color: var-get($theme, 'input-prefix-color');
    background: var-get($theme, 'input-prefix-background');
}

[part='suffix'] {
    color: var-get($theme, 'input-suffix-color');
    background: var-get($theme, 'input-suffix-background');
}

[part='prefix'],
[part='suffix'] {
    ::slotted(*) {
        color: inherit;
    }
}

input:placeholder-shown + [part='notch'] [part='label'],
[part~='filled'] + [part='notch'] [part='label'] {
    @extend %label;
}

[part~='input'] {
    color: var-get($theme, 'filled-text-color');
    background: transparent;
    padding: 0 rem(4px);
    font-size: rem(16px);
    grid-area: 1 / 2 / span 1 / span 2;
}

[part='label'] {
    color: var-get($theme, 'idle-secondary-color');
    transition:
        transform 150ms cubic-bezier(.4, 0, .2, 1),
        color 150ms cubic-bezier(.4, 0, .2, 1),
        font-size 150ms cubic-bezier(.4, 0, .2, 1);
    line-height: 1;
    text-overflow: ellipsis;
    overflow: hidden;
    will-change: font-size, color, transform;
}

[part~='filled'] {
    [part~='prefix'] {
        background: var-get($theme, 'input-prefix-background--filled');
        color: var-get($theme, 'input-prefix-color--filled');
    }

    [part~='suffix'] {
        background: var-get($theme, 'input-suffix-background--filled');
        color: var-get($theme, 'input-suffix-color--filled');
    }
}

[part^='container'] {
    grid-template-columns: auto auto 1fr auto;
}

[part='start'] {
    justify-content: flex-start;
    grid-area: 1 / 1;
    border: {
        start: {
            start-radius: rem(4px);
        };
        end: {
            start-radius: rem(4px);
        };
    }

    > [part='prefix'] {
        ::slotted(*) {
            @extend %suffix-preffix;
        }
    }
}

[part='notch'] {
    display: flex;
    align-items: center;
    width: auto;
    min-width: 0;
    height: 100%;
    grid-area: 1 / 2;
    padding: 0 rem(4px);
    overflow: visible;

    &:empty {
        display: none;
    }
}

[part='filler'] {
    grid-area: 1 / 3;
}

[part='end'] {
    justify-content: flex-end;
    grid-area: 1 / 4;
    border: {
        start: {
            end-radius: rem(4px);
        };
        end: {
            end-radius: rem(4px);
        };
    }

    > [part='suffix'] {
        ::slotted(*) {
            @extend %suffix-preffix;
        }
    }
}

[part='start'],
[part='end'] {
    display: flex;
    min-width: sizable(rem(10px), rem(12px), rem(14px));
    height: var(--size);
    overflow: hidden;
}

[part='helper-text'] {
    @include type-style('caption');

    padding-inline: pad-inline(rem(14px), rem(16px), rem(18px));
    margin-top: rem(5px);
    color: var-get($theme, 'helper-text-color');
}

:host(:focus-within) {
    [part='label'] {
<<<<<<< HEAD
        color: $error-color;
    }

    [part~='filled'] + [part='notch'] {
        @extend %floated-styles;
    }
}

:host([invalid]:focus-within) {
    [part='notch'] {
        border-top: $idle-border-width solid transparent;
    }
}

:host([disabled]),
:host(:disabled) {
    pointer-events: none;

    [part~='input'],
    [part='label'],
    [part='prefix'],
    [part='suffix'],
    [part='helper-text'] {
        color: color(gray, 500);
    }

    [part='start'],
    [part='filler'],
    [part='notch'],
    [part='end'] {
        color: color(gray, 500);
        border-color: color(gray, 500);
    }

    input::placeholder {
        color: color(gray, 500);
    }
=======
        @extend %label;
>>>>>>> 6041ce8a

        color: var-get($theme, 'focused-secondary-color');
    }

    [part~='prefix'] {
        background: var-get($theme, 'input-prefix-background--focused');
        color: var-get($theme, 'input-prefix-color--focused');
    }

    [part~='suffix'] {
        background: var-get($theme, 'input-suffix-background--focused');
        color: var-get($theme, 'input-suffix-color--focused');
    }
}

:host(:not([outlined])) {
    [part='prefix'],
    [part='suffix'] {
        max-height: calc(100% - #{rem(1px)});
    }

    [part='label'] {
        inset-inline-start: rem(2px);
    }

    [part~='container'] {
        background: var-get($theme, 'box-background');
        border-bottom: 1px solid var-get($theme, 'idle-bottom-line-color');

        border: {
            start: {
                end-radius: var-get($theme, 'box-border-radius');
                start-radius: var-get($theme, 'box-border-radius');
            };
        }

        transition: border-bottom-width 150ms cubic-bezier(.4, 0, .2, 1);

        &::after {
            position: absolute;
            content: '';
            width: 100%;
            height: rem(2px);
            left: 0;
            right: 0;
            bottom: -1px;
            background: var-get($theme, 'idle-bottom-line-color');
            transform: scaleX(0);
            transition: transform 180ms cubic-bezier(.4, 0, .2, 1), opacity 180ms cubic-bezier(.4, 0, .2, 1);
        }
    }

    [part~='labelled'] [part~='input'] {
        padding-top: rem(20px);
        padding-bottom: rem(6px);
    }

    input:placeholder-shown + [part='notch'] [part='label'],
    [part~='filled'] + [part='notch'] [part='label'] {
        transform: translateY(-106%);
    }
}

:host(:not([outlined]):hover) {
    [part~='container'] {
        background: var-get($theme, 'box-background-hover');
        border-bottom-color: var-get($theme, 'hover-bottom-line-color');

        &::after {
            background: var-get($theme, 'hover-bottom-line-color');
        }
    }
}

:host(:not([outlined]):focus-within) {
    [part~='container'] {
        background: var-get($theme, 'box-background-focus');
        border-bottom-color: var-get($theme, 'focused-bottom-line-color');

        &::after {
            background: var-get($theme, 'focused-bottom-line-color');
            transform: scaleX(1);
            opacity: 1;
        }
    }

    [part='notch'] [part='label'] {
        transform: translateY(-106%);
    }
}

:host(:not([outlined])[invalid]),
:host(:not([outlined])[invalid]:focus-within) {
    [part~='container'] {
        border-color: var-get($theme, 'error-secondary-color');

        &::after {
            background: var-get($theme, 'error-secondary-color');
        }
    }
}

:host(:not([outlined])[disabled]),
:host(:not([outlined]):disabled) {
    [part~='container'] {
        background: var-get($theme, 'box-disabled-background');
        border-color: var-get($theme, 'disabled-border-color');
        border-bottom-style: dashed;
    }
}

:host([outlined]) {
    [part^='container'] {
        border-radius: var-get($theme, 'border-border-radius');
        background: var-get($theme, 'border-background');
    }

    [part='start'] {
        border: {
            style: solid;
            color: var-get($theme, 'border-color');
            inline: {
                start-width: $idle-border-width;
                end-width: 0;
            };
            block: {
                start-width: $idle-border-width;
                end-width: $idle-border-width;
            };
            start: {
                start-radius: var-get($theme, 'border-border-radius');
            };
            end: {
                start-radius: var-get($theme, 'border-border-radius');
            };
        }
    }

    [part='notch'] {
        border: {
            width: $idle-border-width;
            style: solid;
            color: var-get($theme, 'border-color');
            left: none;
            right: none;
        }
    }

    [part='filler'] {
        border: {
            width: $idle-border-width;
            style: solid;
            color: var-get($theme, 'border-color');
            left: none;
            right: none;
        }
    }

    [part='end'] {
        border: {
            style: solid;
            color: var-get($theme, 'border-color');
            inline: {
                start-width: 0;
                end-width: $idle-border-width;
            };
            block: {
                start-width: $idle-border-width;
                end-width: $idle-border-width;
            };
            start: {
                end-radius: var-get($theme, 'border-border-radius');
            };
            end: {
                end-radius: var-get($theme, 'border-border-radius');
            };
        }
    }

    [part~='filled'] + [part='notch'] {
        @extend %floated-styles;
    }
}

:host([outlined]:focus-within) {
    [part='start'] {
        border: {
            color: var-get($theme, 'focused-border-color');
            inline: {
                start-width: $active-border-width;
            };
            block: {
                start-width: $active-border-width;
                end-width: $active-border-width;
            }
        }
    }

    [part='notch'] {
        border: {
            width: $active-border-width;
            color: var-get($theme, 'focused-border-color');
            top: $idle-border-width solid transparent;
        }
    }

    [part='filler'] {
        border: {
            width: $active-border-width;
            color: var-get($theme, 'focused-border-color');
        }
    }

    [part='end'] {
        border: {
            color: var-get($theme, 'focused-border-color');
            inline: {
                end-width: $active-border-width;
            };
            block: {
                start-width: $active-border-width;
                end-width: $active-border-width;
            };
        }
    }
}

:host([outlined]:active),
:host([outlined]:focus),
:host([outlined]:focus-within) {
    [part='suffix'] {
        margin-inline-end: rem(-1px);
    }

    [part='prefix'] {
        margin-inline-start: rem(-1px);
    }

    [part='suffix'],
    [part='prefix'] {
        ::slotted(*) {
            padding-block: pad-block(10px, 12px, 14px);
        }
    }
}

:host([outlined][invalid]),
:host([outlined][invalid]:focus-within) {
    [part='start'],
    [part='notch'],
    [part='filler'],
    [part='end'] {
        border-color: var-get($theme, 'error-secondary-color');
    }

    [part~='filled'] + [part='notch'] {
        @extend %floated-styles;
    }

    [part='notch'] {
        border-top: $idle-border-width solid transparent;
    }
}

<<<<<<< HEAD
:host(:not([outlined])[disabled]),
:host(:not([outlined]):disabled) {
=======
:host([outlined][invalid]:focus-within) {
    [part='notch'] {
        border-top: $idle-border-width solid transparent;
    }
}

:host([invalid]) {
    [part='label'] {
        color: var-get($theme, 'error-secondary-color');
    }

    [part='helper-text'] {
        color: var-get($theme, 'error-secondary-color');
    }
}

:host(:disabled[outlined]),
:host([disabled][outlined]) {
    [part='start'],
    [part='filler'],
    [part='notch'],
    [part='end'] {
        border-color: var-get($theme, 'disabled-border-color');
    }

    [part='notch'] {
        border-top-color: transparent;
    }
}

:host(:disabled),
:host([disabled]) {
>>>>>>> 6041ce8a
    [part~='input'],
    [part='label'],
    [part='prefix'],
    [part='suffix'],
    [part='helper-text'] {
        color: var-get($theme, 'disabled-text-color');
    }

    [part='start'],
    [part='filler'],
    [part='notch'],
    [part='end'] {
        color: var-get($theme, 'disabled-text-color');
    }

    input::placeholder {
        color: var-get($theme, 'disabled-text-color');
    }

    [part~='filled'] + [part='notch'] {
        @extend %floated-styles;
    }
}<|MERGE_RESOLUTION|>--- conflicted
+++ resolved
@@ -173,47 +173,7 @@
 
 :host(:focus-within) {
     [part='label'] {
-<<<<<<< HEAD
-        color: $error-color;
-    }
-
-    [part~='filled'] + [part='notch'] {
-        @extend %floated-styles;
-    }
-}
-
-:host([invalid]:focus-within) {
-    [part='notch'] {
-        border-top: $idle-border-width solid transparent;
-    }
-}
-
-:host([disabled]),
-:host(:disabled) {
-    pointer-events: none;
-
-    [part~='input'],
-    [part='label'],
-    [part='prefix'],
-    [part='suffix'],
-    [part='helper-text'] {
-        color: color(gray, 500);
-    }
-
-    [part='start'],
-    [part='filler'],
-    [part='notch'],
-    [part='end'] {
-        color: color(gray, 500);
-        border-color: color(gray, 500);
-    }
-
-    input::placeholder {
-        color: color(gray, 500);
-    }
-=======
         @extend %label;
->>>>>>> 6041ce8a
 
         color: var-get($theme, 'focused-secondary-color');
     }
@@ -478,10 +438,6 @@
     }
 }
 
-<<<<<<< HEAD
-:host(:not([outlined])[disabled]),
-:host(:not([outlined]):disabled) {
-=======
 :host([outlined][invalid]:focus-within) {
     [part='notch'] {
         border-top: $idle-border-width solid transparent;
@@ -514,7 +470,6 @@
 
 :host(:disabled),
 :host([disabled]) {
->>>>>>> 6041ce8a
     [part~='input'],
     [part='label'],
     [part='prefix'],
