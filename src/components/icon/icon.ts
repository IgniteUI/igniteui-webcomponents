--- conflicted
+++ resolved
@@ -1,32 +1,14 @@
 import { LitElement, html } from 'lit';
 import { property, state } from 'lit/decorators.js';
 import { unsafeSVG } from 'lit/directives/unsafe-svg.js';
-<<<<<<< HEAD
-import { themes } from '../../theming/theming-decorator.js';
-import { alternateName } from '../common/decorators/alternateName.js';
-import { blazorInclude } from '../common/decorators/blazorInclude.js';
-import { watch } from '../common/decorators/watch.js';
-import { registerComponent } from '../common/definitions/register.js';
-import { SizableMixin } from '../common/mixins/sizable.js';
-import { styles } from './themes/icon.base.css.js';
-import { all } from './themes/themes.js';
-=======
 
-import { styles } from './icon.base.css.js';
->>>>>>> 36e0bac5
 import {
   IconsRegistry,
   registerIconFromText as registerIconFromText_impl,
   registerIcon as registerIcon_impl,
 } from './icon.registry.js';
-<<<<<<< HEAD
-
-@themes(all)
-=======
-import { styles as bootstrap } from './light/icon.bootstrap.css.js';
-import { styles as fluent } from './light/icon.fluent.css.js';
-import { styles as indigo } from './light/icon.indigo.css.js';
-import { styles as material } from './light/icon.material.css.js';
+import { styles } from './themes/icon.base.css.js';
+import { all } from './themes/themes.js';
 import { themes } from '../../theming/theming-decorator.js';
 import { alternateName } from '../common/decorators/alternateName.js';
 import { blazorInclude } from '../common/decorators/blazorInclude.js';
@@ -34,11 +16,7 @@
 import { registerComponent } from '../common/definitions/register.js';
 import { SizableMixin } from '../common/mixins/sizable.js';
 
-@themes({
-  light: { material, bootstrap, fluent, indigo },
-  dark: { material, bootstrap, fluent, indigo },
-})
->>>>>>> 36e0bac5
+@themes(all)
 /**
  * Icon component
  *
