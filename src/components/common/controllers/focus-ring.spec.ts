--- conflicted
+++ resolved
@@ -37,13 +37,7 @@
 
         protected override render() {
           return html`<button
-<<<<<<< HEAD
-            part=${partNameMap({ focused: this.manager.focused })}
-=======
             part=${partMap({ focused: this.manager.focused })}
-            @blur=${this.manager.reset}
-            @pointerdown=${this.manager.reset}
->>>>>>> f9c2ba86
           >
             Button
           </button>`;
