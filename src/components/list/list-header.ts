<<<<<<< HEAD
import { LitElement, html } from 'lit';

import { addThemingController } from '../../theming/theming-controller.js';
=======
import { html, LitElement } from 'lit';
import { themes } from '../../theming/theming-decorator.js';
import { addInternalsController } from '../common/controllers/internals.js';
>>>>>>> 56a6e706
import { registerComponent } from '../common/definitions/register.js';
import { styles } from './themes/header.base.css.js';
import { all } from './themes/header.js';
import { styles as shared } from './themes/shared/header/list-header.common.css.js';

/**
 * Header list item.
 *
 * @element igc-list-header
 *
 * @slot - Renders header list item's content.
 */
export default class IgcListHeaderComponent extends LitElement {
  public static readonly tagName = 'igc-list-header';
  public static override styles = [styles, shared];

  /* blazorSuppress */
  public static register(): void {
    registerComponent(IgcListHeaderComponent);
  }

  constructor() {
    super();

<<<<<<< HEAD
    addThemingController(this, all);

    this._internals = this.attachInternals();
    this._internals.role = 'separator';
=======
    addInternalsController(this, {
      initialARIA: { role: 'separator' },
    });
>>>>>>> 56a6e706
  }

  protected override render() {
    return html`<slot></slot>`;
  }
}

declare global {
  interface HTMLElementTagNameMap {
    'igc-list-header': IgcListHeaderComponent;
  }
}<|MERGE_RESOLUTION|>--- conflicted
+++ resolved
@@ -1,12 +1,6 @@
-<<<<<<< HEAD
-import { LitElement, html } from 'lit';
-
+import { html, LitElement } from 'lit';
 import { addThemingController } from '../../theming/theming-controller.js';
-=======
-import { html, LitElement } from 'lit';
-import { themes } from '../../theming/theming-decorator.js';
 import { addInternalsController } from '../common/controllers/internals.js';
->>>>>>> 56a6e706
 import { registerComponent } from '../common/definitions/register.js';
 import { styles } from './themes/header.base.css.js';
 import { all } from './themes/header.js';
@@ -31,16 +25,11 @@
   constructor() {
     super();
 
-<<<<<<< HEAD
     addThemingController(this, all);
 
-    this._internals = this.attachInternals();
-    this._internals.role = 'separator';
-=======
     addInternalsController(this, {
       initialARIA: { role: 'separator' },
     });
->>>>>>> 56a6e706
   }
 
   protected override render() {
