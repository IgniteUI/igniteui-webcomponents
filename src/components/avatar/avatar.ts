--- conflicted
+++ resolved
@@ -1,8 +1,4 @@
-<<<<<<< HEAD
-import { LitElement, type PropertyValues, html, nothing } from 'lit';
-=======
-import { html, LitElement, nothing } from 'lit';
->>>>>>> f077a2ba
+import { html, LitElement, nothing, type PropertyValues } from 'lit';
 import { property, state } from 'lit/decorators.js';
 import { ifDefined } from 'lit/directives/if-defined.js';
 import { themes } from '../../theming/theming-decorator.js';
