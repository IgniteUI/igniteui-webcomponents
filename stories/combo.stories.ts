import { html } from 'lit';
import {
  Context,
  disableStoryControls,
  formControls,
  formSubmitHandler,
} from './story.js';
import { ifDefined } from 'lit/directives/if-defined.js';
import { ComboItemTemplate } from '../src/index.js';
import { registerIconFromText } from '../src/components/icon/icon.registry';
import { defineComponents, IgcComboComponent } from '../src/index.js';
import { Meta, StoryObj } from '@storybook/web-components';

defineComponents(IgcComboComponent);

interface City {
  id: string;
  name: string;
  zip: string;
  country: string;
}

// region default
const metadata: Meta<IgcComboComponent> = {
  title: 'Combo',
  component: 'igc-combo',
  parameters: { docs: { description: {} } },
  argTypes: {
    outlined: {
      type: 'boolean',
      description: 'The outlined attribute of the control.',
      control: 'boolean',
      defaultValue: false,
    },
    singleSelect: {
      type: 'boolean',
      description:
        'Enables single selection mode and moves item filtering to the main input.',
      control: 'boolean',
      defaultValue: false,
    },
    autofocus: {
      type: 'boolean',
      description: 'The autofocus attribute of the control.',
      control: 'boolean',
    },
    autofocusList: {
      type: 'boolean',
      description: 'Focuses the list of options when the menu opens.',
      control: 'boolean',
      defaultValue: false,
    },
    label: {
      type: 'string',
      description: 'The label attribute of the control.',
      control: 'text',
    },
    placeholder: {
      type: 'string',
      description: 'The placeholder attribute of the control.',
      control: 'text',
    },
    placeholderSearch: {
      type: 'string',
      description: 'The placeholder attribute of the search input.',
      control: 'text',
      defaultValue: 'Search',
    },
    dir: {
      type: '"ltr" | "rtl" | "auto"',
      description: 'The direction attribute of the control.',
      options: ['ltr', 'rtl', 'auto'],
      control: { type: 'inline-radio' },
      defaultValue: 'auto',
    },
    open: {
      type: 'boolean',
      description: 'Sets the open state of the component.',
      control: 'boolean',
      defaultValue: false,
    },
    flip: { type: 'boolean', control: 'boolean', defaultValue: true },
    groupSorting: {
      type: '"asc" | "desc"',
      description:
        'Sorts the items in each group by ascending or descending order.',
      options: ['asc', 'desc'],
      control: { type: 'inline-radio' },
      defaultValue: 'asc',
    },
    caseSensitiveIcon: {
      type: 'boolean',
      description:
        'Enables the case sensitive search icon in the filtering input.',
      control: 'boolean',
      defaultValue: false,
    },
    disableFiltering: {
      type: 'boolean',
      description: 'Disables the filtering of the list of options.',
      control: 'boolean',
      defaultValue: false,
    },
<<<<<<< HEAD
    value: {
      type: 'string',
      description:
        'Returns the current selection as a list of comma separated values,\nrepresented by the display key, when provided.',
      control: 'text',
    },
    name: {
      type: 'string',
      description: 'The name attribute of the control.',
      control: 'text',
    },
    required: {
      type: 'boolean',
      description: 'Makes the control a required field in form context.',
      control: 'boolean',
      defaultValue: false,
    },
    disabled: {
      type: 'boolean',
      description: 'The disabled state of the component',
      control: 'boolean',
      defaultValue: false,
    },
    invalid: {
      type: 'boolean',
      description: 'Control the validity of the control.',
      control: 'boolean',
      defaultValue: false,
    },
=======
>>>>>>> 0a24a423
  },
  args: {
    outlined: false,
    singleSelect: false,
    autofocusList: false,
    placeholderSearch: 'Search',
    dir: 'auto',
    open: false,
    flip: true,
    groupSorting: 'asc',
    caseSensitiveIcon: false,
    disableFiltering: false,
    required: false,
    disabled: false,
    invalid: false,
  },
};

export default metadata;

interface IgcComboArgs {
  /** The outlined attribute of the control. */
  outlined: boolean;
  /** Enables single selection mode and moves item filtering to the main input. */
  singleSelect: boolean;
  /** The autofocus attribute of the control. */
  autofocus: boolean;
  /** Focuses the list of options when the menu opens. */
  autofocusList: boolean;
  /** The label attribute of the control. */
  label: string;
  /** The placeholder attribute of the control. */
  placeholder: string;
  /** The placeholder attribute of the search input. */
  placeholderSearch: string;
  /** The direction attribute of the control. */
  dir: 'ltr' | 'rtl' | 'auto';
  /** Sets the open state of the component. */
  open: boolean;
  flip: boolean;
  /** Sorts the items in each group by ascending or descending order. */
  groupSorting: 'asc' | 'desc';
  /** Enables the case sensitive search icon in the filtering input. */
  caseSensitiveIcon: boolean;
  /** Disables the filtering of the list of options. */
  disableFiltering: boolean;
<<<<<<< HEAD
  /**
   * Returns the current selection as a list of comma separated values,
   * represented by the display key, when provided.
   */
  value: string;
  /** The name attribute of the control. */
  name: string;
  /** Makes the control a required field in form context. */
  required: boolean;
  /** The disabled state of the component */
  disabled: boolean;
  /** Control the validity of the control. */
  invalid: boolean;
=======
>>>>>>> 0a24a423
}
type Story = StoryObj<IgcComboArgs>;

// endregion

Object.assign(metadata.parameters!, {
  actions: {
    handles: [
      'igcFocus',
      'igcBlur',
      'igcOpening',
      'igcOpened',
      'igcClosing',
      'igcClosed',
      'igcChange',
    ],
  },
});

const itemTemplate: ComboItemTemplate<City> = ({ item }) => {
  return html`
    <div>
      <span><b>${item?.name ?? item}</b> [${item?.zip}]</span>
    </div>
  `;
};

const groupHeaderTemplate: ComboItemTemplate<City> = ({ item }) => {
  return html`<div>Country of ${item?.country ?? item}</div>`;
};

const cities: City[] = [
  {
    id: 'BG01',
    name: 'Sofia',
    country: 'Bulgaria',
    zip: '1000',
  },
  {
    id: 'BG02',
    name: 'Plovdiv',
    country: 'Bulgaria',
    zip: '4000',
  },
  {
    id: 'BG03',
    name: 'Varna',
    country: 'Bulgaria',
    zip: '9000',
  },
  {
    id: 'US01',
    name: 'New York',
    country: 'United States',
    zip: '10001',
  },
  {
    id: 'US02',
    name: 'Boston',
    country: 'United States',
    zip: '02108',
  },
  {
    id: 'US03',
    name: 'San Francisco',
    country: 'United States',
    zip: '94103',
  },
  {
    id: 'JP01',
    name: 'Tokyo',
    country: 'Japan',
    zip: '163-8001',
  },
  {
    id: 'JP02',
    name: 'Yokohama',
    country: 'Japan',
    zip: '781-0240',
  },
  {
    id: 'JP03',
    name: 'Osaka',
    country: 'Japan',
    zip: '552-0021',
  },
];

// const mandzhasgrozde = [0, 'Sofia', 4, 'Varna', 'varna', false, { a: 1, b: 2 }, -1, true, null, undefined, NaN, 0];

registerIconFromText(
  'location',
  '<svg xmlns="http://www.w3.org/2000/svg" height="24px" viewBox="0 0 24 24"><path d="M0 0h24v24H0z" fill="none"/><path d="M12 2C8.13 2 5 5.13 5 9c0 5.25 7 13 7 13s7-7.75 7-13c0-3.87-3.13-7-7-7zm0 9.5c-1.38 0-2.5-1.12-2.5-2.5s1.12-2.5 2.5-2.5 2.5 1.12 2.5 2.5-1.12 2.5-2.5 2.5z"/></svg>'
);

const Template = (
  {
    name,
    disableFiltering,
    caseSensitiveIcon,
    label = 'Location(s)',
    placeholder = 'Cities of interest',
    placeholderSearch = 'Search',
    open = false,
    disabled = false,
    outlined = false,
    invalid = false,
    required = false,
    autofocus = false,
    singleSelect = false,
    autofocusList,
    groupSorting = 'asc',
  }: IgcComboComponent<City>,
  { globals: { direction } }: Context
) => html`
  <igc-combo
    .data=${cities}
    .dir=${direction}
    .itemTemplate=${itemTemplate}
    .groupHeaderTemplate=${groupHeaderTemplate}
    label=${ifDefined(label)}
    name=${ifDefined(name)}
    placeholder=${ifDefined(placeholder)}
    placeholder-search=${ifDefined(placeholderSearch)}
    dir=${ifDefined(direction)}
    value-key="id"
    display-key="name"
    value='["BG01", "BG02"]'
    group-key="country"
    group-sorting="${ifDefined(groupSorting)}"
    ?case-sensitive-icon=${caseSensitiveIcon}
    ?disable-filtering=${disableFiltering}
    ?open=${open}
    ?autofocus=${autofocus}
    ?autofocus-list=${autofocusList}
    ?outlined=${outlined}
    ?required=${required}
    ?disabled=${disabled}
    ?invalid=${invalid}
    ?single-select=${singleSelect}
  >
    <igc-icon slot="prefix" name="location"></igc-icon>
    <span slot="helper-text">Sample helper text.</span>
  </igc-combo>
`;

export const Basic: Story = Template.bind({});

export const Form: Story = {
  argTypes: disableStoryControls(metadata),
  render: () => {
    return html`
      <form @submit=${formSubmitHandler}>
        <fieldset>
          <igc-combo
            label="Default"
            name="combo"
            .data=${cities}
            value-key="id"
            display-key="name"
          ></igc-combo>
          <igc-combo
            label="No value key"
            .data=${cities}
            name="combo-not-key"
            display-key="name"
          ></igc-combo>
          <igc-combo
            .data=${cities}
            single-select
            label="Single selection"
            name="combo-single"
            display-key="name"
          ></igc-combo>
        </fieldset>
        <fieldset disabled="disabled">
          <igc-combo
            label="Disabled"
            name="combo-disabled"
            .data=${cities}
            value-key="id"
            display-key="name"
          ></igc-combo>
        </fieldset>
        <fieldset>
          <igc-combo
            label="Required"
            name="combo-required"
            .data=${cities}
            value-key="id"
            display-key="name"
            required
          ></igc-combo>
        </fieldset>

        ${formControls()}
      </form>
    `;
  },
};<|MERGE_RESOLUTION|>--- conflicted
+++ resolved
@@ -101,7 +101,6 @@
       control: 'boolean',
       defaultValue: false,
     },
-<<<<<<< HEAD
     value: {
       type: 'string',
       description:
@@ -131,8 +130,6 @@
       control: 'boolean',
       defaultValue: false,
     },
-=======
->>>>>>> 0a24a423
   },
   args: {
     outlined: false,
@@ -179,7 +176,6 @@
   caseSensitiveIcon: boolean;
   /** Disables the filtering of the list of options. */
   disableFiltering: boolean;
-<<<<<<< HEAD
   /**
    * Returns the current selection as a list of comma separated values,
    * represented by the display key, when provided.
@@ -193,8 +189,6 @@
   disabled: boolean;
   /** Control the validity of the control. */
   invalid: boolean;
-=======
->>>>>>> 0a24a423
 }
 type Story = StoryObj<IgcComboArgs>;
 
