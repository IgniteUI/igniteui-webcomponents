--- conflicted
+++ resolved
@@ -42,12 +42,6 @@
     }
 }
 
-<<<<<<< HEAD
-:host([disabled]),
-:host(:disabled) {
-    [part='helper-text'] ::slotted([slot='helper-text']) {
-        color: color(gray, 300);
-=======
 [part='list-wrapper'] {
     igc-input::part(container) {
         background: transparent;
@@ -112,7 +106,6 @@
     ::slotted([slot='suffix']),
     ::slotted([slot='helper-text']) {
         color: var-get($input-theme, 'disabled-text-color');
->>>>>>> 6041ce8a
     }
 
     igc-input::part(input)::selection {
