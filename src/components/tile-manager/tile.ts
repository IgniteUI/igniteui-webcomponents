--- conflicted
+++ resolved
@@ -20,19 +20,10 @@
 import { registerComponent } from '../common/definitions/register.js';
 import type { Constructor } from '../common/mixins/constructor.js';
 import { EventEmitterMixin } from '../common/mixins/event-emitter.js';
-<<<<<<< HEAD
 import { asNumber, createCounter, first, partNameMap } from '../common/util.js';
-import { addFullscreenController } from './controllers/fullscreen.js';
-import type { ResizeCallbackParams } from './resize-controller.js';
-import IgcResizeComponent from './resize-element.js';
-=======
-import { asNumber, createCounter, partNameMap } from '../common/util.js';
 import IgcResizeContainerComponent from '../resize-container/resize-container.js';
 import type { ResizeCallbackParams } from '../resize-container/types.js';
 import { addFullscreenController } from './controllers/fullscreen.js';
-import { addTileDragAndDrop } from './controllers/tile-dnd.js';
-import { isSameTile, swapTiles } from './position.js';
->>>>>>> 6e309c1f
 import { styles as shared } from './themes/shared/tile/tile.common.css.js';
 import { styles } from './themes/tile.base.css.js';
 import { all } from './themes/tile.js';
@@ -110,29 +101,10 @@
   private _rowStart: number | null = null;
   private _position = -1;
   private _disableDrag = false;
-<<<<<<< HEAD
-  private _maximized = false;
-  private _initialPointerX: number | null = null;
-  private _initialPointerY: number | null = null;
-  private _cachedStyles: {
-    background?: string;
-    border?: string;
-    borderRadius?: string;
-    columnCount?: number;
-    gap?: number;
-    initialTop?: number;
-    minHeight?: number;
-    minWidth?: number;
-    tileBackground?: string;
-    tileBorder?: string;
-    rowHeights?: number[];
-  } = {};
-=======
   private _dragCounter = 0;
   private _dragGhost: HTMLElement | null = null;
   private _dragImage: HTMLElement | null = null;
   private _resizeState = createTileResizeState();
->>>>>>> 6e309c1f
 
   // Tile manager context properties and helpers
 
@@ -329,10 +301,6 @@
     super.connectedCallback();
     this.tileId = this.tileId || `tile-${IgcTileComponent.increment()}`;
 
-<<<<<<< HEAD
-=======
-    // REVIEW: View transitions
->>>>>>> 6e309c1f
     this.style.viewTransitionName = `tile-transition-${this.tileId}`;
   }
 
@@ -358,55 +326,14 @@
     });
   }
 
-<<<<<<< HEAD
   private _setDragState(state = true) {
     this._isDragging = state;
     this._tileContent.style.opacity = state ? '0' : '1';
-=======
-  private assignDragImage(e: DragEvent) {
-    const rect = this.getBoundingClientRect();
-    const offsetX = e.clientX - rect.left;
-    const offsetY = e.clientY - rect.top;
-    const compStyles = getComputedStyle(this);
-
-    this._dragImage = this.cloneNode(true) as HTMLElement;
-    Object.assign(this._dragImage.style, {
-      width: compStyles.width,
-      height: compStyles.height,
-      position: 'absolute',
-      top: '-99999px',
-      left: '-99999px',
-      background: 'var(--tile-background)',
-      border: `1px solid ${'var(--hover-border-color)'}`,
-      borderRadius: 'var(--border-radius)',
-      overflow: 'hidden',
-    });
-
-    document.body.append(this._dragImage);
-
-    e.dataTransfer!.setDragImage(this._dragImage, offsetX, offsetY);
-    e.dataTransfer!.effectAllowed = 'move';
->>>>>>> 6e309c1f
   }
 
   private _handleDragStart() {
     this.emitEvent('tileDragStart', { detail: this });
-<<<<<<< HEAD
     this._setDragState();
-=======
-    this._dragGhost = createTileGhost();
-    this._dragGhost.inert = true;
-
-    if (this._dragGhost) {
-      this.append(this._dragGhost);
-    }
-    this._isDragging = true;
-  }
-
-  private handleDragEnter() {
-    this._dragCounter++;
-    this._hasDragOver = true;
->>>>>>> 6e309c1f
   }
 
   private _handleDragMove() {}
@@ -430,47 +357,31 @@
     this._setDragState(false);
   }
 
-  private _skipDrag(event: PointerEvent) {
-    if (this._resizeContainer) {
-      const adorner =
-        this._resizeContainer.renderRoot.querySelector('[part="trigger"]');
-
-      return Boolean(event.composedPath().find((e) => adorner === e));
-    }
-    return false;
-  }
-
-  private _match(element: Element) {
-    return element !== this && /^igc-tile$/i.test(element.tagName);
-  }
-
-  private _createDragGhost(): HTMLElement {
-    const ghost = this.cloneNode(true) as HTMLElement;
-    const { width, height } = this.getBoundingClientRect();
-
-    Object.assign(ghost, {
-      inert: true,
-      id: '',
-    });
-
-    Object.assign(ghost.style, {
-      position: 'absolute',
-      contain: 'strict',
-      top: 0,
-      left: 0,
-      width: `${width}px`,
-      height: `${height}px`,
-      background: 'var(--placeholder-background)',
-      border: '1px solid var(--ghost-border)',
-      borderRadius: 'var(--border-radius)',
-      zIndex: 1000,
-      viewTransitionName: '',
-    });
-
-    return ghost;
-  }
-
-<<<<<<< HEAD
+  // private hasPointerLeftLastSwapTile(
+  //   event: DragEvent,
+  //   lastSwapTile: IgcTileComponent | null
+  // ) {
+  //   if (!lastSwapTile) return false;
+
+  //   // Check if the pointer is outside the boundaries of the last swapped tile
+
+  //   const rect = lastSwapTile.getBoundingClientRect();
+  //   const pointerX = event.clientX;
+  //   const pointerY = event.clientY;
+
+  //   const outsideBoundaries =
+  //     pointerX < rect.left ||
+  //     pointerX > rect.right ||
+  //     pointerY < rect.top ||
+  //     pointerY > rect.bottom;
+
+  //   if (outsideBoundaries && this._managerContext) {
+  //     this._managerContext.lastSwapTile = null;
+  //   }
+
+  //   return outsideBoundaries;
+  // }
+
   // XXX
   // private handleDragMove(event: PointerEvent) {
   //   if (!this._isDragging) return;
@@ -584,47 +495,9 @@
   //   return outsideBoundaries;
   // }
 
-  private cacheStyles() {
-    //use util
-    const tileComputedStyle = getComputedStyle(this);
-    const parentWrapper =
-      this.parentElement!.shadowRoot!.querySelector('[part="base"]')!;
-    const tileManagerComputedStyle = getComputedStyle(parentWrapper);
-
-    const gap =
-      Number.parseFloat(
-        tileManagerComputedStyle.getPropertyValue('grid-gap')
-      ) || 0;
-    const rowHeights = tileManagerComputedStyle.gridTemplateRows
-      .split(' ')
-      .map((height) => Number.parseFloat(height.trim()));
-
-    this._cachedStyles = {
-      columnCount: Number.parseFloat(
-        tileComputedStyle.getPropertyValue('--ig-column-count')
-      ),
-      background: tileComputedStyle.getPropertyValue(
-        '--placeholder-background'
-      ),
-      tileBackground: tileComputedStyle.getPropertyValue('--tile-background'),
-      tileBorder: tileComputedStyle.getPropertyValue('--hover-border-color'),
-      border: tileComputedStyle.getPropertyValue('--ghost-border'),
-      borderRadius: tileComputedStyle.getPropertyValue('--border-radius'),
-      minWidth: Number.parseFloat(
-        tileComputedStyle.getPropertyValue('--ig-min-col-width')
-      ),
-      minHeight: Number.parseFloat(
-        tileComputedStyle.getPropertyValue('--ig-min-row-height')
-      ),
-      initialTop: parentWrapper.getBoundingClientRect().top,
-      rowHeights,
-      gap,
-    };
-=======
   private _setResizeState(state = true) {
     this._isResizing = state;
     this.style.zIndex = state ? '1' : '';
->>>>>>> 6e309c1f
   }
 
   private _handleResizeStart({
