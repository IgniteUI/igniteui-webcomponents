--- conflicted
+++ resolved
@@ -68,14 +68,7 @@
 const themeProvider = (Story, context) => {
   const theme = getTheme(context.globals.theme, context.globals.variant);
 
-<<<<<<< HEAD
-  configureTheme({
-    theme: context.globals.theme,
-    variant: context.globals.variant,
-  });
-=======
   configureTheme(context.globals.theme);
->>>>>>> bb39cd95
 
   // Workaround for https://github.com/cfware/babel-plugin-template-html-minifier/issues/56
   const htmlNoMin = html;
