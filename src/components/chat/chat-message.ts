import { consume } from '@lit/context';
<<<<<<< HEAD
import { html, LitElement, type PropertyValues } from 'lit';
import { property, state } from 'lit/decorators.js';
=======
// import DOMPurify from 'dompurify';
import { html, LitElement, nothing } from 'lit';
import { property } from 'lit/decorators.js';
>>>>>>> 50589405
import { addThemingController } from '../../theming/theming-controller.js';
import IgcAvatarComponent from '../avatar/avatar.js';
import { chatContext } from '../common/context.js';
import { registerComponent } from '../common/definitions/register.js';
import { registerIconFromText } from '../icon/icon.registry.js';
import type { DefaultChatRenderer } from './chat-renderer.js';
import type { ChatState } from './chat-state.js';
import IgcMessageAttachmentsComponent from './message-attachments.js';
import { styles } from './themes/message.base.css.js';
import { all } from './themes/message.js';
import { styles as shared } from './themes/shared/chat-message/chat-message.common.css.js';
import {
  copyIcon,
  type IgcMessage,
  regenerateIcon,
  thumbDownIcon,
  thumbUpIcon,
} from './types.js';

/**
 * A chat message component for displaying individual messages in `<igc-chat>`.
 *
 * @element igc-chat-message
 *
 * @fires igcMessageReact - Fired when a message is reacted to.
 *
 * This component renders a single chat message including:
 * - Message text (sanitized)
 * - Attachments (if any)
 * - Custom templates for message content and actions (if provided via chat options)
 *
 * It distinguishes sent messages from received messages by comparing
 * the message sender with the current user ID from chat state.
 *
 * The message text is sanitized with DOMPurify before rendering,
 * and can be rendered with a markdown renderer if provided.
 */
export default class IgcChatMessageComponent extends LitElement {
  /** Tag name of the custom element. */
  public static readonly tagName = 'igc-chat-message';

  /** Styles applied to the component. */
  public static override styles = [styles, shared];

  /**
   * Registers this component and its dependencies.
   * This is used internally to set up the component definitions.
   */
  /* blazorSuppress */
  public static register() {
    registerComponent(
      IgcChatMessageComponent,
      IgcMessageAttachmentsComponent,
      IgcAvatarComponent
    );
  }

  /**
   * Injected chat state context. Provides message data, user info, and options.
   * @private
   */
  @consume({ context: chatContext, subscribe: true })
  private _chatState?: ChatState;

  /**
   * The chat message to render.
   */
  @property({ attribute: false })
  public message: IgcMessage | undefined;

<<<<<<< HEAD
=======
  /**
   * Sanitizes message text to prevent XSS or invalid HTML.
   * @param text The raw message text
   * @returns Sanitized text safe for HTML rendering
   * @private
   */
  private sanitizeMessageText(text: string): string {
    return text.trim();
  }

>>>>>>> 50589405
  constructor() {
    super();
    addThemingController(this, all);
    registerIconFromText('copy', copyIcon, 'material');
    registerIconFromText('thumb_up', thumbUpIcon, 'material');
    registerIconFromText('thumb_down', thumbDownIcon, 'material');
    registerIconFromText('regenerate', regenerateIcon, 'material');
  }

<<<<<<< HEAD
  /**
   * The renderer instance responsible for converting message data into HTML.
   * Typically provided through component options or chat state.
   */
  @state()
  private renderer?: DefaultChatRenderer;
=======
  private get defaultMessageActionsTemplate() {
    const isLastMessage = this.message === this._chatState?.messages.at(-1);
    return this.message?.sender !== 'user' &&
      this.message?.text.trim() &&
      (!isLastMessage || !this._chatState?.options?.isTyping)
      ? html`<div part="message-actions">
          <igc-icon-button
            name="copy"
            collection="material"
            variant="flat"
            @click=${this.handleMessageActionClick}
          ></igc-icon-button>
          <igc-icon-button
            name="thumb_up"
            collection="material"
            variant="flat"
            @click=${this.handleMessageActionClick}
          ></igc-icon-button>
          <igc-icon-button
            name="thumb_down"
            variant="flat"
            collection="material"
            @click=${this.handleMessageActionClick}
          ></igc-icon-button>
          <igc-icon-button
            name="regenerate"
            variant="flat"
            collection="material"
            @click=${this.handleMessageActionClick}
          ></igc-icon-button>
        </div>`
      : nothing;
  }
>>>>>>> 50589405

  @state()
  private renderedContent?: unknown;
  /**
   * Lit lifecycle method called after the component's first update.
   * Initializes the `renderer` from chat state options if available.
   *
   * @param _changedProperties - The properties that changed before the update.
   */
  protected override async firstUpdated(
    _changedProperties: PropertyValues
  ): Promise<void> {
    this.renderer = this._chatState?.chatRenderer;
    if (this.message && this.renderer) {
      this.renderedContent = await this.renderer?.render(this.message);
    }
  }

  /**
   * Lit lifecycle method called after any update to the component.
   * Triggers re-rendering when `message` or `renderer` has changed.
   *
   * @param changedProps - A map of changed properties and their previous values.
   */
  protected override async updated(
    changedProps: Map<string, any>
  ): Promise<void> {
    if (changedProps.has('message') || changedProps.has('renderer')) {
      if (this.message && this.renderer) {
        this.renderedContent = await this.renderer?.render(this.message);
      }
    }
  }
  /**
   * Renders the chat message template.
   * - Applies 'sent' CSS class if the message sender matches current user.
   * - Uses markdown rendering if configured.
   * - Renders attachments and custom templates if provided.
   */
  protected override render() {
    const containerPart = `message-container ${this.message?.sender === this._chatState?.currentUserId ? 'sent' : ''}`;
    // const renderer =
    //   this._chatState?.options?.markdownRenderer || renderMarkdown;

    return html`
      <div part=${containerPart}>
<<<<<<< HEAD
        <div part="bubble">${this.renderedContent}</div>
=======
        <div part="bubble">
          ${this._chatState?.options?.templates?.messageTemplate && this.message
            ? this._chatState.options.templates.messageTemplate(this.message)
            : html`${sanitizedMessageText
                ? html`<div part="message-text">
                    ${renderer(sanitizedMessageText)}
                  </div>`
                : nothing}`}
          ${this.message?.attachments && this.message?.attachments.length > 0
            ? html` <igc-message-attachments
                .message=${this.message}
                part="message-attachments"
                exportparts="message-attachments,attachments-container, attachment, attachment-header, attachment-content, attachment-icon, file-name, actions: attachment-actions"
              >
              </igc-message-attachments>`
            : nothing}
          ${this._chatState?.options?.templates?.messageActionsTemplate &&
          this.message
            ? this._chatState.options.templates.messageActionsTemplate(
                this.message
              )
            : this.defaultMessageActionsTemplate}
        </div>
>>>>>>> 50589405
      </div>
    `;
  }
}

declare global {
  interface HTMLElementTagNameMap {
    'igc-chat-message': IgcChatMessageComponent;
  }
}<|MERGE_RESOLUTION|>--- conflicted
+++ resolved
@@ -1,12 +1,7 @@
 import { consume } from '@lit/context';
-<<<<<<< HEAD
 import { html, LitElement, type PropertyValues } from 'lit';
 import { property, state } from 'lit/decorators.js';
-=======
 // import DOMPurify from 'dompurify';
-import { html, LitElement, nothing } from 'lit';
-import { property } from 'lit/decorators.js';
->>>>>>> 50589405
 import { addThemingController } from '../../theming/theming-controller.js';
 import IgcAvatarComponent from '../avatar/avatar.js';
 import { chatContext } from '../common/context.js';
@@ -77,8 +72,6 @@
   @property({ attribute: false })
   public message: IgcMessage | undefined;
 
-<<<<<<< HEAD
-=======
   /**
    * Sanitizes message text to prevent XSS or invalid HTML.
    * @param text The raw message text
@@ -89,7 +82,6 @@
     return text.trim();
   }
 
->>>>>>> 50589405
   constructor() {
     super();
     addThemingController(this, all);
@@ -99,48 +91,12 @@
     registerIconFromText('regenerate', regenerateIcon, 'material');
   }
 
-<<<<<<< HEAD
   /**
    * The renderer instance responsible for converting message data into HTML.
    * Typically provided through component options or chat state.
    */
   @state()
   private renderer?: DefaultChatRenderer;
-=======
-  private get defaultMessageActionsTemplate() {
-    const isLastMessage = this.message === this._chatState?.messages.at(-1);
-    return this.message?.sender !== 'user' &&
-      this.message?.text.trim() &&
-      (!isLastMessage || !this._chatState?.options?.isTyping)
-      ? html`<div part="message-actions">
-          <igc-icon-button
-            name="copy"
-            collection="material"
-            variant="flat"
-            @click=${this.handleMessageActionClick}
-          ></igc-icon-button>
-          <igc-icon-button
-            name="thumb_up"
-            collection="material"
-            variant="flat"
-            @click=${this.handleMessageActionClick}
-          ></igc-icon-button>
-          <igc-icon-button
-            name="thumb_down"
-            variant="flat"
-            collection="material"
-            @click=${this.handleMessageActionClick}
-          ></igc-icon-button>
-          <igc-icon-button
-            name="regenerate"
-            variant="flat"
-            collection="material"
-            @click=${this.handleMessageActionClick}
-          ></igc-icon-button>
-        </div>`
-      : nothing;
-  }
->>>>>>> 50589405
 
   @state()
   private renderedContent?: unknown;
@@ -187,33 +143,7 @@
 
     return html`
       <div part=${containerPart}>
-<<<<<<< HEAD
         <div part="bubble">${this.renderedContent}</div>
-=======
-        <div part="bubble">
-          ${this._chatState?.options?.templates?.messageTemplate && this.message
-            ? this._chatState.options.templates.messageTemplate(this.message)
-            : html`${sanitizedMessageText
-                ? html`<div part="message-text">
-                    ${renderer(sanitizedMessageText)}
-                  </div>`
-                : nothing}`}
-          ${this.message?.attachments && this.message?.attachments.length > 0
-            ? html` <igc-message-attachments
-                .message=${this.message}
-                part="message-attachments"
-                exportparts="message-attachments,attachments-container, attachment, attachment-header, attachment-content, attachment-icon, file-name, actions: attachment-actions"
-              >
-              </igc-message-attachments>`
-            : nothing}
-          ${this._chatState?.options?.templates?.messageActionsTemplate &&
-          this.message
-            ? this._chatState.options.templates.messageActionsTemplate(
-                this.message
-              )
-            : this.defaultMessageActionsTemplate}
-        </div>
->>>>>>> 50589405
       </div>
     `;
   }
