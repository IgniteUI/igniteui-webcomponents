--- conflicted
+++ resolved
@@ -17,15 +17,11 @@
 } from './common/calendar-base.js';
 import { ICalendarDate, TimeDeltaInterval } from './common/calendar.model.js';
 import { calculateYearsRangeStart, setDateSafe } from './common/utils.js';
+import { styles } from './themes/calendar.base.css.js';
 import { styles as bootstrap } from './themes/bootstrap/calendar.bootstrap.css.js';
-import { styles } from './themes/calendar.base.css.js';
 import { styles as fluent } from './themes/fluent/calendar.fluent.css.js';
-<<<<<<< HEAD
+import { styles as indigo } from './themes/indigo/calendar.indigo.css.js';
 import { themeSymbol, themes } from '../../theming/theming-decorator.js';
-=======
-import { styles as indigo } from './themes/indigo/calendar.indigo.css.js';
-import { themes } from '../../theming/theming-decorator.js';
->>>>>>> 30c09ce3
 import { watch } from '../common/decorators/watch.js';
 
 import { defineComponents } from '../common/definitions/defineComponents.js';
@@ -70,15 +66,11 @@
  * when calendar orientation is vertical.
  * @csspart days-view-container - The days view container.
  */
-<<<<<<< HEAD
-@themes({ bootstrap, fluent }, true)
-=======
 @themes({
   bootstrap,
   fluent,
   indigo,
-})
->>>>>>> 30c09ce3
+}, true)
 export default class IgcCalendarComponent extends SizableMixin(
   EventEmitterMixin<
     IgcCalendarBaseEventMap,
