import { html, LitElement } from 'lit';
<<<<<<< HEAD
import { styles } from './themes/rating-symbol.base.css.js';
=======
import { registerComponent } from '../common/definitions/register.js';
import { styles } from './rating-symbol.base.css.js';
>>>>>>> 1d18e3af

/**
 *
 * Used when a custom icon/symbol/element needs to be passed to the igc-rating component.
 *
 * @element igc-rating-symbol
 *
 * @slot - Default slot for projected full symbols/icons.
 * @slot empty - Default slot for projected empty symbols/icons.
 *
 * @csspart symbol - The symbol wrapping container.
 * @csspart full - The full symbol wrapping container.
 * @csspart empty - The empty symbol wrapping container.
 */
export default class IgcRatingSymbolComponent extends LitElement {
  public static readonly tagName = 'igc-rating-symbol';
  public static override styles = [styles];

  public static register() {
    registerComponent(this);
  }

  public override connectedCallback() {
    super.connectedCallback();
    this.slot = this.slot.length > 0 ? this.slot : 'symbol';
  }

  protected override render() {
    return html`
      <div part="symbol full">
        <slot> </slot>
      </div>
      <div part="symbol empty">
        <slot name="empty"></slot>
      </div>
    `;
  }
}

declare global {
  interface HTMLElementTagNameMap {
    'igc-rating-symbol': IgcRatingSymbolComponent;
  }
}<|MERGE_RESOLUTION|>--- conflicted
+++ resolved
@@ -1,10 +1,6 @@
 import { html, LitElement } from 'lit';
-<<<<<<< HEAD
+import { registerComponent } from '../common/definitions/register.js';
 import { styles } from './themes/rating-symbol.base.css.js';
-=======
-import { registerComponent } from '../common/definitions/register.js';
-import { styles } from './rating-symbol.base.css.js';
->>>>>>> 1d18e3af
 
 /**
  *
