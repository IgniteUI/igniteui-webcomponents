--- conflicted
+++ resolved
@@ -1,6 +1,6 @@
 @use 'sass:map';
 @use '../../../../styles/utilities' as *;
-<<<<<<< HEAD
+@use '../../../../styles/common/component';
 @use '../../../../styles/themes/schemas/bootstrap/light' as *;
 
 $schema: map.get($light-bootstrap-schema, 'input-group');
@@ -11,16 +11,6 @@
         border-border-radius: $border-border-radius
     )
 ));
-$input-background: var(--input-background, #fff) !default;
-=======
-@use 'sass:map';
-@use '../../../../styles/common/component';
-@use '../../../../styles/utilities' as *;
-@use '../../../../styles/themes/schemas' as *;
-
-$schema: map.get($light-bootstrap-schema, 'input-group');
-$theme: digest-schema($schema);
->>>>>>> 6041ce8a
 
 :host([size='large']) {
     --component-size: var(--ig-size, var(--ig-size-large));
@@ -40,13 +30,10 @@
     --size: #{sizable(rem(31px), rem(38px), rem(48px))};
     --font: #{sizable(rem(14px), rem(16px), rem(20px))};
     --input-font: #{sizable(rem(16px), rem(16px), rem(20px))};
-
-    @include css-vars-from-theme($theme, 'ig-input');
 }
 
 [part~='container'] {
-    @include border-radius(rem(4px));
-
+    border-radius: var-get($theme, 'border-border-radius');
     border-style: none;
     grid-template-columns: auto 1fr auto;
     height: var(--size);
@@ -56,17 +43,8 @@
     }
 }
 
-<<<<<<< HEAD
-    [part~='container'] {
-        border-radius: var-get($theme, 'border-border-radius');
-        border-style: none;
-        grid-template-columns: auto 1fr auto;
-        background: $input-background;
-        height: var(--size);
-=======
 [part~='input'] {
-    @include border-radius(rem(4px));
-
+    border-radius: var-get($theme, 'border-border-radius');
     height: var(--size);
     font-size: var(--input-font);
     padding-inline: pad-inline(8px, 12px, 16px);
@@ -85,28 +63,12 @@
     border-start-start-radius: 0;
     border-end-start-radius: 0;
 }
->>>>>>> 6041ce8a
 
 [part*='input suffixed'] {
     border-start-end-radius: 0;
     border-end-end-radius: 0;
 }
 
-<<<<<<< HEAD
-    [part~='input'] {
-        border-radius: var-get($theme, 'border-border-radius');
-        height: var(--size);
-        font-size: var(--input-font);
-        padding-inline: pad-inline(8px, 12px, 16px);
-        padding-block: pad-block(4px, 6px, 8px);
-        background: inherit;
-        box-shadow: 0 0 0 0 transparent;
-        z-index: 1;
-        border: 1px solid color(gray, 400);
-        transition: box-shadow .15s ease-out, border .15s ease-out;
-        grid-area: 1 / 2;
-        background-clip: padding-box;
-=======
 [part*='input prefixed suffixed'] {
     border-radius: 0;
 }
@@ -118,7 +80,6 @@
 
     &:empty {
         display: none;
->>>>>>> 6041ce8a
     }
 }
 
@@ -145,6 +106,8 @@
 }
 
 [part='prefix'] {
+    border-start-start-radius: inherit;
+    border-end-start-radius: inherit;
     color: var-get($theme, 'input-prefix-color');
     background: var-get($theme, 'input-prefix-background');
     grid-area: 1 / 1;
@@ -159,16 +122,12 @@
             start-width: 1px;
             end-width: 1px;
         };
-        start: {
-            start-radius: rem(4px);
-        };
-        end: {
-            start-radius: rem(4px);
-        };
     }
 }
 
 [part='suffix'] {
+    border-start-end-radius: inherit;
+    border-end-end-radius: inherit;
     color: var-get($theme, 'input-suffix-color');
     background: var-get($theme, 'input-suffix-background');
     grid-area: 1 / 3;
@@ -183,12 +142,6 @@
             start-width: 1px;
             end-width: 1px;
         };
-        start: {
-            end-radius: rem(4px);
-        };
-        end: {
-            end-radius: rem(4px);
-        };
     }
 }
 
@@ -210,64 +163,18 @@
         background: var-get($theme, 'input-suffix-background--focused');
     }
 
-<<<<<<< HEAD
-    [part='prefix'] {
-        border-start-start-radius: inherit;
-        border-end-start-radius: inherit;
-        grid-area: 1 / 1;
-        border: {
-            style: solid;
-            color: color(gray, 400);
-            inline: {
-                start-width: 1px;
-                end-width: 0;
-            };
-            block: {
-                start-width: 1px;
-                end-width: 1px;
-            };
-        }
-    }
-
-    [name='prefix']::slotted(*),
-    [name='suffix']::slotted(*) {
-        display: inline-flex;
-        align-items: center;
-        width: max-content;
-        height: 100%;
-        padding-inline: pad-inline(8px, 12px, 16px);
-=======
     [part~='input'] {
         color: var-get($theme, 'input-prefix-color--focused');
         border-color: var-get($theme, 'focused-border-color');
         box-shadow: 0 0 0 rem(4px) var-get($theme, 'focused-secondary-color');
->>>>>>> 6041ce8a
     }
 }
 
 [part~='filled'] {
     [part='prefix'],
     [part='suffix'] {
-<<<<<<< HEAD
-        grid-area: 1 / 3;
-        border-start-end-radius: inherit;
-        border-end-end-radius: inherit;
-        border: {
-            style: solid;
-            color: color(gray, 400);
-            inline: {
-                start-width: 0;
-                end-width: 1px;
-            };
-            block: {
-                start-width: 1px;
-                end-width: 1px;
-            };
-        }
-=======
         color: var-get($theme, 'input-prefix-color--filled');
         background: var-get($theme, 'input-prefix-background--filled');
->>>>>>> 6041ce8a
     }
 
     [part~='input'] {
