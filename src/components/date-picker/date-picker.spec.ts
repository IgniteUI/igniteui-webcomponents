--- conflicted
+++ resolved
@@ -1007,87 +1007,6 @@
     });
   });
 
-<<<<<<< HEAD
-  describe('Validation message slots', () => {
-    const now = new Date(2024, 6, 17);
-    const tomorrow = new Date(2024, 6, 18);
-    const yesterday = new Date(2024, 6, 16);
-
-    async function createFixture(template: TemplateResult) {
-      picker = await fixture<IgcDatePickerComponent>(template);
-    }
-
-    it('renders range-overflow slot', async () => {
-      await createFixture(html`
-        <igc-date-picker .value=${now} .max=${yesterday}>
-          <div slot="range-overflow"></div>
-        </igc-date-picker>
-      `);
-
-      await checkValidationSlots(picker, 'rangeOverflow');
-    });
-
-    it('renders range-underflow slot', async () => {
-      await createFixture(html`
-        <igc-date-picker .value=${now} .min=${tomorrow}>
-          <div slot="range-underflow"></div>
-        </igc-date-picker>
-      `);
-
-      await checkValidationSlots(picker, 'rangeUnderflow');
-    });
-
-    it('renders value-missing slot', async () => {
-      await createFixture(html`
-        <igc-date-picker required>
-          <div slot="value-missing"></div>
-        </igc-date-picker>
-      `);
-
-      await checkValidationSlots(picker, 'valueMissing');
-    });
-
-    it('renders bad-input slot', async () => {
-      const minDate = new Date(2024, 1, 1);
-      const maxDate = new Date(2024, 1, 28);
-      const value = new Date(2024, 1, 26);
-
-      const disabledDates: DateRangeDescriptor[] = [
-        {
-          type: DateRangeType.Between,
-          dateRange: [minDate, maxDate],
-        },
-      ];
-
-      await createFixture(html`
-        <igc-date-picker .value=${value} .disabledDates=${disabledDates}>
-          <div slot="bad-input"></div>
-        </igc-date-picker>
-      `);
-
-      await checkValidationSlots(picker, 'badInput');
-    });
-
-    it('renders invalid slot', async () => {
-      await createFixture(html`
-        <igc-date-picker required>
-          <div slot="invalid"></div>
-        </igc-date-picker>
-      `);
-
-      await checkValidationSlots(picker, 'invalid');
-    });
-
-    it('renders custom-error slot', async () => {
-      await createFixture(html`
-        <igc-date-picker>
-          <div slot="custom-error"></div>
-        </igc-date-picker>
-      `);
-
-      picker.setCustomValidity('invalid');
-      await checkValidationSlots(picker, 'customError');
-=======
   describe('Initial validation', () => {
     it('should not enter in invalid state when clicking the calendar toggle part', async () => {
       picker = await fixture(
@@ -1108,7 +1027,88 @@
 
       expect(picker.invalid).to.be.false;
       expect(dateTimeInput.invalid).to.be.false;
->>>>>>> 2319204d
+    });
+  });
+
+  describe('Validation message slots', () => {
+    const now = new Date(2024, 6, 17);
+    const tomorrow = new Date(2024, 6, 18);
+    const yesterday = new Date(2024, 6, 16);
+
+    async function createFixture(template: TemplateResult) {
+      picker = await fixture<IgcDatePickerComponent>(template);
+    }
+
+    it('renders range-overflow slot', async () => {
+      await createFixture(html`
+        <igc-date-picker .value=${now} .max=${yesterday}>
+          <div slot="range-overflow"></div>
+        </igc-date-picker>
+      `);
+
+      await checkValidationSlots(picker, 'rangeOverflow');
+    });
+
+    it('renders range-underflow slot', async () => {
+      await createFixture(html`
+        <igc-date-picker .value=${now} .min=${tomorrow}>
+          <div slot="range-underflow"></div>
+        </igc-date-picker>
+      `);
+
+      await checkValidationSlots(picker, 'rangeUnderflow');
+    });
+
+    it('renders value-missing slot', async () => {
+      await createFixture(html`
+        <igc-date-picker required>
+          <div slot="value-missing"></div>
+        </igc-date-picker>
+      `);
+
+      await checkValidationSlots(picker, 'valueMissing');
+    });
+
+    it('renders bad-input slot', async () => {
+      const minDate = new Date(2024, 1, 1);
+      const maxDate = new Date(2024, 1, 28);
+      const value = new Date(2024, 1, 26);
+
+      const disabledDates: DateRangeDescriptor[] = [
+        {
+          type: DateRangeType.Between,
+          dateRange: [minDate, maxDate],
+        },
+      ];
+
+      await createFixture(html`
+        <igc-date-picker .value=${value} .disabledDates=${disabledDates}>
+          <div slot="bad-input"></div>
+        </igc-date-picker>
+      `);
+
+      await checkValidationSlots(picker, 'badInput');
+    });
+
+    it('renders invalid slot', async () => {
+      await createFixture(html`
+        <igc-date-picker required>
+          <div slot="invalid"></div>
+        </igc-date-picker>
+      `);
+
+      await checkValidationSlots(picker, 'invalid');
+    });
+
+    it('renders custom-error slot', async () => {
+      await createFixture(html`
+        <igc-date-picker>
+          <div slot="custom-error"></div>
+        </igc-date-picker>
+      `);
+
+      picker.setCustomValidity('invalid');
+      await checkValidationSlots(picker, 'customError');
     });
   });
 });
