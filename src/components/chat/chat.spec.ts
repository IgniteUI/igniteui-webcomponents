import {
  aTimeout,
  elementUpdated,
  expect,
  fixture,
  nextFrame,
} from '@open-wc/testing';
import { html } from 'lit';
import { type SinonFakeTimers, spy, useFakeTimers } from 'sinon';
import {
  arrowDown,
  arrowUp,
  endKey,
  homeKey,
} from '../common/controllers/key-bindings.js';
import { defineComponents } from '../common/definitions/defineComponents.js';
import {
  isFocused,
  simulateBlur,
  simulateClick,
  simulateFocus,
  simulateKeyboard,
} from '../common/utils.spec.js';
import { simulateFileUpload } from '../file-input/file-input.spec.js';
import IgcChatComponent from './chat.js';
import { MarkdownMessageRenderer } from './markdown-renderer.js';
import type { IgcMessage } from './types.js';

describe('Chat', () => {
  before(() => {
    defineComponents(IgcChatComponent);
  });

  const createChatComponent = () => html`<igc-chat></igc-chat>`;

  const messageTemplate = (msg: any) => {
    return html`<div>
      <h5>${msg.sender === 'user' ? 'You' : 'Bot'}:</h5>
      <p>${msg.text}</p>
    </div> `;
  };

  const messageActionsTemplate = (msg: any) => {
    return msg.sender !== 'user' && msg.text.trim()
      ? html`<div style="float: right">
          <igc-button name="regenerate" variant="flat">...</igc-button>
        </div> `
      : html``;
  };

  const typingIndicatorTemplate = html`<span>loading...</span>`;

  const attachmentTemplate = (message: any) => {
    return html`${message.attachments.map((attachment: any) => {
      return html`<igc-chip><span>${attachment.name}</span></igc-chip>`;
    })}`;
  };

  const attachmentHeaderTemplate = (message: any) => {
    return html`${message.attachments.map((attachment: any) => {
      return html`<h5>Custom ${attachment.name}</h5>`;
    })}`;
  };

  const attachmentActionsTemplate = (message: any) => {
    return html`${message.attachments.map(() => {
      return html`<igc-button>?</igc-button>`;
    })}`;
  };

  const attachmentContentTemplate = (message: any) => {
    return html`${message.attachments.map((attachment: any) => {
      return html`<p>
        This is a template rendered as content of ${attachment.name}
      </p>`;
    })}`;
  };

  const textInputTemplate = (text: string) =>
    html`<igc-input
      placeholder="Type text here..."
      .value=${text}
    ></igc-input>`;

  const textAreaActionsTemplate = html`<div>
    <igc-button>Upload</igc-button>
    <igc-button>Send</igc-button>
  </div>`;

  const textAreaAttachmentsTemplate = (attachments: any[]) => {
    return html`<div>
      ${attachments.map(
        (attachment) =>
          html`<a
            href=${attachment.file
              ? URL.createObjectURL(attachment.file)
              : attachment.url}
            target="_blank"
            >${attachment.name}</a
          >`
      )}
    </div>`;
  };

  const messages: any[] = [
    {
      id: '1',
      text: 'Hello! How can I help you today?',
      sender: 'bot',
      timestamp: new Date(Date.now() - 3600000),
    },
    {
      id: '2',
      text: 'Hello!',
      sender: 'user',
      timestamp: new Date(Date.now() - 3500000),
      attachments: [
        {
          id: 'img1',
          name: 'img1.png',
          url: 'https://www.infragistics.com/angular-demos/assets/images/men/1.jpg',
          type: 'image',
        },
      ],
    },
    {
      id: '3',
      text: 'Thank you!',
      sender: 'bot',
      timestamp: new Date(Date.now() - 3400000),
      attachments: [
        {
          id: 'img2',
          name: 'img2.png',
          url: 'https://www.infragistics.com/angular-demos/assets/images/men/2.jpg',
          type: 'file',
        },
      ],
    },
    {
      id: '4',
      text: 'Thank you too!',
      sender: 'user',
      timestamp: new Date(Date.now() - 3300000),
    },
  ];

  const draftMessage = {
    text: 'Draft message',
    attachments: [
      {
        id: 'img1',
        name: 'img1.png',
        url: 'https://www.infragistics.com/angular-demos/assets/images/men/1.jpg',
        type: 'image',
      },
    ],
  };

  const files = [
    new File(['test content'], 'test.txt', { type: 'text/plain' }),
    new File(['image data'], 'image.png', { type: 'image/png' }),
  ];

  const GAP = 24; // Default gap between elements in the chat container

  let chat: IgcChatComponent;
  let clock: SinonFakeTimers;

  beforeEach(async () => {
    chat = await fixture<IgcChatComponent>(createChatComponent());
    clock = useFakeTimers({ toFake: ['setInterval'] });
  });

  afterEach(() => {
    clock.restore();
  });

  describe('Initialization', () => {
    it('is correctly initialized with its default component state', () => {
      expect(chat.messages.length).to.equal(0);
      expect(chat.options).to.be.undefined;
      expect(chat.draftMessage).to.deep.equal({ text: '', attachments: [] });
    });

    it('is rendered correctly', () => {
      expect(chat).dom.to.equal(
        `<igc-chat>
        </igc-chat>`
      );

      expect(chat).shadowDom.to.equal(
        ` <div part="chat-container">
                    <div hidden="" part="header"> 
                      <slot name="prefix" part="prefix"></slot>
                      <slot name="title" part="title"></slot>
                      <slot part="actions" name="actions"></slot>
                    </div>
                    <div part="empty-state">
                      <slot name="empty-state">
                      </slot>
                    </div>
                    <igc-chat-input>
                    </igc-chat-input>
                </div>`
      );

      const inputArea = chat.shadowRoot?.querySelector('igc-chat-input');

      expect(inputArea).shadowDom.to.equal(
        `<div part="input-container">
                    <div part="input-wrapper">
                        <igc-textarea
                        part="text-input"
                        resize="auto"
                        rows="1"
                        >
                        </igc-textarea>
                    </div>
                    <div part="buttons-container">
                        <label for="input_attachments" part="upload-button">
                          <igc-icon-button
                            variant="flat"
                            name="attachment"
                            type="button"
                            collection="material"
                          ></igc-icon-button>
                          <input
                            type="file"
                            id="input_attachments"
                            name="input_attachments"
                            multiple=""
                          ></input>
                        </label>
                        <igc-icon-button
                          aria-label="Send message"
                          part="send-button"
                          collection="material"
                          disabled=""
                          name="send-message"
                          type="button"
                          variant="contained"
                        >
                        </igc-icon-button>
                        </div>
                    </div>`
      );
    });

    it('should render initially set messages correctly', async () => {
      chat = await fixture<IgcChatComponent>(
        html`<igc-chat .messages=${messages}> </igc-chat>`
      );

      const messageList = chat.shadowRoot?.querySelector(
        'igc-chat-message-list'
      );
      const messageContainer = messageList?.shadowRoot?.querySelector(
        `div[part='message-list']`
      );

      expect(messageList).shadowDom.to.equal(
        `<div aria-label="Message list" part="message-container" role="group" tabindex="0">
                  </div>
                  <div part="message-list">
                   <igc-chat-message id="message-1" part="message-item" role="option">
                    </igc-chat-message>
                    <igc-chat-message id="message-2" part="message-item" role="option">
                    </igc-chat-message>
                    <igc-chat-message id="message-3" part="message-item" role="option">
                    </igc-chat-message>
                    <igc-chat-message id="message-4" part="message-item" role="option">
                    </igc-chat-message>
                  </div>`
      );

      expect(chat.messages.length).to.equal(4);

      expect(
        messageContainer?.querySelectorAll('igc-chat-message')[0]
      ).shadowDom.to.equal(
        `<div part="message-container ">
                    <div part="bubble">
                        <div>
                            <p>Hello! How can I help you today?</p>
                        </div>
                    </div>
                </div>`
      );

      expect(
        messageContainer?.querySelectorAll('igc-chat-message')[3]
      ).shadowDom.to.equal(
        `<div part="message-container sent">
                    <div part="bubble">
                        <div>
                            <p>Thank you too!</p>
                        </div>
                    </div>
                </div>`
      );
    });

    it('should sanitize message content', async () => {
      const rawMessages = [
        {
          id: '1',
          text: '<script>alert("XSS")</script> Hello!',
          sender: 'bot',
          timestamp: new Date(Date.now() - 3600000),
        },
      ];
      chat = await fixture<IgcChatComponent>(
        html`<igc-chat .messages=${rawMessages}> </igc-chat>`
      );

      const messageContainer = chat.shadowRoot
        ?.querySelector('igc-chat-message-list')
        ?.shadowRoot?.querySelector(`div[part='message-list']`);

      expect(chat.messages.length).to.equal(1);

      expect(
        messageContainer?.querySelectorAll('igc-chat-message')[0]
      ).shadowDom.to.equal(
        `<div part="message-container ">
                    <div part="bubble">
                        <div>
                            <p>Hello!</p>
                        </div>
                    </div>
                </div>`
      );
    });

    it('should render messages from the current user correctly', async () => {
      const initialMessages = [
        messages[0],
        messages[3],
        {
          id: '2',
          text: 'Hello!',
          sender: 'me',
          timestamp: new Date(Date.now() - 3200000),
        },
      ];

      const options = {
        currentUserId: 'me',
      };

      chat = await fixture<IgcChatComponent>(
        html`<igc-chat .messages=${initialMessages} .options=${options}>
        </igc-chat>`
      );

      const messageContainer = chat.shadowRoot
        ?.querySelector('igc-chat-message-list')
        ?.shadowRoot?.querySelector(`div[part='message-list']`);

      expect(messageContainer).not.to.be.undefined;
      expect(chat.messages.length).to.equal(3);

      messageContainer
        ?.querySelectorAll('igc-chat-message')
        .forEach((messageElement, index) => {
          if (index !== 2) {
            expect(
              messageElement.shadowRoot?.querySelector(
                `div[part='message-container ']`
              )
            ).not.to.be.undefined;
          } else {
            expect(
              messageElement.shadowRoot?.querySelector(
                `div[part='message-container sent']`
              )
            ).not.to.be.undefined;
          }
        });
    });

    it('should render the message in `draftMessage` correctly', async () => {
      chat = await fixture<IgcChatComponent>(
        html`<igc-chat .draftMessage=${draftMessage}></igc-chat>`
      );

      const textArea = chat.shadowRoot
        ?.querySelector('igc-chat-input')
        ?.shadowRoot?.querySelector('igc-textarea');
      const attachmentsArea = chat.shadowRoot
        ?.querySelector('igc-chat-input')
        ?.shadowRoot?.querySelectorAll('igc-chip');

      expect(textArea?.value).to.equal(draftMessage.text);
      expect(attachmentsArea?.length).to.equal(draftMessage.attachments.length);
    });

    it('should apply `headerText` correctly', async () => {
      chat.options = {
        headerText: 'Chat',
      };
      await elementUpdated(chat);

      const headerArea = chat.shadowRoot?.querySelector(`div[part='header']`);

      expect(headerArea).dom.to.equal(
<<<<<<< HEAD
        `<div part="header" part="header">
=======
        `<div hidden="" part="header"> 
>>>>>>> 2566b0a5
                      <slot name="prefix" part="prefix">
                      </slot>
                      <slot name="title" part="title">
                          Chat
                      </slot>
                    <slot part="actions" name="actions">
                    </slot>
                </div>`
      );
    });

    it('should apply `inputPlaceholder` correctly', async () => {
      chat.options = {
        inputPlaceholder: 'Type message here...',
      };
      await elementUpdated(chat);

      const inputArea = chat.shadowRoot?.querySelector('igc-chat-input');
      const textArea = inputArea?.shadowRoot?.querySelector('igc-textarea');

      expect(textArea?.placeholder).to.equal('Type message here...');
    });

    it('should enable/disable the send button properly', async () => {
      const inputArea = chat.shadowRoot?.querySelector('igc-chat-input');
      const sendButton = inputArea?.shadowRoot?.querySelector(
        'igc-icon-button[name="send-message"]'
      ) as HTMLButtonElement;

      expect(sendButton?.disabled).to.be.true;
      const textArea = inputArea?.shadowRoot?.querySelector('igc-textarea');

      // When there is a text in the text area, the send button should be enabled
      textArea?.setAttribute('value', 'Hello!');
      textArea?.dispatchEvent(new Event('input'));
      await elementUpdated(chat);

      expect(sendButton?.disabled).to.be.false;

      // When there is no text in the text area, the send button should be disabled
      textArea?.setAttribute('value', '');
      textArea?.dispatchEvent(new Event('input'));
      await elementUpdated(chat);

      expect(sendButton?.disabled).to.be.true;

      // When there are attachments, the send button should be enabled regardless of the text area content
      const fileInput = inputArea?.shadowRoot?.querySelector(
        'input[type="file"]'
      ) as HTMLInputElement;
      simulateFileUpload(fileInput, files);
      await elementUpdated(chat);

      expect(sendButton?.disabled).to.be.false;
    });

    it('should not render attachment button if `disableAttachments` is true', async () => {
      chat.options = {
        disableAttachments: true,
      };
      await elementUpdated(chat);

      const inputArea = chat.shadowRoot?.querySelector('igc-chat-input');

      expect(inputArea).shadowDom.to.equal(
        `<div part="input-container">
                    <div part="input-wrapper">
                        <igc-textarea
                        part="text-input"
                        resize="auto"
                        rows="1"
                        >
                        </igc-textarea>
                    </div>
                    <div part="buttons-container">
                        <igc-icon-button
                          aria-label="Send message"
                          part="send-button"
                          collection="material"
                          disabled=""
                          name="send-message"
                          type="button"
                          variant="contained"
                        >
                        </igc-icon-button>
                        </div>
                    </div>`
      );
    });

    it('should update the file-input accepted prop based on the `acceptedFiles`', async () => {
      chat.options = {
        acceptedFiles: 'image/*',
      };
      await elementUpdated(chat);
      const inputArea = chat.shadowRoot?.querySelector('igc-chat-input');
      const element = inputArea?.shadowRoot?.querySelector('igc-file-input');
      expect(element).not.to.be.undefined;
      if (element) {
        expect(element.accept).to.equal('image/*');

        chat.options = {
          acceptedFiles: '',
        };
        await elementUpdated(chat);

        expect(element.accept).to.be.empty;
      }
    });

    it('should render attachments chips correctly', async () => {
      const eventSpy = spy(chat, 'emitEvent');
      const inputArea = chat.shadowRoot?.querySelector('igc-chat-input');
      const fileInput = inputArea?.shadowRoot?.querySelector(
        'input[type="file"]'
      ) as HTMLInputElement;
      simulateFileUpload(fileInput, files);
      await elementUpdated(chat);

      expect(eventSpy).calledWith('igcAttachmentChange');
      const eventArgs = eventSpy.getCall(0).args[1]?.detail;
      const args = Array.isArray(eventArgs)
        ? eventArgs.map((file: File, index) => ({ ...file, ...files[index] }))
        : [];
      expect(eventArgs).to.deep.equal(args);

      expect(inputArea).shadowDom.to.equal(
        `<div part="input-container">
            <div aria-label="Attachments" part="attachments" role="list">
              <div part="attachment-wrapper" role="listitem">
                <igc-chip removable="">
                  <igc-icon
                    collection="material"
                    name="file-document"
                    slot="prefix"
                  >
                  </igc-icon>
                  <span part="attachment-name">
                    test.txt
                  </span>
                </igc-chip>
              </div>
              <div part="attachment-wrapper" role="listitem">
                <igc-chip removable="">
                  <igc-icon
                    collection="material"
                    name="file-image"
                    slot="prefix"
                  >
                  </igc-icon>
                  <span part="attachment-name">
                    image.png
                  </span>
                </igc-chip>
              </div>
            </div>
            <div part="input-wrapper">
              <igc-textarea
                part="text-input"
                resize="auto"
                rows="1"
              >
              </igc-textarea>
            </div>
            <div part="buttons-container">
              <label for="input_attachments" part="upload-button">
                <igc-icon-button
                  variant="flat"
                  name="attachment"
                  type="button"
                  collection="material"
                ></igc-icon-button>
                <input
                  type="file"
                  id="input_attachments"
                  name="input_attachments"
                  multiple=""
                ></input>
              </label>
              <igc-icon-button
                aria-label="Send message"
                part="send-button"
                collection="material"
                name="send-message"
                type="button"
                variant="contained"
              >
              </igc-icon-button>
            </div>
            </div>`
      );
    });

    it('should render attachments correctly', async () => {
      chat.messages = [messages[1], messages[2]];
      await elementUpdated(chat);
      await aTimeout(500);

      const messageElements = chat.shadowRoot
        ?.querySelector('igc-chat-message-list')
        ?.shadowRoot?.querySelector(`div[part='message-list']`)
        ?.querySelectorAll('igc-chat-message');
      expect(messageElements).not.to.be.undefined;
      messageElements?.forEach((messageElement, index) => {
        const messsageContainer =
          messageElement.shadowRoot?.querySelector(`div[part='bubble']`);
        expect(messsageContainer).not.to.be.undefined;
        expect(messsageContainer).dom.to.equal(
          `<div part="bubble">
                            <div>
                                <p>${(messsageContainer as HTMLElement)?.innerText}</p>
                            </div>
                            <igc-message-attachments>
                            </igc-message-attachments>
                    </div>`
        );

        const attachments = messsageContainer?.querySelector(
          'igc-message-attachments'
        );
        // Check if image attachments are rendered correctly
        if (index === 0) {
          expect(attachments).shadowDom.to.equal(
            `<div part="attachments-container">
                <div part="attachment">
                  <div part="attachment-header" role="button">
                      <div part="details">
                          <igc-icon
                              part="attachment-icon"
                              collection="material"
                              name="image"
                          >
                          </igc-icon>
                          <span part="file-name">
                              img1.png
                          </span>
                      </div>
                      <div part="actions">
                      </div>
                  </div>
                  <div part="attachment-content">
                    <img
                        alt="img1.png"
                        part="image-attachment"
                        src="https://www.infragistics.com/angular-demos/assets/images/men/1.jpg"
                    >
                  </div>
                </div>
              </div>`
          );
        }
        // Check if non-image attachments are rendered correctly
        if (index === 1) {
          expect(attachments).shadowDom.to.equal(
            `<div part="attachments-container">
                <div part="attachment">
                  <div part="attachment-header" role="button">
                      <div part="details">
                          <igc-icon
                            part="attachment-icon"
                            collection="material"
                            name="file"
                          >
                          </igc-icon>
                          <span part="file-name">
                              img2.png
                          </span>
                      </div>
                      <div part="actions">
                      </div>
                  </div>
                </div>
              </div>`
          );
        }
      });
    });

    it('should not render container if suggestions are not provided', async () => {
      const suggestionsContainer = chat.shadowRoot?.querySelector(
        `div[part='suggestions-container']`
      );

      expect(suggestionsContainer).to.be.null;
    });

    it('should render suggestions if provided', async () => {
      chat.options = {
        suggestions: ['Suggestion 1', 'Suggestion 2'],
      };
      await elementUpdated(chat);

      const suggestionsContainer = chat.shadowRoot?.querySelector(
        `div[part='suggestions-container']`
      );

      expect(suggestionsContainer).dom.to.equal(
        `<div aria-label="Suggestions" part="suggestions-container" role="list">
                    <slot name="suggestions-header" part="suggestions-header"> </slot>
                    <slot name="suggestions" part="suggestions">
                        <slot name="suggestion" part="suggestion" role="listitem">
                            <igc-chip>
                                <span>
                                Suggestion 1
                                </span>
                            </igc-chip>
                            </slot>
                            <slot name="suggestion" part="suggestion" role="listitem">
                            <igc-chip>
                                <span>
                                Suggestion 2
                                </span>
                            </igc-chip>
                        </slot>
                    </slot>
                    <slot name="suggestions-actions" part="suggestions-actions"> </slot>
                </div>`
      );
    });

    it('should render suggestions below empty state by default', async () => {
      chat.options = {
        suggestions: ['Suggestion 1', 'Suggestion 2'],
      };
      await elementUpdated(chat);
      const suggestionsContainer = chat.shadowRoot?.querySelector(
        `div[part='suggestions-container']`
      );

      expect(suggestionsContainer?.previousElementSibling?.part[0]).to.equal(
        'empty-state'
      );
    });

    it('should render suggestions below messages by default', async () => {
      chat.options = {
        suggestions: ['Suggestion 1', 'Suggestion 2'],
      };
      chat.messages.push({
        id: '5',
        text: 'New message',
        sender: 'user',
        timestamp: new Date(),
      });
      await elementUpdated(chat);

      const suggestionsContainer = chat.shadowRoot?.querySelector(
        `div[part='suggestions-container']`
      )!;

      const messageList = chat.shadowRoot?.querySelector(
        'igc-chat-message-list'
      )!;

      const diff =
        suggestionsContainer.getBoundingClientRect().top -
        messageList.getBoundingClientRect().bottom;
      expect(diff).to.equal(GAP);
    });

    it("should render suggestions below input area when position is 'below-input'", async () => {
      chat.options = {
        suggestions: ['Suggestion 1', 'Suggestion 2'],
        suggestionsPosition: 'below-input',
      };
      await elementUpdated(chat);

      const suggestionsContainer = chat.shadowRoot?.querySelector(
        `div[part='suggestions-container']`
      )!;

      const inputArea = chat.shadowRoot?.querySelector('igc-chat-input')!;
      const diff =
        suggestionsContainer.getBoundingClientRect().top -
        inputArea.getBoundingClientRect().bottom;
      expect(diff).to.equal(GAP);
    });

    it('should render typing indicator if `isTyping` is true', async () => {
      chat.messages = [messages[0]];
      chat.options = {
        isTyping: true,
      };
      await elementUpdated(chat);

      const messageContainer = chat.shadowRoot
        ?.querySelector('igc-chat-message-list')
        ?.shadowRoot?.querySelector(`div[part='message-list']`);

      expect(chat.messages.length).to.equal(1);
      expect(messageContainer).dom.to.equal(
        `<div part="message-list">
                <igc-chat-message id="message-1" part="message-item" role="option">
                </igc-chat-message>
                <div part="typing-indicator">
                    <div part="typing-dot">
                    </div>
                    <div part="typing-dot">
                    </div>
                    <div part="typing-dot">
                    </div>
                    <div part="typing-dot">
                    </div>
                </div>
            </div>`
      );
    });
  });

  describe('Slots', () => {
    beforeEach(async () => {
      chat = await fixture<IgcChatComponent>(
        html`<igc-chat>
          <div slot="prefix">
            <igc-button variant="flat">⋯</igc-button>
          </div>
          <h4 slot="title">Title</h4>
          <div slot="actions">
            <igc-button variant="flat">?</igc-button>
          </div>
        </igc-chat>`
      );
    });

    it('should slot header prefix', () => {});
    it('should slot header title', () => {});
    it('should slot header action buttons area', () => {});
    it('should slot message list area when there are no messages', () => {});
    it('should slot suggestions area', () => {});
  });

  describe('Templates', () => {
    beforeEach(async () => {
      chat.messages = [messages[1], messages[2]];
    });

    it('should render attachmentTemplate', async () => {
      chat.options = {
        templates: {
          attachmentTemplate: attachmentTemplate,
        },
      };
      await elementUpdated(chat);
      await aTimeout(500);

      const messageElements = chat.shadowRoot
        ?.querySelector('igc-chat-message-list')
        ?.shadowRoot?.querySelector(`div[part='message-list']`)
        ?.querySelectorAll('igc-chat-message');
      expect(messageElements).not.to.be.undefined;
      messageElements?.forEach((messageElement, index) => {
        const messsageContainer =
          messageElement.shadowRoot?.querySelector(`div[part='bubble']`);
        expect(messsageContainer).not.to.be.undefined;
        const attachments = messsageContainer?.querySelector(
          'igc-message-attachments'
        );
        expect(attachments).shadowDom.to.equal(
          `<div part="attachments-container">
                        <igc-chip>
                            <span>
                            ${chat.messages[index].attachments?.[0].name || ''}
                            </span>
                        </igc-chip>
                    </div>`
        );
      });
    });

    it('should render attachmentHeaderTemplate, attachmentActionsTemplate, attachmentContentTemplate', async () => {
      chat.options = {
        templates: {
          attachmentHeaderTemplate: attachmentHeaderTemplate,
          attachmentActionsTemplate: attachmentActionsTemplate,
          attachmentContentTemplate: attachmentContentTemplate,
        },
      };
      await elementUpdated(chat);
      await clock.tickAsync(500);

      const messageElements = chat.shadowRoot
        ?.querySelector('igc-chat-message-list')
        ?.shadowRoot?.querySelector(`div[part='message-list']`)
        ?.querySelectorAll('igc-chat-message');
      expect(messageElements).not.to.be.undefined;
      messageElements?.forEach((messageElement, index) => {
        const messsageContainer =
          messageElement.shadowRoot?.querySelector(`div[part='bubble']`);
        expect(messsageContainer).not.to.be.undefined;
        const attachments = messsageContainer?.querySelector(
          'igc-message-attachments'
        );

        const details =
          attachments?.shadowRoot?.querySelector(`div[part='details']`);
        expect(details).dom.to.equal(
          `<div part="details">
                        <h5>Custom ${chat.messages[index].attachments?.[0].name}</h5>
                    </div>`
        );

        const actions =
          attachments?.shadowRoot?.querySelector(`div[part='actions']`);
        expect(actions).dom.to.equal(
          `<div part="actions">
                        <igc-button type="button" variant="contained">?</igc-button>
                    </div>`
        );

        const content = attachments?.shadowRoot?.querySelector('p');
        expect(content).dom.to.equal(
          `<p>This is a template rendered as content of ${chat.messages[index].attachments?.[0].name}</p>`
        );
      });
    });

    it('should render messageTemplate', async () => {
      chat.options = {
        templates: {
          messageTemplate: messageTemplate,
        },
      };
      await elementUpdated(chat);
      await aTimeout(500);
      const messageElements = chat.shadowRoot
        ?.querySelector('igc-chat-message-list')
        ?.shadowRoot?.querySelector(`div[part='message-list']`)
        ?.querySelectorAll('igc-chat-message');
      expect(messageElements).not.to.be.undefined;
      messageElements?.forEach((messageElement, index) => {
        const messsageContainer =
          messageElement.shadowRoot?.querySelector(`div[part='bubble']`);
        expect(messsageContainer).not.to.be.undefined;
        expect(messsageContainer).dom.to.equal(
          `<div part="bubble">
                <div>
                    <h5>${chat.messages[index].sender === 'user' ? 'You' : 'Bot'}: </h5>
                    <p>${(messsageContainer?.querySelector('p') as HTMLElement)?.innerText}</p>
                </div>
                 <igc-message-attachments>
                 </igc-message-attachments>
            </div>`
        );
      });
    });

    it('should render messageActionsTemplate', async () => {
      chat.options = {
        templates: {
          messageActionsTemplate: messageActionsTemplate,
        },
      };
      await elementUpdated(chat);
      await aTimeout(500);
      const messageElements = chat.shadowRoot
        ?.querySelector('igc-chat-message-list')
        ?.shadowRoot?.querySelector(`div[part='message-list']`)
        ?.querySelectorAll('igc-chat-message');
      expect(messageElements).not.to.be.undefined;
      messageElements?.forEach((messageElement, index) => {
        const messsageContainer =
          messageElement.shadowRoot?.querySelector(`div[part='bubble']`);
        expect(messsageContainer).not.to.be.undefined;
        if (index === 0) {
          expect(messsageContainer).dom.to.equal(
            `<div part="bubble">
                            <div>
                                <p>${(messsageContainer?.querySelector('p') as HTMLElement)?.innerText}</p>
                            </div>
                            <igc-message-attachments>
                            </igc-message-attachments>
                        </div>`
          );
        } else {
          expect(messsageContainer).dom.to.equal(
            `<div part="bubble">
                            <div>
                                <p>${(messsageContainer?.querySelector('p') as HTMLElement)?.innerText}</p>
                            </div>
                            <igc-message-attachments>
                            </igc-message-attachments>
                            <div style="float: right">
                                <igc-button name="regenerate" type="button" variant="flat">...</igc-button>
                            </div>
                        </div>`
          );
        }
      });
    });

    it('should render typingIndicatorTemplate', async () => {
      chat.messages = [messages[0]];
      chat.options = {
        isTyping: true,
        templates: {
          typingIndicatorTemplate: typingIndicatorTemplate,
        },
      };
      await elementUpdated(chat);
      const messageContainer = chat.shadowRoot
        ?.querySelector('igc-chat-message-list')
        ?.shadowRoot?.querySelector(`div[part='message-list']`);

      expect(chat.messages.length).to.equal(1);
      expect(messageContainer).dom.to.equal(
        `<div part="message-list">
                <igc-chat-message id="message-1" part="message-item" role="option">
                </igc-chat-message>
                <span>loading...</span>
            </div>`
      );
    });

    it('should render text area templates', async () => {
      chat.draftMessage = draftMessage;
      chat.options = {
        templates: {
          textInputTemplate: textInputTemplate,
          textAreaActionsTemplate: textAreaActionsTemplate,
          textAreaAttachmentsTemplate: textAreaAttachmentsTemplate,
        },
      };
      await elementUpdated(chat);
      const inputArea = chat.shadowRoot?.querySelector('igc-chat-input');

      expect(inputArea).shadowDom.to.equal(
        `<div part="input-container">
          <div aria-label="Attachments" part="attachments" role="list">
              <div>
                <a href=${draftMessage.attachments[0].url} target="_blank">
                  ${draftMessage.attachments[0].name}
                </a>
              </div>
            </div>
            <div part="input-wrapper">
                <igc-input placeholder="Type text here...">
            </div>
            <div part="buttons-container">
              <div>
                <igc-button type="button" variant="contained">Upload</igc-button>
                <igc-button type="button" variant="contained">Send</igc-button>
              </div>
            </div>
          </div>
          `
      );

      expect(inputArea?.shadowRoot?.querySelector('igc-input')?.value).to.equal(
        draftMessage.text
      );
    });
  });

  describe('Interactions', () => {
    describe('Click', () => {
      it('should update messages properly on send button click', async () => {
        const eventSpy = spy(chat, 'emitEvent');
        const inputArea = chat.shadowRoot?.querySelector('igc-chat-input');
        const sendButton = inputArea?.shadowRoot?.querySelector(
          'igc-icon-button[name="send-message"]'
        );
        const textArea = inputArea?.shadowRoot?.querySelector('igc-textarea');
        expect(sendButton).not.to.be.undefined;
        expect(textArea).not.to.be.undefined;

        if (sendButton && textArea) {
          textArea.setAttribute('value', 'Hello!');
          textArea.dispatchEvent(new Event('input'));
          await elementUpdated(chat);
          simulateClick(sendButton);
          await elementUpdated(chat);
          await clock.tickAsync(500);

          expect(eventSpy).calledWith('igcMessageCreated');
          const eventArgs = eventSpy.getCall(1).args[1]?.detail;
          const args =
            eventArgs && typeof eventArgs === 'object'
              ? { ...eventArgs, text: 'Hello!', sender: 'user' }
              : { text: 'Hello!', sender: 'user' };
          expect(eventArgs).to.deep.equal(args);
          expect(chat.messages.length).to.equal(1);
          expect(chat.messages[0].text).to.equal('Hello!');
          expect(chat.messages[0].sender).to.equal('user');
          // The focus should be on the input area after send button is clicked
          expect(isFocused(textArea)).to.be.true;
        }
      });

      it('should update messages properly on suggestion chip click', async () => {
        const eventSpy = spy(chat, 'emitEvent');
        chat.options = {
          suggestions: ['Suggestion 1', 'Suggestion 2'],
        };
        await elementUpdated(chat);

        const suggestionChips = chat.shadowRoot
          ?.querySelector(`div[part='suggestions-container']`)
          ?.querySelectorAll('igc-chip');

        expect(suggestionChips?.length).to.equal(2);
        if (suggestionChips) {
          simulateClick(suggestionChips[0]);
          await elementUpdated(chat);

          expect(eventSpy).calledWith('igcMessageCreated');
          const eventArgs = eventSpy.getCall(0).args[1]?.detail;
          const args =
            eventArgs && typeof eventArgs === 'object'
              ? { ...eventArgs, text: 'Suggestion 1', sender: 'user' }
              : { text: 'Suggestion 1', sender: 'user' };
          expect(eventArgs).to.deep.equal(args);
          expect(chat.messages.length).to.equal(1);
          expect(chat.messages[0].text).to.equal('Suggestion 1');
          expect(chat.messages[0].sender).to.equal('user');
          // The focus should be on the input area after suggestion click
          const inputArea = chat.shadowRoot?.querySelector('igc-chat-input');
          const textArea = inputArea?.shadowRoot?.querySelector(
            'igc-textarea'
          ) as HTMLElement;
          expect(isFocused(textArea)).to.be.true;
        }
      });

      it('should remove attachment on chip remove button click', async () => {
        const eventSpy = spy(chat, 'emitEvent');
        const inputArea = chat.shadowRoot?.querySelector('igc-chat-input');
        const fileInput = inputArea?.shadowRoot?.querySelector(
          'input[type="file"]'
        ) as HTMLInputElement;
        simulateFileUpload(fileInput, files);
        await elementUpdated(chat);
        await aTimeout(500);

        const removeFileButton = inputArea?.shadowRoot
          ?.querySelectorAll('igc-chip')[0]
          ?.shadowRoot?.querySelector('igc-icon') as HTMLElement;
        simulateClick(removeFileButton);
        await elementUpdated(chat);

        expect(eventSpy).calledTwice;
        expect(eventSpy.alwaysCalledWith('igcAttachmentChange')).to.be.true;
        const eventArgs = eventSpy.getCall(1).args[1]?.detail;
        const argsArr = Array.isArray(eventArgs) ? [...eventArgs] : [];
        expect(argsArr.length).to.equal(1);
        expect(argsArr[0].name).to.equal(files[1].name);
      });
    });

    describe('Drag & Drop', () => {
      beforeEach(async () => {
        const options = {
          acceptedFiles: '.txt',
        };
        chat = await fixture<IgcChatComponent>(
          html`<igc-chat .options=${options}> </igc-chat>`
        );
      });

      it('should be able to drag & drop files based on the types listed in `acceptedFiles`', async () => {
        const eventSpy = spy(chat, 'emitEvent');
        const inputArea = chat.shadowRoot?.querySelector('igc-chat-input')!;
        const dropZone = inputArea?.shadowRoot?.querySelector(
          `div[part='input-container']`
        );

        expect(dropZone).not.to.be.undefined;
        if (dropZone) {
          const mockDataTransfer = new DataTransfer();
          files.forEach((file) => {
            mockDataTransfer.items.add(file);
          });

          const dragEnterEvent = new DragEvent('dragenter', {
            bubbles: true,
            cancelable: true,
          });

          Object.defineProperty(dragEnterEvent, 'dataTransfer', {
            value: mockDataTransfer,
          });

          dropZone?.dispatchEvent(dragEnterEvent);
          await elementUpdated(chat);

          expect(eventSpy.callCount).to.equal(1);
          expect(eventSpy).calledWith('igcAttachmentDrag');

          const dropEvent = new DragEvent('drop', {
            bubbles: true,
            cancelable: true,
          });
          Object.defineProperty(dropEvent, 'dataTransfer', {
            value: mockDataTransfer,
          });

          dropZone.dispatchEvent(dropEvent);
          await elementUpdated(chat);

          expect(eventSpy).calledWith('igcAttachmentDrop');
          const attachments =
            inputArea?.shadowRoot?.querySelectorAll('igc-chip');
          expect(attachments?.length).to.equal(1);
          expect(attachments?.[0]?.textContent?.trim()).to.equal('test.txt');
          expect(eventSpy).calledWith('igcAttachmentDrop');
          expect(eventSpy).calledWith('igcAttachmentChange');
        }
      });
    });

    describe('Keyboard', () => {
      it('should update messages properly on `Enter` keypress when the textarea is focused', async () => {
        const eventSpy = spy(chat, 'emitEvent');
        const inputArea = chat.shadowRoot?.querySelector('igc-chat-input');
        const sendButton = inputArea?.shadowRoot?.querySelector(
          'igc-icon-button[name="send-message"]'
        );
        const textArea = inputArea?.shadowRoot?.querySelector('igc-textarea');

        expect(sendButton).not.to.be.undefined;
        expect(textArea).not.to.be.undefined;

        if (sendButton && textArea) {
          textArea.setAttribute('value', 'Hello!');
          textArea.dispatchEvent(new Event('input'));
          await elementUpdated(chat);
          simulateFocus(textArea);
          textArea?.dispatchEvent(
            new KeyboardEvent('keydown', {
              key: 'Enter',
              bubbles: true,
              cancelable: true,
            })
          );
          await elementUpdated(chat);
          await clock.tickAsync(500);

          expect(eventSpy).calledWith('igcMessageCreated');
          const eventArgs = eventSpy.getCall(2).args[1]?.detail;
          const args =
            eventArgs && typeof eventArgs === 'object'
              ? { ...eventArgs, text: 'Hello!', sender: 'user' }
              : { text: 'Hello!', sender: 'user' };
          expect(eventArgs).to.deep.equal(args);
          expect(chat.messages.length).to.equal(1);
          expect(chat.messages[0].text).to.equal('Hello!');
          expect(chat.messages[0].sender).to.equal('user');

          // The focus should be on the input area after message is sent
          expect(isFocused(textArea)).to.be.true;
        }
      });

      it('should activates the recent message when the message list is focused', async () => {
        chat.messages = messages;
        await elementUpdated(chat);
        await aTimeout(500);

        const messageContainer = chat.shadowRoot
          ?.querySelector('igc-chat-message-list')
          ?.shadowRoot?.querySelector(
            `div[part='message-container']`
          ) as HTMLElement;
        messageContainer.focus();
        await elementUpdated(chat);

        const messageElements =
          messageContainer?.querySelectorAll('igc-chat-message');
        messageElements?.forEach((message, index) => {
          if (index === messages.length - 1) {
            expect(message.part.length).to.equal(2);
            expect(message.part[0]).to.equal('message-item');
            expect(message.part[1]).to.equal('active');
          } else {
            expect(message.part.length).to.equal(1);
            expect(message.part[0]).to.equal('message-item');
          }
        });
      });

      xit('should activates the next/previous message on `ArrowDown`/`ArrowUp`', async () => {
        chat.messages = messages;
        await elementUpdated(chat);
        await aTimeout(500);

        const messageContainer = chat.shadowRoot
          ?.querySelector('igc-chat-message-list')
          ?.shadowRoot?.querySelector(
            `div[part='message-container']`
          ) as HTMLElement;
        messageContainer.focus();
        await elementUpdated(chat);
        await nextFrame();
        await nextFrame();

        // Activates the previous message on `ArrowUp`
        simulateKeyboard(messageContainer, arrowUp);
        await elementUpdated(chat);
        expect(messageContainer.getAttribute('aria-activedescendant')).to.equal(
          'message-3'
        );

        // Activates the next message on `ArrowDown`
        simulateKeyboard(messageContainer, arrowDown);
        await elementUpdated(chat);
        expect(messageContainer.getAttribute('aria-activedescendant')).to.equal(
          'message-4'
        );
      });

      xit('should activates the first/last message on `Home`/`End`', async () => {
        chat.messages = messages;
        await elementUpdated(chat);
        await aTimeout(500);

        const messageContainer = chat.shadowRoot
          ?.querySelector('igc-chat-message-list')
          ?.shadowRoot?.querySelector(
            `div[part='message-container']`
          ) as HTMLElement;
        messageContainer.focus();
        await elementUpdated(chat);
        await nextFrame();
        await nextFrame();

        // Activates the first message on `Home`
        simulateKeyboard(messageContainer, homeKey);
        await elementUpdated(chat);
        expect(messageContainer.getAttribute('aria-activedescendant')).to.equal(
          'message-1'
        );

        // Activates the last message on `End`
        simulateKeyboard(messageContainer, endKey);
        await elementUpdated(chat);
        expect(messageContainer.getAttribute('aria-activedescendant')).to.equal(
          'message-4'
        );
      });
    });
  });

  describe('Events', () => {
    it('emits igcAttachmentClick', async () => {
      const eventSpy = spy(chat, 'emitEvent');
      chat.messages = [messages[1]];
      await elementUpdated(chat);
      await aTimeout(500);

      const messageElement = chat.shadowRoot
        ?.querySelector('igc-chat-message-list')
        ?.shadowRoot?.querySelector(`div[part='message-list'`)
        ?.querySelector('igc-chat-message');

      const attachmentHeader = messageElement?.shadowRoot
        ?.querySelector('igc-message-attachments')
        ?.shadowRoot?.querySelector(`div[part='attachment']`)
        ?.querySelector(`div[part='attachment-header']`) as HTMLElement;

      simulateClick(attachmentHeader);
      expect(eventSpy).calledWith('igcAttachmentClick', {
        detail: { ...messages[1].attachments[0] },
      });
    });

    it('emits igcTypingChange', async () => {
      const eventSpy = spy(chat, 'emitEvent');
      const inputArea = chat.shadowRoot?.querySelector('igc-chat-input');
      const textArea = inputArea?.shadowRoot?.querySelector('igc-textarea');

      expect(textArea).not.to.be.undefined;
      if (textArea) {
        simulateFocus(textArea);
        simulateKeyboard(textArea, 'a');
        expect(eventSpy).calledWith('igcTypingChange', {
          detail: { isTyping: true },
        });

        aTimeout(3000).then(() => {
          expect(eventSpy).calledWith('igcTypingChange', {
            detail: { isTyping: false },
          });
        });
      }
    });

    it('emits igcInputFocus', async () => {
      const eventSpy = spy(chat, 'emitEvent');
      const inputArea = chat.shadowRoot?.querySelector('igc-chat-input');
      const textArea = inputArea?.shadowRoot?.querySelector('igc-textarea');
      expect(textArea).not.to.be.undefined;

      if (textArea) {
        simulateFocus(textArea);
        expect(eventSpy).calledWith('igcInputFocus');
      }
    });

    it('emits igcInputBlur', async () => {
      const eventSpy = spy(chat, 'emitEvent');
      const inputArea = chat.shadowRoot?.querySelector('igc-chat-input');
      const textArea = inputArea?.shadowRoot?.querySelector('igc-textarea');
      expect(textArea).not.to.be.undefined;

      if (textArea) {
        simulateBlur(textArea);
        expect(eventSpy).calledWith('igcInputBlur');
      }
    });

    it('emits igcInputChange', async () => {
      const eventSpy = spy(chat, 'emitEvent');
      const inputArea = chat.shadowRoot?.querySelector('igc-chat-input');
      const textArea = inputArea?.shadowRoot?.querySelector('igc-textarea');

      expect(textArea).not.to.be.undefined;
      if (textArea) {
        textArea.setAttribute('value', 'Hello!');
        textArea.dispatchEvent(new Event('input'));
        await elementUpdated(chat);
        expect(eventSpy).calledWith('igcInputChange', {
          detail: { value: 'Hello!' },
        });
      }
    });

    it('can cancel `igcMessageCreated` event', async () => {
      const inputArea = chat.shadowRoot?.querySelector('igc-chat-input');
      const sendButton = inputArea?.shadowRoot?.querySelector(
        'igc-icon-button[name="send-message"]'
      );
      const textArea = inputArea?.shadowRoot?.querySelector('igc-textarea');
      expect(sendButton).not.to.be.undefined;
      expect(textArea).not.to.be.undefined;

      chat.addEventListener('igcMessageCreated', (event) => {
        event.preventDefault();
      });

      if (sendButton && textArea) {
        textArea.setAttribute('value', 'Hello!');
        textArea.dispatchEvent(new Event('input'));
        await elementUpdated(chat);
        simulateClick(sendButton);
        await elementUpdated(chat);
        await clock.tickAsync(500);

        expect(chat.messages.length).to.equal(0);
      }
    });

    it('can cancel `igcAttachmentChange` event', async () => {
      const inputArea = chat.shadowRoot?.querySelector('igc-chat-input');
      const fileInput = inputArea?.shadowRoot?.querySelector(
        'input[type="file"]'
      ) as HTMLInputElement;

      chat.addEventListener('igcAttachmentChange', (event) => {
        event.preventDefault();
      });

      simulateFileUpload(fileInput, files);
      await elementUpdated(chat);
      aTimeout(500);

      expect(
        inputArea?.shadowRoot?.querySelectorAll('igc-chip').length
      ).to.equal(0);
    });
  });

  describe('Renderer configuration', () => {
    const markdownMessage = {
      id: 'message-3', // Example message with markdown
      text: `
  \`\`\`javascript
  function greet(name) {
    return \`Hello, \${name}!\`;
  }
  console.log(greet('world'));
  \`\`\`;`,
      sender: 'user',
      attachments: [],
      timestamp: new Date(),
    };

    beforeEach(async () => {
      chat.messages = [markdownMessage];
      await elementUpdated(chat);
      await aTimeout(500);
    });

    it('should render message as plain text by default', async () => {
      const messageElements = chat.shadowRoot
        ?.querySelector('igc-chat-message-list')
        ?.shadowRoot?.querySelector(`div[part='message-list']`)
        ?.querySelectorAll('igc-chat-message');

      expect(messageElements?.[0].shadowRoot?.textContent?.trim()).to.equal(
        "function greet(name) {\n    return `Hello, ${name}!`;\n  }\n  console.log(greet('world'));\n  ```;"
      );
    });

    it('should render markdown using default renderer when enabled', async () => {
      chat.options = {
        messageRenderer: new MarkdownMessageRenderer(),
      };
      await elementUpdated(chat);
      // await aTimeout(500);

      const messageElements = chat.shadowRoot
        ?.querySelector('igc-chat-message-list')
        ?.shadowRoot?.querySelector(`div[part='message-list']`)
        ?.querySelectorAll('igc-chat-message');
      const mdRenderer = spy(messageElements?.[0] as any, 'renderContent');

      await elementUpdated(chat);

      expect(mdRenderer).to.have.been.calledOnce;
    });

    it('should use a custom markdown renderer if provided', async () => {
      const _customRenderer = (message: IgcMessage) =>
        html`<span>${message.text.toUpperCase()}</span>`;
      chat.options = {
        messageRenderer: {
          render: _customRenderer,
        },
      };

      const messageElements = chat.shadowRoot
        ?.querySelector('igc-chat-message-list')
        ?.shadowRoot?.querySelector(`div[part='message-list']`)
        ?.querySelectorAll('igc-chat-message');
      const mdCustomRenderer = spy(
        messageElements?.[0] as any,
        'renderContent'
      );

      await elementUpdated(chat);

      expect(mdCustomRenderer).to.have.been.calledOnce;
    });
  });
});<|MERGE_RESOLUTION|>--- conflicted
+++ resolved
@@ -191,7 +191,7 @@
 
       expect(chat).shadowDom.to.equal(
         ` <div part="chat-container">
-                    <div hidden="" part="header"> 
+                    <div hidden="" part="header">
                       <slot name="prefix" part="prefix"></slot>
                       <slot name="title" part="title"></slot>
                       <slot part="actions" name="actions"></slot>
@@ -405,11 +405,7 @@
       const headerArea = chat.shadowRoot?.querySelector(`div[part='header']`);
 
       expect(headerArea).dom.to.equal(
-<<<<<<< HEAD
-        `<div part="header" part="header">
-=======
-        `<div hidden="" part="header"> 
->>>>>>> 2566b0a5
+        `<div hidden="" part="header">
                       <slot name="prefix" part="prefix">
                       </slot>
                       <slot name="title" part="title">
