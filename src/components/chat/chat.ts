import { ContextProvider } from '@lit/context';
import { html, LitElement, nothing } from 'lit';
import { property } from 'lit/decorators.js';
import { addThemingController } from '../../theming/theming-controller.js';
import IgcButtonComponent from '../button/button.js';
import { chatContext } from '../common/context.js';
import { addSlotController, setSlots } from '../common/controllers/slot.js';
import { watch } from '../common/decorators/watch.js';
import { registerComponent } from '../common/definitions/register.js';
import { IgcChatResourceStringEN } from '../common/i18n/chat.resources.js';
import type { Constructor } from '../common/mixins/constructor.js';
import { EventEmitterMixin } from '../common/mixins/event-emitter.js';
import IgcIconComponent from '../icon/icon.js';
import IgcListComponent from '../list/list.js';
import IgcListHeaderComponent from '../list/list-header.js';
import IgcListItemComponent from '../list/list-item.js';
import IgcChatInputComponent from './chat-input.js';
import IgcChatMessageListComponent from './chat-message-list.js';
import { createChatState } from './chat-state.js';
import { styles } from './themes/chat.base.css.js';
import { styles as shared } from './themes/shared/chat.common.css.js';
import { all } from './themes/themes.js';
import type {
  IgcChatOptions,
  IgcMessage,
  IgcMessageAttachment,
} from './types.js';

/**
 * Defines the custom events dispatched by the `<igc-chat>` component.
 */
export interface IgcChatComponentEventMap {
  /**
   * Dispatched when a new chat message is created (sent).
   *
   * @event igcMessageCreated
   * @type {CustomEvent<IgcMessage>}
   * @detail The message that was created.
   */
  igcMessageCreated: CustomEvent<IgcMessage>;

  /**
   * Dispatched when a new chat message is created (sent).
   *
   * @event igcMessageCreated
   * @type {CustomEvent<IgcMessage>}
   * @detail The message that was reacted to and the reaction.
   */
  igcMessageReact: CustomEvent<{ message: IgcMessage; reaction: string }>;

  /**
   * Dispatched when a chat message attachment is clicked.
   *
   * @event igcAttachmentClick
   * @type {CustomEvent<IgcMessageAttachment>}
   * @detail The attachment that was clicked.
   */
  igcAttachmentClick: CustomEvent<IgcMessageAttachment>;

  /**
   * Dispatched when an attachment is changed (e.g., updated or removed).
   *
   * @event igcAttachmentChange
   * @type {CustomEvent<IgcMessageAttachment>}
   * @detail The attachment that was changed.
   */
  igcAttachmentChange: CustomEvent<IgcMessageAttachment>;

  /**
   * Dispatched during an attachment drag operation.
   *
   * @event igcAttachmentDrag
   * @type {CustomEvent<any>}
   * @detail The drag event payload.
   */
  igcAttachmentDrag: CustomEvent<any>;

  /**
   * Dispatched when an attachment is dropped (e.g., in a drag-and-drop operation).
   *
   * @event igcAttachmentDrop
   * @type {CustomEvent<any>}
   * @detail The drop event payload.
   */
  igcAttachmentDrop: CustomEvent<any>;

  /**
   * Dispatched when the typing status changes (e.g., user starts or stops typing).
   *
   * @event igcTypingChange
   * @type {CustomEvent<boolean>}
   * @detail `true` if typing started, `false` if stopped.
   */
  igcTypingChange: CustomEvent<boolean>;

  /**
   * Dispatched when the chat input field gains focus.
   *
   * @event igcInputFocus
   * @type {CustomEvent<any>}
   * @detail Focus event payload.
   */
  igcInputFocus: CustomEvent<any>;

  /**
   * Dispatched when the chat input field loses focus.
   *
   * @event igcInputBlur
   * @type {CustomEvent<any>}
   * @detail Blur event payload.
   */
  igcInputBlur: CustomEvent<any>;

  /**
   * Dispatched when the content of the chat input changes.
   *
   * @event igcInputChange
   * @type {CustomEvent<string>}
   * @detail The current text value of the input.
   */
  igcInputChange: CustomEvent<string>;
}

const Slots = setSlots(
  'prefix',
  'title',
  'actions',
  'suggestions-header',
  'suggestions',
  'suggestions-actions',
  'suggestions-header',
  'suggestion',
  'empty-state'
);

/**
 * A chat UI component for displaying messages, attachments, and input interaction.
 *
 * This component is part of the Ignite UI Web Components suite.
 *
 * @element igc-chat
 * @slot prefix - Slot for injecting content (e.g., avatar or icon) before the chat title.
 * @slot title - Slot for overriding the chat title content.
 * @slot actions - Slot for injecting header actions (e.g., buttons, menus).
 * @slot suggestions-header - Slot for rendering a custom header for the suggestions list.
 * @slot suggestions - Slot for rendering a custom list of quick reply suggestions.
 * @slot suggestions-actions - Slot for rendering additional actions.
 * @slot suggestion - Slot for rendering a single suggestion item.
 * @slot empty-state - Slot shown when there are no messages.
 *
 * @csspart header - Styles the header container.
 * @csspart prefix - Styles the element before the title (e.g., avatar).
 * @csspart title - Styles the chat header title.
 * @csspart suggestions - Styles the suggestion container.
 * @csspart suggestion - Styles each suggestion item.
 */
export default class IgcChatComponent extends EventEmitterMixin<
  IgcChatComponentEventMap,
  Constructor<LitElement>
>(LitElement) {
  public static readonly tagName = 'igc-chat';

  public static styles = [styles, shared];

  /* blazorSuppress */
  /**
   * Registers the chat component and its child components.
   * Should be called once before using the component.
   *
   * @example
   * IgcChatComponent.register();
   */
  public static register() {
    registerComponent(
      IgcChatComponent,
      IgcChatInputComponent,
      IgcChatMessageListComponent,
      IgcButtonComponent,
      IgcIconComponent,
      IgcListComponent,
      IgcListItemComponent,
      IgcListHeaderComponent
    );
  }

  private readonly _chatState = createChatState(this);

  private readonly _slots = addSlotController(this, {
    slots: Slots,
  });

  private _context = new ContextProvider(this, {
    context: chatContext,
    initialValue: this._chatState,
  });
  constructor() {
    super();
    addThemingController(this, all);
  }

  /**
   * The list of chat messages currently displayed.
   * Use this property to set or update the message history.
   */
  @property({ attribute: false })
  public set messages(value: IgcMessage[]) {
    this._chatState.messages = value;
  }

  public get messages(): IgcMessage[] {
    return this._chatState.messages;
  }

  /**
   * The chat message currently being composed but not yet sent.
   * Includes the draft text and any attachments.
   */
  @property({ attribute: false })
  public set draftMessage(value: {
    text: string;
    attachments?: IgcMessageAttachment[];
  }) {
    if (this._chatState) {
      this._chatState.inputValue = value.text;
      this._chatState.inputAttachments = value.attachments || [];
      this.requestUpdate();
    }
  }

  public get draftMessage(): {
    text: string;
    attachments?: IgcMessageAttachment[];
  } {
    return {
      text: this._chatState?.inputValue,
      attachments: this._chatState?.inputAttachments,
    };
  }

  /**
   * Controls the chat behavior and appearance through a configuration object.
   * Use this to toggle UI options, provide suggestions, templates, etc.
   */
  @property({ attribute: false })
  public set options(value: IgcChatOptions) {
    this._chatState.options = value;
  }

  public get options(): IgcChatOptions | undefined {
    return this._chatState.options;
  }

<<<<<<< HEAD
=======
  /** The resource strings. */
  @property({ attribute: false })
  public resourceStrings = IgcChatResourceStringEN;

  /** Returns the default attachments element. */
  public get defaultAttachments(): TemplateResult {
    return this._chatInput.defaultAttachmentsArea;
  }

  /** Returns the default textarea element. */
  public get defaultTextArea(): TemplateResult {
    return this._chatInput.defaultTextArea;
  }

  /** Returns the default file upload button element. */
  public get defaultFileUploadButton(): TemplateResult {
    return this._chatInput.defaultFileUploadButton;
  }

  /** Returns the default send message button element. */
  public get defaultSendButton(): TemplateResult {
    return this._chatInput.defaultSendButton;
  }

>>>>>>> a649390c
  /**
   * Scrolls the view to a specific message by id.
   * @param messageId - The id of the message to scroll to
   */
  public scrollToMessage(messageId: string) {
    // Find the message list component
    const messageListComponent = this.shadowRoot?.querySelector(
      'igc-chat-message-list'
    );
    if (!messageListComponent) {
      return;
    }

    // Look for the message element inside the message list's shadow DOM
    const messageElement = messageListComponent.shadowRoot?.querySelector(
      `#message-${messageId}`
    );

    if (!messageElement) {
      return;
    }

    // Scroll the message into view with smooth behavior
    messageElement.scrollIntoView({
      behavior: 'smooth',
      block: 'center',
      inline: 'nearest',
    });
  }

  @watch('messages')
  @watch('draftMessage')
  @watch('options')
  protected contextChanged() {
    this._context.setValue(this._chatState, true);
  }

  private renderHeader() {
    const hasContent =
      this._slots.hasAssignedElements('prefix') ||
      this._slots.hasAssignedElements('title') ||
      this._slots.hasAssignedElements('actions');
    return html` <div part="header" ?hidden=${!hasContent}>
      <slot name="prefix" part="prefix"></slot>
      <slot name="title" part="title"
        >${this._chatState.options?.headerText}</slot
      >
      <slot name="actions" part="actions"></slot>
    </div>`;
  }

  private renderSuggestionPrefix() {
    const defaultPrefix = html`<igc-icon
      name="star-icon"
      collection="material"
    ></igc-icon>`;
    return html`<span slot="start">
      ${this._chatState?.options?.templates?.suggestionPrefixTemplate
        ? this._chatState.options.templates.suggestionPrefixTemplate
        : defaultPrefix}
    </span>`;
  }

  private renderSuggestions() {
    const hasContent = this._slots.hasAssignedElements('suggestions-header');
    return html`<div part="suggestions-container">
      <igc-list role="list" aria-label="Suggestions">
        <igc-list-header part="suggestions-header">
          <span ?hidden=${hasContent}>
            ${this.resourceStrings.suggestionsHeader}
          </span>
          <slot name="suggestions-header"></slot>
        </igc-list-header>
        <slot name="suggestions" part="suggestions">
          ${this._chatState.options?.suggestions?.map(
            (suggestion) => html`
              <slot name="suggestion" part="suggestion" role="listitem">
                <igc-list-item
                  @click=${() =>
                    this._chatState?.handleSuggestionClick(suggestion)}
                >
                  ${this.renderSuggestionPrefix()}
                  <span slot="title">${suggestion}</span>
                </igc-list-item>
              </slot>
            `
          )}
        </slot>
        <slot name="suggestions-actions" part="suggestions-actions"></slot>
      </igc-list>
    </div>`;
  }

  protected override firstUpdated() {
    this._context.setValue(this._chatState, true);
  }

  /**
   * Updates the context value to notify all consumers that the chat state has changed.
   * This ensures that components consuming the chat context will re-render.
   */
  public updateContextValue() {
    this._context.setValue(this._chatState, true);
  }

  protected override render() {
    const hasSuggestions =
      this._chatState.options?.suggestions &&
      this._chatState.options.suggestions.length > 0;
    return html`
      <div
        part="chat-container"
        exportparts="
          chat-container,
          header,
          prefix,
          title,
          actions,
          chat-wrapper,
          chat-messages,
          empty-state,
          suggestions-container,
          suggestions-header,
          suggestions,
          suggestions-actions,
          suggestion,
          message-container,
          message-list,
          message-item,
          message,
          bubble,
          message-text,
          message-attachments,
          message-actions,
          typing-indicator,
          attachments-container,
          attachment,
          attachment-header,
          attachment-content,
          attachment-icon,
          file-name,
          attachment-actions
        "
      >
        ${this.renderHeader()}
        <div part="chat-wrapper">
          ${this.messages.length === 0
            ? html`<div part="empty-state">
                <slot name="empty-state"> </slot>
              </div>`
            : html` <igc-chat-message-list
                part="chat-messages"
                exportparts="
                  message-container,
                  message-list,
                  message-item,
                  message,
                  bubble,
                  message-text,
                  message-attachments,
                  message-actions,
                  typing-indicator,
                  attachments-container,
                  attachment,
                  attachment-header,
                  attachment-content,
                  attachment-icon,
                  file-name,
                  actions: attachment-actions"
              >
              </igc-chat-message-list>`}
          ${hasSuggestions &&
          this._chatState.suggestionsPosition === 'below-messages'
            ? this.renderSuggestions()
            : nothing}
        </div>
        <igc-chat-input
          exportparts="
              input-container,
              input-wrapper,
              attachments: input-attachments-container,
              attachments-wrapper: input-attachment,
              attachment-name: input-attachment-name,
              text-input,
              buttons-container: input-buttons-container,
              upload-button,
              send-button"
        >
        </igc-chat-input>
        ${hasSuggestions &&
        this._chatState.suggestionsPosition === 'below-input'
          ? this.renderSuggestions()
          : nothing}
      </div>
    `;
  }
}

declare global {
  interface HTMLElementTagNameMap {
    /** The `<igc-chat>` custom element. */
    'igc-chat': IgcChatComponent;
  }
}<|MERGE_RESOLUTION|>--- conflicted
+++ resolved
@@ -250,33 +250,10 @@
     return this._chatState.options;
   }
 
-<<<<<<< HEAD
-=======
   /** The resource strings. */
   @property({ attribute: false })
   public resourceStrings = IgcChatResourceStringEN;
 
-  /** Returns the default attachments element. */
-  public get defaultAttachments(): TemplateResult {
-    return this._chatInput.defaultAttachmentsArea;
-  }
-
-  /** Returns the default textarea element. */
-  public get defaultTextArea(): TemplateResult {
-    return this._chatInput.defaultTextArea;
-  }
-
-  /** Returns the default file upload button element. */
-  public get defaultFileUploadButton(): TemplateResult {
-    return this._chatInput.defaultFileUploadButton;
-  }
-
-  /** Returns the default send message button element. */
-  public get defaultSendButton(): TemplateResult {
-    return this._chatInput.defaultSendButton;
-  }
-
->>>>>>> a649390c
   /**
    * Scrolls the view to a specific message by id.
    * @param messageId - The id of the message to scroll to
