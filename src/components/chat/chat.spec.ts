import {
  aTimeout,
  elementUpdated,
  expect,
  fixture,
  nextFrame,
} from '@open-wc/testing';
import { html } from 'lit';
import { type SinonFakeTimers, spy, useFakeTimers } from 'sinon';
import {
  arrowDown,
  arrowUp,
  endKey,
  homeKey,
} from '../common/controllers/key-bindings.js';
import { defineComponents } from '../common/definitions/defineComponents.js';
import {
  isFocused,
  simulateBlur,
  simulateClick,
  simulateFocus,
  simulateKeyboard,
} from '../common/utils.spec.js';
import { simulateFileUpload } from '../file-input/file-input.spec.js';
import IgcChatComponent from './chat.js';

describe('Chat', () => {
  before(() => {
    defineComponents(IgcChatComponent);
  });

  const createChatComponent = () => html`<igc-chat></igc-chat>`;

  const messageTemplate = (msg: any) => {
    return html`<div>
      <h5>${msg.sender === 'user' ? 'You' : 'Bot'}:</h5>
      <p>${msg.text}</p>
    </div> `;
  };

  const messageActionsTemplate = (msg: any) => {
    return msg.sender !== 'user' && msg.text.trim()
      ? html`<div style="float: right">
          <igc-button name="regenerate" variant="flat">...</igc-button>
        </div> `
      : html``;
  };

  const composingIndicatorTemplate = html`<span>loading...</span>`;

  const attachmentTemplate = (attachments: any[]) => {
    return html`${attachments.map((attachment) => {
      return html`<igc-chip><span>${attachment.name}</span></igc-chip>`;
    })}`;
  };

  const attachmentHeaderTemplate = (attachments: any[]) => {
    return html`${attachments.map((attachment) => {
      return html`<h5>Custom ${attachment.name}</h5>`;
    })}`;
  };

  const attachmentActionsTemplate = (attachments: any[]) => {
    return html`${attachments.map(() => {
      return html`<igc-button>?</igc-button>`;
    })}`;
  };

  const attachmentContentTemplate = (attachments: any[]) => {
    return html`${attachments.map((attachment) => {
      return html`<p>
        This is a template rendered as content of ${attachment.name}
      </p>`;
    })}`;
  };

  const textInputTemplate = (text: string) =>
    html`<igc-input
      placeholder="Type text here..."
      .value=${text}
    ></igc-input>`;

  const textAreaActionsTemplate = html`<div>
    <igc-button>Upload</igc-button>
    <igc-button>Send</igc-button>
  </div>`;

  const textAreaAttachmentsTemplate = (attachments: any[]) => {
    return html`<div>
      ${attachments.map(
        (attachment) =>
          html`<a
            href=${attachment.file
              ? URL.createObjectURL(attachment.file)
              : attachment.url}
            target="_blank"
            >${attachment.name}</a
          >`
      )}
    </div>`;
  };

  const messages: any[] = [
    {
      id: '1',
      text: 'Hello! How can I help you today?',
      sender: 'bot',
      timestamp: new Date(Date.now() - 3600000),
    },
    {
      id: '2',
      text: 'Hello!',
      sender: 'user',
      timestamp: new Date(Date.now() - 3500000),
      attachments: [
        {
          id: 'img1',
          name: 'img1.png',
          url: 'https://www.infragistics.com/angular-demos/assets/images/men/1.jpg',
          type: 'image',
        },
      ],
    },
    {
      id: '3',
      text: 'Thank you!',
      sender: 'bot',
      timestamp: new Date(Date.now() - 3400000),
      attachments: [
        {
          id: 'img2',
          name: 'img2.png',
          url: 'https://www.infragistics.com/angular-demos/assets/images/men/2.jpg',
          type: 'file',
        },
      ],
    },
    {
      id: '4',
      text: 'Thank you too!',
      sender: 'user',
      timestamp: new Date(Date.now() - 3300000),
    },
  ];

  const draftMessage = {
    text: 'Draft message',
    attachments: [
      {
        id: 'img1',
        name: 'img1.png',
        url: 'https://www.infragistics.com/angular-demos/assets/images/men/1.jpg',
        type: 'image',
      },
    ],
  };

  const files = [
    new File(['test content'], 'test.txt', { type: 'text/plain' }),
    new File(['image data'], 'image.png', { type: 'image/png' }),
  ];

  let chat: IgcChatComponent;
  let clock: SinonFakeTimers;

  beforeEach(async () => {
    chat = await fixture<IgcChatComponent>(createChatComponent());
    clock = useFakeTimers({ toFake: ['setInterval'] });
  });

  afterEach(() => {
    clock.restore();
  });

  describe('Initialization', () => {
    it('is correctly initialized with its default component state', () => {
      expect(chat.messages.length).to.equal(0);
      expect(chat.options).to.be.undefined;
      expect(chat.draftMessage).to.deep.equal({ text: '', attachments: [] });
    });

    it('is rendered correctly', () => {
      expect(chat).dom.to.equal(
        `<igc-chat>                   
        </igc-chat>`
      );

      expect(chat).shadowDom.to.equal(
        ` <div part="chat-container">
                    <div part="header" part="header">
                        <div part="info">
                            <slot name="prefix" part="prefix">
                            </slot>
                            <slot name="title" part="title">
                            </slot>
                        </div>
<<<<<<< HEAD
                        <slot part="actions" name="actions">
                            <igc-button type="button" variant="flat">
                            ⋯
                            </igc-button>
=======
                        <slot class="actions" name="actions">
>>>>>>> 212711b5
                        </slot>
                    </div>
                    <div part="empty-state">
                      <slot name="empty-state">
                      </slot>
                    </div>
                    <div aria-label="Suggestions" part="suggestions-container" role="list">
                        <slot name="suggestions" part="suggestions">
                        </slot>
                    </div>
                    <igc-chat-input>
                    </igc-chat-input>
                </div>`
      );

      const inputArea = chat.shadowRoot?.querySelector('igc-chat-input');

      expect(inputArea).shadowDom.to.equal(
<<<<<<< HEAD
        `<div part="input-container">
          <igc-file-input multiple="">
              <igc-icon
              collection="material"
              name="attachment"
              slot="file-selector-text"
              >
              </igc-icon>
          </igc-file-input>
          <div part="input-wrapper">
              <igc-textarea
              part="text-input"
              placeholder="Type a message..."
              resize="auto"
              rows="1"
              >
              </igc-textarea>
          </div>
          <div part="buttons-container">
              <igc-icon-button
                aria-label="Send message"
                part="send-button"
                collection="material"
                disabled=""
                name="send-message"
                type="button"
                variant="contained"
              >
              </igc-icon-button>
          </div>
      </div>
      <div aria-label="Attachments" role="list">
      </div>`
=======
        `<div class="input-container">
                    <div aria-label="Attachments" role="list">
                    </div>
                    <div class="input-wrapper">
                        <igc-textarea
                        class="text-input"
                        placeholder="Type a message..."
                        resize="auto"
                        rows="1"
                        >
                        </igc-textarea>
                    </div>
                    <div class="buttons-container">
                        <igc-file-input multiple="">
                            <igc-icon
                            collection="material"
                            name="attachment"
                            slot="file-selector-text"
                            >
                            </igc-icon>
                        </igc-file-input>
                        <igc-icon-button
                          aria-label="Send message"
                          class="small"
                          collection="material"
                          disabled=""
                          name="send-message"
                          type="button"
                          variant="contained"
                        >
                        </igc-icon-button>
                        </div>
                    </div>`
>>>>>>> 212711b5
      );
    });

    it('should render initially set messages correctly', async () => {
      chat = await fixture<IgcChatComponent>(
        html`<igc-chat .messages=${messages}> </igc-chat>`
      );

      const messageList = chat.shadowRoot?.querySelector(
        'igc-chat-message-list'
      );
      const messageContainer = messageList?.shadowRoot?.querySelector(
        `div[part='message-list']`
      );

      expect(messageList).shadowDom.to.equal(
        `<div aria-activedescendant="" aria-label="Message list" part="message-container" role="group" tabindex="0">
                  </div>
                  <div part="message-list">
                   <igc-chat-message id="message-1" part="message-item " role="option">
                    </igc-chat-message>
                    <igc-chat-message id="message-2" part="message-item " role="option">
                    </igc-chat-message>
                    <igc-chat-message id="message-3" part="message-item " role="option">
                    </igc-chat-message>
                    <igc-chat-message id="message-4" part="message-item " role="option">
                    </igc-chat-message>
                  </div>`
      );

      expect(chat.messages.length).to.equal(4);

      expect(
        messageContainer?.querySelectorAll('igc-chat-message')[0]
      ).shadowDom.to.equal(
        `<div part="message-container ">
          <div part="bubble">
              <div>
                  <p>Hello! How can I help you today?</p>
              </div>
          </div>
      </div>`
      );

      expect(
        messageContainer?.querySelectorAll('igc-chat-message')[3]
      ).shadowDom.to.equal(
        `<div part="message-container sent">
          <div part="bubble">
              <div>
                  <p>Thank you too!</p>
              </div>
          </div>
      </div>`
      );
    });

    it('should sanitize message content', async () => {
      const rawMessages = [
        {
          id: '1',
          text: '<script>alert("XSS")</script> Hello!',
          sender: 'bot',
          timestamp: new Date(Date.now() - 3600000),
        },
      ];
      chat = await fixture<IgcChatComponent>(
        html`<igc-chat .messages=${rawMessages}> </igc-chat>`
      );

      const messageContainer = chat.shadowRoot
        ?.querySelector('igc-chat-message-list')
        ?.shadowRoot?.querySelector(`div[part='message-list']`);

      expect(chat.messages.length).to.equal(1);

      expect(
        messageContainer?.querySelectorAll('igc-chat-message')[0]
      ).shadowDom.to.equal(
        `<div part="message-container ">
                    <div part="bubble">
                        <div>
                            <p>Hello!</p>
                        </div>
                    </div>
                </div>`
      );
    });

    it('should render messages from the current user correctly', async () => {
      const initialMessages = [
        messages[0],
        messages[3],
        {
          id: '2',
          text: 'Hello!',
          sender: 'me',
          timestamp: new Date(Date.now() - 3200000),
        },
      ];

      const options = {
        currentUserId: 'me',
      };

      chat = await fixture<IgcChatComponent>(
        html`<igc-chat .messages=${initialMessages} .options=${options}>
        </igc-chat>`
      );

      const messageContainer = chat.shadowRoot
        ?.querySelector('igc-chat-message-list')
        ?.shadowRoot?.querySelector('.message-list');

      expect(chat.messages.length).to.equal(3);

      messageContainer
        ?.querySelectorAll('igc-chat-message')
        .forEach((messageElement, index) => {
          if (index !== 2) {
            expect(
              messageElement.shadowRoot
                ?.querySelector(`div[part='message-container']`)
                ?.classList.contains('sent')
            ).to.be.false;
          } else {
            expect(
              messageElement.shadowRoot
                ?.querySelector(`div[part='message-container']`)
                ?.classList.contains('sent')
            ).to.be.true;
          }
        });
    });

    it('should render the message in `draftMessage` correctly', async () => {
      chat = await fixture<IgcChatComponent>(
        html`<igc-chat .draftMessage=${draftMessage}></igc-chat>`
      );

      const textArea = chat.shadowRoot
        ?.querySelector('igc-chat-input')
        ?.shadowRoot?.querySelector('igc-textarea');
      const attachmentsArea = chat.shadowRoot
        ?.querySelector('igc-chat-input')
        ?.shadowRoot?.querySelectorAll('igc-chip');

      expect(textArea?.value).to.equal(draftMessage.text);
      expect(attachmentsArea?.length).to.equal(draftMessage.attachments.length);
    });

    it('should apply `headerText` correctly', async () => {
      chat.options = {
        headerText: 'Chat',
      };
      await elementUpdated(chat);

      const headerArea = chat.shadowRoot?.querySelector(`div[part='header']`);

      expect(headerArea).dom.to.equal(
        `<div part="header" part="header"> 
                    <div part="info">
                        <slot name="prefix" part="prefix">
                        </slot>
                        <slot name="title" part="title">
                            Chat
                        </slot>
                    </div>
<<<<<<< HEAD
                    <slot part="actions" name="actions">
                        <igc-button type="button" variant="flat">
                        ⋯
                        </igc-button>
=======
                    <slot class="actions" name="actions">
>>>>>>> 212711b5
                    </slot>
                </div>`
      );
    });

    it('should render suggestions', async () => {
      chat.options = {
        suggestions: ['Suggestion 1', 'Suggestion 2'],
      };
      await elementUpdated(chat);

      const suggestionsContainer = chat.shadowRoot?.querySelector(
        'div[part="suggestions-container"]'
      );

      expect(suggestionsContainer).dom.to.equal(
        `<div aria-label="Suggestions" part="suggestions-container" role="list">
          <slot name="suggestions" part="suggestions">
              <slot name="suggestion" part="suggestion" role="listitem">
                  <igc-chip>
                      <span>
                      Suggestion 1
                      </span>
                  </igc-chip>
              </slot>
              <slot name="suggestion" part="suggestion" role="listitem">
                  <igc-chip>
                      <span>
                      Suggestion 2
                      </span>
                  </igc-chip>
              </slot>
          </slot>
      </div>`
      );
    });

    it('should enable/disable the send button properly', async () => {
      const inputArea = chat.shadowRoot?.querySelector('igc-chat-input');
      const sendButton =
        inputArea?.shadowRoot?.querySelector('igc-icon-button');

      expect(sendButton?.disabled).to.be.true;
      const textArea = inputArea?.shadowRoot?.querySelector('igc-textarea');

      // When there is a text in the text area, the send button should be enabled
      textArea?.setAttribute('value', 'Hello!');
      textArea?.dispatchEvent(new Event('input'));
      await elementUpdated(chat);

      expect(sendButton?.disabled).to.be.false;

      // When there is no text in the text area, the send button should be disabled
      textArea?.setAttribute('value', '');
      textArea?.dispatchEvent(new Event('input'));
      await elementUpdated(chat);

      expect(sendButton?.disabled).to.be.true;

      // When there are attachments, the send button should be enabled regardless of the text area content
      const fileInput = inputArea?.shadowRoot
        ?.querySelector('igc-file-input')
        ?.shadowRoot?.querySelector('input') as HTMLInputElement;
      simulateFileUpload(fileInput, files);
      await elementUpdated(chat);

      expect(sendButton?.disabled).to.be.false;
    });

    it('should not render attachment button if `disableAttachments` is true', async () => {
      chat.options = {
        disableAttachments: true,
      };
      await elementUpdated(chat);

      const inputArea = chat.shadowRoot?.querySelector('igc-chat-input');

      expect(inputArea).shadowDom.to.equal(
<<<<<<< HEAD
        `<div part="input-container">
                    <div part="input-wrapper">
=======
        `<div class="input-container">
                    <div aria-label="Attachments" role="list">
                    </div>
                    <div class="input-wrapper">
>>>>>>> 212711b5
                        <igc-textarea
                        part="text-input"
                        placeholder="Type a message..."
                        resize="auto"
                        rows="1"
                        >
                        </igc-textarea>
                    </div>
                    <div part="buttons-container">
                        <igc-icon-button
                          aria-label="Send message"
                          part="send-button"
                          collection="material"
                          disabled=""
                          name="send-message"
                          type="button"
                          variant="contained"
                        >
                        </igc-icon-button>
                        </div>
                    </div>`
      );
    });

    it('should update the file-input accepted prop based on the `acceptedFiles`', async () => {
      chat.options = {
        acceptedFiles: 'image/*',
      };
      await elementUpdated(chat);
      const inputArea = chat.shadowRoot?.querySelector('igc-chat-input');
      const element = inputArea?.shadowRoot?.querySelector('igc-file-input');
      if (element) {
        expect(element.accept).to.equal('image/*');

        chat.options = {
          acceptedFiles: '',
        };
        await elementUpdated(chat);

        expect(element.accept).to.be.empty;
      }
    });

    it('should render attachments chips correctly', async () => {
      const eventSpy = spy(chat, 'emitEvent');
      const inputArea = chat.shadowRoot?.querySelector('igc-chat-input');
      const fileInput = inputArea?.shadowRoot
        ?.querySelector('igc-file-input')
        ?.shadowRoot?.querySelector('input') as HTMLInputElement;
      simulateFileUpload(fileInput, files);
      await elementUpdated(chat);

      expect(eventSpy).calledWith('igcAttachmentChange');
      const eventArgs = eventSpy.getCall(0).args[1]?.detail;
      const args = Array.isArray(eventArgs)
        ? eventArgs.map((file: File, index) => ({ ...file, ...files[index] }))
        : [];
      expect(eventArgs).to.deep.equal(args);

      expect(inputArea).shadowDom.to.equal(
<<<<<<< HEAD
        `<div part="input-container">
            <igc-file-input multiple="">
              <igc-icon
                collection="material"
                name="attachment"
                slot="file-selector-text"
              >
              </igc-icon>
            </igc-file-input>
            <div part="input-wrapper">
=======
        `<div class="input-container">
            <div aria-label="Attachments" role="list">
              <div class="attachment-wrapper" role="listitem">
                <igc-chip removable="">
                  <span class="attachment-name">
                    test.txt
                  </span>
                </igc-chip>
              </div>
              <div class="attachment-wrapper" role="listitem">
                <igc-chip removable="">
                  <span class="attachment-name">
                    image.png
                  </span>
                </igc-chip>
              </div>
            </div>
            <div class="input-wrapper">
>>>>>>> 212711b5
              <igc-textarea
                part="text-input"
                placeholder="Type a message..."
                resize="auto"
                rows="1"
              >
              </igc-textarea>
            </div>
<<<<<<< HEAD
            <div part="buttons-container">
=======
            <div class="buttons-container">
              <igc-file-input multiple="">
                <igc-icon
                  collection="material"
                  name="attachment"
                  slot="file-selector-text"
                >
                </igc-icon>
              </igc-file-input>
>>>>>>> 212711b5
              <igc-icon-button
                aria-label="Send message"
                part="send-button"
                collection="material"
                name="send-message"
                type="button"
                variant="contained"
              >
              </igc-icon-button>
            </div>
<<<<<<< HEAD
            </div>
            <div aria-label="Attachments" role="list">
            <div part="attachment-wrapper" role="listitem">
              <igc-chip removable="">
                <span part="attachment-name">
                  test.txt
                </span>
              </igc-chip>
            </div>
            <div part="attachment-wrapper" role="listitem">
              <igc-chip removable="">
                <span part="attachment-name">
                  image.png
                </span>
              </igc-chip>
            </div>
        </div>`
=======
            </div>`
>>>>>>> 212711b5
      );
    });

    it('should render attachments correctly', async () => {
      chat.messages = [messages[1], messages[2]];
      await elementUpdated(chat);
      await aTimeout(500);

      const messageElements = chat.shadowRoot
        ?.querySelector('igc-chat-message-list')
        ?.shadowRoot?.querySelector('.message-list')
        ?.querySelectorAll('igc-chat-message');
      messageElements?.forEach((messageElement, index) => {
        const messsageContainer =
          messageElement.shadowRoot?.querySelector('.bubble');
        expect(messsageContainer).dom.to.equal(
          `<div part="bubble">
                            <div>
                                <p>${(messsageContainer as HTMLElement)?.innerText}</p>
                            </div>
                            <igc-message-attachments>
                            </igc-message-attachments>
                    </div>`
        );

        const attachments = messsageContainer?.querySelector(
          'igc-message-attachments'
        );
        // Check if image attachments are rendered correctly
        if (index === 0) {
          expect(attachments).shadowDom.to.equal(
            `<div part="attachments-container">
                            <igc-expansion-panel indicator-position="none" open="">
                                <div part="attachment" slot="title">
                                <div part="details">
                                    <slot name="attachment-icon">
                                    <igc-icon
                                        part="medium"
                                        collection="material"
                                        name="image"
                                    >
                                    </igc-icon>
                                    </slot>
                                    <slot name="attachment-name">
                                    <span part="file-name">
                                        img1.png
                                    </span>
                                    </slot>
                                </div>
                                <div part="actions">
                                </div>
                                </div>
                                <slot name="attachment-content">
                                <img
                                    alt="img1.png"
                                    part="image-attachment"
                                    src="https://www.infragistics.com/angular-demos/assets/images/men/1.jpg"
                                >
                                </slot>
                            </igc-expansion-panel>
                            </div>`
          );
        }
        // Check if non-image attachments are rendered correctly
        if (index === 1) {
          expect(attachments).shadowDom.to.equal(
            `<div part="attachments-container">
                            <igc-expansion-panel indicator-position="none">
                                <div part="attachment" slot="title">
                                <div part="details">
                                    <slot name="attachment-icon">
                                    <igc-icon
                                        part="medium"
                                        collection="material"
                                        name="file"
                                    >
                                    </igc-icon>
                                    </slot>
                                    <slot name="attachment-name">
                                    <span part="file-name">
                                        img2.png
                                    </span>
                                    </slot>
                                </div>
                                <div part="actions">
                                </div>
                                </div>
                                <slot name="attachment-content">
                                </slot>
                            </igc-expansion-panel>
                        </div>`
          );
        }
      });
    });

    it('should render suggestions', async () => {
      chat.options = {
        suggestions: ['Suggestion 1', 'Suggestion 2'],
      };
      await elementUpdated(chat);

      const suggestionsContainer = chat.shadowRoot?.querySelector(
        `div[part='suggestions-container']`
      );

      expect(suggestionsContainer).dom.to.equal(
        `<div aria-label="Suggestions" part="suggestions-container" role="list">
                    <slot name="suggestions" part="suggestions">
                        <slot name="suggestion" part="suggestion" role="listitem">
                            <igc-chip>
                                <span>
                                Suggestion 1
                                </span>
                            </igc-chip>
                            </slot>
                            <slot name="suggestion" part="suggestion" role="listitem">
                            <igc-chip>
                                <span>
                                Suggestion 2
                                </span>
                            </igc-chip>
                        </slot>
                    </slot>
                </div>`
      );
    });

    it('should render composing indicator if `isComposing` is true', async () => {
      chat.messages = [messages[0]];
      chat.options = {
        isComposing: true,
      };
      await elementUpdated(chat);

      const messageContainer = chat.shadowRoot
        ?.querySelector('igc-chat-message-list')
        ?.shadowRoot?.querySelector(`div[part='message-list']`);

      expect(chat.messages.length).to.equal(1);
      expect(messageContainer).dom.to.equal(
        `<div part="message-list">
                <igc-chat-message id="message-1" part="message-item " role="option">
                </igc-chat-message>
                <div part="typing-indicator">
                    <div part="typing-dot">
                    </div>
                    <div part="typing-dot">
                    </div>
                    <div part="typing-dot">
                    </div>
                </div>
            </div>`
      );
    });
  });

  describe('Slots', () => {
    beforeEach(async () => {
      chat = await fixture<IgcChatComponent>(
        html`<igc-chat>
          <div slot="prefix">
            <igc-button variant="flat">⋯</igc-button>
          </div>
          <h4 slot="title">Title</h4>
          <div slot="actions">
            <igc-button variant="flat">?</igc-button>
          </div>
        </igc-chat>`
      );
    });

    it('should slot header prefix', () => {});
    it('should slot header title', () => {});
    it('should slot header action buttons area', () => {});
    it('should slot message list area when there are no messages', () => {});
    it('should slot suggestions area', () => {});
  });

  describe('Templates', () => {
    beforeEach(async () => {
      chat.messages = [messages[1], messages[2]];
    });

    it('should render attachmentTemplate', async () => {
      chat.options = {
        templates: {
          attachmentTemplate: attachmentTemplate,
        },
      };
      await elementUpdated(chat);
      await aTimeout(500);

      const messageElements = chat.shadowRoot
        ?.querySelector('igc-chat-message-list')
        ?.shadowRoot?.querySelector('.message-list')
        ?.querySelectorAll('igc-chat-message');
      messageElements?.forEach((messageElement, index) => {
        const messsageContainer =
          messageElement.shadowRoot?.querySelector('.bubble');
        const attachments = messsageContainer?.querySelector(
          'igc-message-attachments'
        );
        expect(attachments).shadowDom.to.equal(
          `<div part="attachments-container">
                        <igc-chip>
                            <span>
                            ${chat.messages[index].attachments?.[0].name || ''}
                            </span>
                        </igc-chip>
                    </div>`
        );
      });
    });

    it('should render attachmentHeaderTemplate, attachmentActionsTemplate, attachmentContentTemplate', async () => {
      chat.options = {
        templates: {
          attachmentHeaderTemplate: attachmentHeaderTemplate,
          attachmentActionsTemplate: attachmentActionsTemplate,
          attachmentContentTemplate: attachmentContentTemplate,
        },
      };
      await elementUpdated(chat);
      await clock.tickAsync(500);

      const messageElements = chat.shadowRoot
        ?.querySelector('igc-chat-message-list')
        ?.shadowRoot?.querySelector('.message-list')
        ?.querySelectorAll('igc-chat-message');

      messageElements?.forEach((messageElement, index) => {
        const messsageContainer =
          messageElement.shadowRoot?.querySelector('.bubble');
        const attachments = messsageContainer?.querySelector(
          'igc-message-attachments'
        );

        const details = attachments?.shadowRoot?.querySelector('.details');
        expect(details).dom.to.equal(
          `<div part="details">
                        <h5>Custom ${chat.messages[index].attachments?.[0].name}</h5>
                    </div>`
        );

        const actions = attachments?.shadowRoot?.querySelector('.actions');
        expect(actions).dom.to.equal(
          `<div part="actions">
                        <igc-button type="button" variant="contained">?</igc-button>
                    </div>`
        );

        const content = attachments?.shadowRoot?.querySelector('p');
        expect(content).dom.to.equal(
          `<p>This is a template rendered as content of ${chat.messages[index].attachments?.[0].name}</p>`
        );
      });
    });

    it('should render messageTemplate', async () => {
      chat.options = {
        templates: {
          messageTemplate: messageTemplate,
        },
      };
      await elementUpdated(chat);
      await aTimeout(500);
      const messageElements = chat.shadowRoot
        ?.querySelector('igc-chat-message-list')
        ?.shadowRoot?.querySelector('.message-list')
        ?.querySelectorAll('igc-chat-message');
      messageElements?.forEach((messageElement, index) => {
        const messsageContainer =
          messageElement.shadowRoot?.querySelector('.bubble');
        expect(messsageContainer).dom.to.equal(
          `<div part="bubble">
                <div>
                    <h5>${chat.messages[index].sender === 'user' ? 'You' : 'Bot'}: </h5>
                    <p>${(messsageContainer?.querySelector('p') as HTMLElement)?.innerText}</p>
                </div>
            </div>`
        );
      });
    });

    it('should render messageActionsTemplate', async () => {
      chat.options = {
        templates: {
          messageActionsTemplate: messageActionsTemplate,
        },
      };
      await elementUpdated(chat);
      await aTimeout(500);
      const messageElements = chat.shadowRoot
        ?.querySelector('igc-chat-message-list')
        ?.shadowRoot?.querySelector('.message-list')
        ?.querySelectorAll('igc-chat-message');
      messageElements?.forEach((messageElement, index) => {
        const messsageContainer =
          messageElement.shadowRoot?.querySelector('.bubble');
        if (index === 0) {
          expect(messsageContainer).dom.to.equal(
            `<div part="bubble">
                            <div>
                                <p>${(messsageContainer?.querySelector('p') as HTMLElement)?.innerText}</p>
                            </div>
                            <igc-message-attachments>
                            </igc-message-attachments>
                        </div>`
          );
        } else {
          expect(messsageContainer).dom.to.equal(
            `<div part="bubble">
                            <div>
                                <p>${(messsageContainer?.querySelector('p') as HTMLElement)?.innerText}</p>
                            </div>
                            <igc-message-attachments>
                            </igc-message-attachments>
                            <div style="float: right">
                                <igc-button name="regenerate" type="button" variant="flat">...</igc-button>
                            </div>
                        </div>`
          );
        }
      });
    });

    it('should render composingIndicatorTemplate', async () => {
      chat.messages = [messages[0]];
      chat.options = {
        isComposing: true,
        templates: {
          composingIndicatorTemplate: composingIndicatorTemplate,
        },
      };
      await elementUpdated(chat);
      const messageContainer = chat.shadowRoot
        ?.querySelector('igc-chat-message-list')
        ?.shadowRoot?.querySelector(`div[part='message-list']`);

      expect(chat.messages.length).to.equal(1);
      expect(messageContainer).dom.to.equal(
        `<div part="message-list">
                <igc-chat-message id="message-1" part="message-item " role="option">
                </igc-chat-message>
                <span>loading...</span>
            </div>`
      );
    });

    it('should render text area templates', async () => {
      chat.draftMessage = draftMessage;
      chat.options = {
        templates: {
          textInputTemplate: textInputTemplate,
          textAreaActionsTemplate: textAreaActionsTemplate,
          textAreaAttachmentsTemplate: textAreaAttachmentsTemplate,
        },
      };
      await elementUpdated(chat);
      const inputArea = chat.shadowRoot?.querySelector('igc-chat-input');

      expect(inputArea).shadowDom.to.equal(
<<<<<<< HEAD
        `<div part="input-container">
            <igc-button type="button" variant="contained">Upload</igc-button>
            <div part="input-wrapper">
                <igc-input placeholder="Type text here...">
            </div>
            <div part="buttons-container">
=======
        `<div class="input-container">
          <div aria-label="Attachments" role="list">
              <div>
                <a href=${draftMessage.attachments[0].url} target="_blank">
                  ${draftMessage.attachments[0].name}
                </a>
              </div>
            </div>
            <div class="input-wrapper">
                <igc-input placeholder="Type text here...">
            </div>
            <div class="buttons-container">
              <div>
                <igc-button type="button" variant="contained">Upload</igc-button>
>>>>>>> 212711b5
                <igc-button type="button" variant="contained">Send</igc-button>
              </div>
            </div>
          </div>
          `
      );

      expect(inputArea?.shadowRoot?.querySelector('igc-input')?.value).to.equal(
        draftMessage.text
      );
    });
  });

  describe('Interactions', () => {
    describe('Click', () => {
      it('should update messages properly on send button click', async () => {
        const eventSpy = spy(chat, 'emitEvent');
        const inputArea = chat.shadowRoot?.querySelector('igc-chat-input');
        const sendButton = inputArea?.shadowRoot?.querySelector(
          'igc-icon-button[name="send-message"]'
        );
        const textArea = inputArea?.shadowRoot?.querySelector('igc-textarea');

        if (sendButton && textArea) {
          textArea.setAttribute('value', 'Hello!');
          textArea.dispatchEvent(new Event('input'));
          await elementUpdated(chat);
          simulateClick(sendButton);
          await elementUpdated(chat);
          await clock.tickAsync(500);

          expect(eventSpy).calledWith('igcMessageCreated');
          const eventArgs = eventSpy.getCall(1).args[1]?.detail;
          const args =
            eventArgs && typeof eventArgs === 'object'
              ? { ...eventArgs, text: 'Hello!', sender: 'user' }
              : { text: 'Hello!', sender: 'user' };
          expect(eventArgs).to.deep.equal(args);
          expect(chat.messages.length).to.equal(1);
          expect(chat.messages[0].text).to.equal('Hello!');
          expect(chat.messages[0].sender).to.equal('user');
          // The focus should be on the input area after send button is clicked
          expect(isFocused(textArea)).to.be.true;
        }
      });

      it('should update messages properly on suggestion chip click', async () => {
        const eventSpy = spy(chat, 'emitEvent');
        chat.options = {
          suggestions: ['Suggestion 1', 'Suggestion 2'],
        };
        await elementUpdated(chat);

        const suggestionChips = chat.shadowRoot
          ?.querySelector(`div[part='suggestions-container']`)
          ?.querySelectorAll('igc-chip');

        expect(suggestionChips?.length).to.equal(2);
        if (suggestionChips) {
          simulateClick(suggestionChips[0]);
          await elementUpdated(chat);

          expect(eventSpy).calledWith('igcMessageCreated');
          const eventArgs = eventSpy.getCall(0).args[1]?.detail;
          const args =
            eventArgs && typeof eventArgs === 'object'
              ? { ...eventArgs, text: 'Suggestion 1', sender: 'user' }
              : { text: 'Suggestion 1', sender: 'user' };
          expect(eventArgs).to.deep.equal(args);
          expect(chat.messages.length).to.equal(1);
          expect(chat.messages[0].text).to.equal('Suggestion 1');
          expect(chat.messages[0].sender).to.equal('user');
          // The focus should be on the input area after suggestion click
          const inputArea = chat.shadowRoot?.querySelector('igc-chat-input');
          const textArea = inputArea?.shadowRoot?.querySelector(
            'igc-textarea'
          ) as HTMLElement;
          expect(isFocused(textArea)).to.be.true;
        }
      });

      it('should remove attachment on chip remove button click', async () => {
        const eventSpy = spy(chat, 'emitEvent');
        const inputArea = chat.shadowRoot?.querySelector('igc-chat-input');
        const fileInput = inputArea?.shadowRoot
          ?.querySelector('igc-file-input')
          ?.shadowRoot?.querySelector('input') as HTMLInputElement;
        simulateFileUpload(fileInput, files);
        await elementUpdated(chat);
        await aTimeout(500);

        const removeFileButton = inputArea?.shadowRoot
          ?.querySelectorAll('igc-chip')[0]
          ?.shadowRoot?.querySelector('igc-icon') as HTMLElement;
        simulateClick(removeFileButton);
        await elementUpdated(chat);

        expect(eventSpy).calledTwice;
        expect(eventSpy.alwaysCalledWith('igcAttachmentChange')).to.be.true;
        const eventArgs = eventSpy.getCall(1).args[1]?.detail;
        const argsArr = Array.isArray(eventArgs) ? [...eventArgs] : [];
        expect(argsArr.length).to.equal(1);
        expect(argsArr[0].name).to.equal(files[1].name);
      });
    });

    describe('Drag & Drop', () => {
      beforeEach(async () => {
        const options = {
          acceptedFiles: '.txt',
        };
        chat = await fixture<IgcChatComponent>(
          html`<igc-chat .options=${options}> </igc-chat>`
        );
      });

      it('should be able to drag & drop files based on the types listed in `acceptedFiles`', async () => {
        const eventSpy = spy(chat, 'emitEvent');
        const inputArea = chat.shadowRoot?.querySelector('igc-chat-input')!;
        const dropZone =
          inputArea?.shadowRoot?.querySelector('.input-container');

        if (dropZone) {
          const mockDataTransfer = new DataTransfer();
          files.forEach((file) => {
            mockDataTransfer.items.add(file);
          });

          const dragEnterEvent = new DragEvent('dragenter', {
            bubbles: true,
            cancelable: true,
          });

          Object.defineProperty(dragEnterEvent, 'dataTransfer', {
            value: mockDataTransfer,
          });

          dropZone?.dispatchEvent(dragEnterEvent);
          await elementUpdated(chat);

          expect(eventSpy.callCount).to.equal(1);
          expect(eventSpy).calledWith('igcAttachmentDrag');

          const dropEvent = new DragEvent('drop', {
            bubbles: true,
            cancelable: true,
          });
          Object.defineProperty(dropEvent, 'dataTransfer', {
            value: mockDataTransfer,
          });

          dropZone.dispatchEvent(dropEvent);
          await elementUpdated(chat);

          expect(eventSpy).calledWith('igcAttachmentDrop');
          const attachments =
            inputArea?.shadowRoot?.querySelectorAll('igc-chip');
          expect(attachments?.length).to.equal(1);
          expect(attachments?.[0]?.textContent?.trim()).to.equal('test.txt');
          expect(eventSpy).calledWith('igcAttachmentDrop');
          expect(eventSpy).calledWith('igcAttachmentChange');
        }
      });
    });

    describe('Keyboard', () => {
      it('should update messages properly on `Enter` keypress when the textarea is focused', async () => {
        const eventSpy = spy(chat, 'emitEvent');
        const inputArea = chat.shadowRoot?.querySelector('igc-chat-input');
        const sendButton = inputArea?.shadowRoot?.querySelector(
          'igc-icon-button[name="send-message"]'
        );
        const textArea = inputArea?.shadowRoot?.querySelector('igc-textarea');

        if (sendButton && textArea) {
          textArea.setAttribute('value', 'Hello!');
          textArea.dispatchEvent(new Event('input'));
          await elementUpdated(chat);
          simulateFocus(textArea);
          textArea?.dispatchEvent(
            new KeyboardEvent('keydown', {
              key: 'Enter',
              bubbles: true,
              cancelable: true,
            })
          );
          await elementUpdated(chat);
          await clock.tickAsync(500);

          expect(eventSpy).calledWith('igcMessageCreated');
          const eventArgs = eventSpy.getCall(2).args[1]?.detail;
          const args =
            eventArgs && typeof eventArgs === 'object'
              ? { ...eventArgs, text: 'Hello!', sender: 'user' }
              : { text: 'Hello!', sender: 'user' };
          expect(eventArgs).to.deep.equal(args);
          expect(chat.messages.length).to.equal(1);
          expect(chat.messages[0].text).to.equal('Hello!');
          expect(chat.messages[0].sender).to.equal('user');

          // The focus should be on the input area after message is sent
          expect(isFocused(textArea)).to.be.true;
        }
      });

      it('should activates the recent message when the message list is focused', async () => {
        chat.messages = messages;
        await elementUpdated(chat);
        await aTimeout(500);

        const messageContainer = chat.shadowRoot
          ?.querySelector('igc-chat-message-list')
          ?.shadowRoot?.querySelector(
            `div[part='message-container']`
          ) as HTMLElement;
        messageContainer.focus();
        await elementUpdated(chat);

        expect(messageContainer.getAttribute('aria-activedescendant')).to.equal(
          'message-4'
        );

        const messageElements =
          messageContainer?.querySelectorAll('igc-chat-message');
        messageElements?.forEach((message, index) => {
          if (index === messages.length - 1) {
            expect(message.part.length).to.equal(2);
            expect(message.part[0]).to.equal('message-item');
            expect(message.part[1]).to.equal('active');
          } else {
            expect(message.part.length).to.equal(1);
            expect(message.part[0]).to.equal('message-item');
          }
        });
      });

      it('should activates the next/previous message on `ArrowDown`/`ArrowUp`', async () => {
        chat.messages = messages;
        await elementUpdated(chat);
        await aTimeout(500);

        const messageContainer = chat.shadowRoot
          ?.querySelector('igc-chat-message-list')
          ?.shadowRoot?.querySelector(
            `div[part='message-container']`
          ) as HTMLElement;
        messageContainer.focus();
        await elementUpdated(chat);
        await nextFrame();
        await nextFrame();

        // Activates the previous message on `ArrowUp`
        messageContainer.dispatchEvent(
          new KeyboardEvent('keydown', {
            key: arrowUp,
            bubbles: true,
            cancelable: true,
          })
        );
        await nextFrame();
        expect(messageContainer.getAttribute('aria-activedescendant')).to.equal(
          'message-3'
        );

        // Activates the next message on `ArrowDown`
        messageContainer.dispatchEvent(
          new KeyboardEvent('keydown', {
            key: arrowDown,
            bubbles: true,
            cancelable: true,
          })
        );
        await nextFrame();
        expect(messageContainer.getAttribute('aria-activedescendant')).to.equal(
          'message-4'
        );
      });

      it('should activates the first/last message on `Home`/`End`', async () => {
        chat.messages = messages;
        await elementUpdated(chat);
        await aTimeout(500);

        const messageContainer = chat.shadowRoot
          ?.querySelector('igc-chat-message-list')
          ?.shadowRoot?.querySelector(
            `div[part='message-container']`
          ) as HTMLElement;
        messageContainer.focus();
        await elementUpdated(chat);
        await nextFrame();
        await nextFrame();

        // Activates the first message on `Home`
        messageContainer.dispatchEvent(
          new KeyboardEvent('keydown', {
            key: homeKey,
            bubbles: true,
            cancelable: true,
          })
        );
        await nextFrame();
        expect(messageContainer.getAttribute('aria-activedescendant')).to.equal(
          'message-1'
        );

        // Activates the last message on `End`
        messageContainer.dispatchEvent(
          new KeyboardEvent('keydown', {
            key: endKey,
            bubbles: true,
            cancelable: true,
          })
        );
        await nextFrame();
        expect(messageContainer.getAttribute('aria-activedescendant')).to.equal(
          'message-4'
        );
      });
    });
  });

  describe('Events', () => {
    it('emits igcAttachmentClick', async () => {
      const eventSpy = spy(chat, 'emitEvent');
      chat.messages = [messages[1]];
      await elementUpdated(chat);
      await aTimeout(500);

      const messageElement = chat.shadowRoot
        ?.querySelector('igc-chat-message-list')
        ?.shadowRoot?.querySelector(`div[part='message-list'`)
        ?.querySelector('igc-chat-message');

      const attachmentHeader = messageElement?.shadowRoot
        ?.querySelector('igc-message-attachments')
        ?.shadowRoot?.querySelector('igc-expansion-panel')
        ?.shadowRoot?.querySelector(`div[part='header']`) as HTMLElement;

      simulateClick(attachmentHeader);
      expect(eventSpy).calledWith('igcAttachmentClick', {
        detail: { ...messages[1].attachments[0] },
      });
    });

    it('emits igcTypingChange', async () => {
      const eventSpy = spy(chat, 'emitEvent');
      const inputArea = chat.shadowRoot?.querySelector('igc-chat-input');
      const textArea = inputArea?.shadowRoot?.querySelector('igc-textarea');

      if (textArea) {
        simulateFocus(textArea);
        simulateKeyboard(textArea, 'a');
        expect(eventSpy).calledWith('igcTypingChange', {
          detail: { isTyping: true },
        });

        aTimeout(3000).then(() => {
          expect(eventSpy).calledWith('igcTypingChange', {
            detail: { isTyping: false },
          });
        });
      }
    });

    it('emits igcInputFocus', async () => {
      const eventSpy = spy(chat, 'emitEvent');
      const inputArea = chat.shadowRoot?.querySelector('igc-chat-input');
      const textArea = inputArea?.shadowRoot?.querySelector('igc-textarea');

      if (textArea) {
        simulateFocus(textArea);
        expect(eventSpy).calledWith('igcInputFocus');
      }
    });

    it('emits igcInputBlur', async () => {
      const eventSpy = spy(chat, 'emitEvent');
      const inputArea = chat.shadowRoot?.querySelector('igc-chat-input');
      const textArea = inputArea?.shadowRoot?.querySelector('igc-textarea');

      if (textArea) {
        simulateBlur(textArea);
        expect(eventSpy).calledWith('igcInputBlur');
      }
    });

    it('emits igcInputChange', async () => {
      const eventSpy = spy(chat, 'emitEvent');
      const inputArea = chat.shadowRoot?.querySelector('igc-chat-input');
      const textArea = inputArea?.shadowRoot?.querySelector('igc-textarea');

      if (textArea) {
        textArea.setAttribute('value', 'Hello!');
        textArea.dispatchEvent(new Event('input'));
        await elementUpdated(chat);
        expect(eventSpy).calledWith('igcInputChange', {
          detail: { value: 'Hello!' },
        });
      }
    });

    it('can cancel `igcMessageCreated` event', async () => {
      const inputArea = chat.shadowRoot?.querySelector('igc-chat-input');
      const sendButton = inputArea?.shadowRoot?.querySelector(
        'igc-icon-button[name="send-message"]'
      );
      const textArea = inputArea?.shadowRoot?.querySelector('igc-textarea');

      chat.addEventListener('igcMessageCreated', (event) => {
        event.preventDefault();
      });

      if (sendButton && textArea) {
        textArea.setAttribute('value', 'Hello!');
        textArea.dispatchEvent(new Event('input'));
        await elementUpdated(chat);
        simulateClick(sendButton);
        await elementUpdated(chat);
        await clock.tickAsync(500);

        expect(chat.messages.length).to.equal(0);
      }
    });

    it('can cancel `igcAttachmentChange` event', async () => {
      const inputArea = chat.shadowRoot?.querySelector('igc-chat-input');
      const fileInput = inputArea?.shadowRoot
        ?.querySelector('igc-file-input')
        ?.shadowRoot?.querySelector('input') as HTMLInputElement;

      chat.addEventListener('igcAttachmentChange', (event) => {
        event.preventDefault();
      });

      simulateFileUpload(fileInput, files);
      await elementUpdated(chat);
      aTimeout(500);

      expect(
        inputArea?.shadowRoot?.querySelectorAll('igc-chip').length
      ).to.equal(0);
    });
  });
});<|MERGE_RESOLUTION|>--- conflicted
+++ resolved
@@ -194,14 +194,7 @@
                             <slot name="title" part="title">
                             </slot>
                         </div>
-<<<<<<< HEAD
                         <slot part="actions" name="actions">
-                            <igc-button type="button" variant="flat">
-                            ⋯
-                            </igc-button>
-=======
-                        <slot class="actions" name="actions">
->>>>>>> 212711b5
                         </slot>
                     </div>
                     <div part="empty-state">
@@ -220,54 +213,19 @@
       const inputArea = chat.shadowRoot?.querySelector('igc-chat-input');
 
       expect(inputArea).shadowDom.to.equal(
-<<<<<<< HEAD
-        `<div part="input-container">
-          <igc-file-input multiple="">
-              <igc-icon
-              collection="material"
-              name="attachment"
-              slot="file-selector-text"
-              >
-              </igc-icon>
-          </igc-file-input>
-          <div part="input-wrapper">
-              <igc-textarea
-              part="text-input"
-              placeholder="Type a message..."
-              resize="auto"
-              rows="1"
-              >
-              </igc-textarea>
-          </div>
-          <div part="buttons-container">
-              <igc-icon-button
-                aria-label="Send message"
-                part="send-button"
-                collection="material"
-                disabled=""
-                name="send-message"
-                type="button"
-                variant="contained"
-              >
-              </igc-icon-button>
-          </div>
-      </div>
-      <div aria-label="Attachments" role="list">
-      </div>`
-=======
         `<div class="input-container">
                     <div aria-label="Attachments" role="list">
                     </div>
-                    <div class="input-wrapper">
+                    <div part="input-wrapper">
                         <igc-textarea
-                        class="text-input"
+                        part="text-input"
                         placeholder="Type a message..."
                         resize="auto"
                         rows="1"
                         >
                         </igc-textarea>
                     </div>
-                    <div class="buttons-container">
+                    <div part="buttons-container">
                         <igc-file-input multiple="">
                             <igc-icon
                             collection="material"
@@ -278,7 +236,7 @@
                         </igc-file-input>
                         <igc-icon-button
                           aria-label="Send message"
-                          class="small"
+                          part="send-button"
                           collection="material"
                           disabled=""
                           name="send-message"
@@ -288,7 +246,6 @@
                         </igc-icon-button>
                         </div>
                     </div>`
->>>>>>> 212711b5
       );
     });
 
@@ -457,14 +414,7 @@
                             Chat
                         </slot>
                     </div>
-<<<<<<< HEAD
                     <slot part="actions" name="actions">
-                        <igc-button type="button" variant="flat">
-                        ⋯
-                        </igc-button>
-=======
-                    <slot class="actions" name="actions">
->>>>>>> 212711b5
                     </slot>
                 </div>`
       );
@@ -543,15 +493,10 @@
       const inputArea = chat.shadowRoot?.querySelector('igc-chat-input');
 
       expect(inputArea).shadowDom.to.equal(
-<<<<<<< HEAD
-        `<div part="input-container">
-                    <div part="input-wrapper">
-=======
         `<div class="input-container">
                     <div aria-label="Attachments" role="list">
                     </div>
-                    <div class="input-wrapper">
->>>>>>> 212711b5
+                    <div part="input-wrapper">
                         <igc-textarea
                         part="text-input"
                         placeholder="Type a message..."
@@ -612,37 +557,24 @@
       expect(eventArgs).to.deep.equal(args);
 
       expect(inputArea).shadowDom.to.equal(
-<<<<<<< HEAD
-        `<div part="input-container">
-            <igc-file-input multiple="">
-              <igc-icon
-                collection="material"
-                name="attachment"
-                slot="file-selector-text"
-              >
-              </igc-icon>
-            </igc-file-input>
-            <div part="input-wrapper">
-=======
         `<div class="input-container">
             <div aria-label="Attachments" role="list">
-              <div class="attachment-wrapper" role="listitem">
+              <div part="attachment-wrapper" role="listitem">
                 <igc-chip removable="">
-                  <span class="attachment-name">
+                  <span part="attachment-name">
                     test.txt
                   </span>
                 </igc-chip>
               </div>
-              <div class="attachment-wrapper" role="listitem">
+              <div part="attachment-wrapper" role="listitem">
                 <igc-chip removable="">
-                  <span class="attachment-name">
+                  <span part="attachment-name">
                     image.png
                   </span>
                 </igc-chip>
               </div>
             </div>
-            <div class="input-wrapper">
->>>>>>> 212711b5
+            <div part="input-wrapper">
               <igc-textarea
                 part="text-input"
                 placeholder="Type a message..."
@@ -651,10 +583,7 @@
               >
               </igc-textarea>
             </div>
-<<<<<<< HEAD
             <div part="buttons-container">
-=======
-            <div class="buttons-container">
               <igc-file-input multiple="">
                 <igc-icon
                   collection="material"
@@ -663,7 +592,6 @@
                 >
                 </igc-icon>
               </igc-file-input>
->>>>>>> 212711b5
               <igc-icon-button
                 aria-label="Send message"
                 part="send-button"
@@ -674,27 +602,7 @@
               >
               </igc-icon-button>
             </div>
-<<<<<<< HEAD
-            </div>
-            <div aria-label="Attachments" role="list">
-            <div part="attachment-wrapper" role="listitem">
-              <igc-chip removable="">
-                <span part="attachment-name">
-                  test.txt
-                </span>
-              </igc-chip>
-            </div>
-            <div part="attachment-wrapper" role="listitem">
-              <igc-chip removable="">
-                <span part="attachment-name">
-                  image.png
-                </span>
-              </igc-chip>
-            </div>
-        </div>`
-=======
             </div>`
->>>>>>> 212711b5
       );
     });
 
@@ -1058,14 +966,6 @@
       const inputArea = chat.shadowRoot?.querySelector('igc-chat-input');
 
       expect(inputArea).shadowDom.to.equal(
-<<<<<<< HEAD
-        `<div part="input-container">
-            <igc-button type="button" variant="contained">Upload</igc-button>
-            <div part="input-wrapper">
-                <igc-input placeholder="Type text here...">
-            </div>
-            <div part="buttons-container">
-=======
         `<div class="input-container">
           <div aria-label="Attachments" role="list">
               <div>
@@ -1074,13 +974,12 @@
                 </a>
               </div>
             </div>
-            <div class="input-wrapper">
+            <div part="input-wrapper">
                 <igc-input placeholder="Type text here...">
             </div>
-            <div class="buttons-container">
+            <div part="buttons-container">
               <div>
                 <igc-button type="button" variant="contained">Upload</igc-button>
->>>>>>> 212711b5
                 <igc-button type="button" variant="contained">Send</igc-button>
               </div>
             </div>
