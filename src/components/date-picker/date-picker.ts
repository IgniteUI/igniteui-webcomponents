import { type ComplexAttributeConverter, LitElement, html, nothing } from 'lit';
import { property, query, queryAssignedElements } from 'lit/decorators.js';
import { ifDefined } from 'lit/directives/if-defined.js';
import { live } from 'lit/directives/live.js';

import { getThemeController, themes } from '../../theming/theming-decorator.js';
import IgcCalendarComponent, { focusActiveDate } from '../calendar/calendar.js';
import {
  type DateRangeDescriptor,
  DateRangeType,
} from '../calendar/common/calendar.model.js';
import {
  addKeybindings,
  altKey,
  arrowDown,
  arrowUp,
  escapeKey,
} from '../common/controllers/key-bindings.js';
import { addRootClickHandler } from '../common/controllers/root-click.js';
import { blazorAdditionalDependencies } from '../common/decorators/blazorAdditionalDependencies.js';
import { watch } from '../common/decorators/watch.js';
import { registerComponent } from '../common/definitions/register.js';
import {
  IgcCalendarResourceStringEN,
  type IgcCalendarResourceStrings,
} from '../common/i18n/calendar.resources.js';
import { IgcBaseComboBoxLikeComponent } from '../common/mixins/combo-box.js';
import type { AbstractConstructor } from '../common/mixins/constructor.js';
import { EventEmitterMixin } from '../common/mixins/event-emitter.js';
import { FormAssociatedRequiredMixin } from '../common/mixins/form-associated-required.js';
import { createCounter, findElementFromEventPath } from '../common/util.js';
import IgcDateTimeInputComponent from '../date-time-input/date-time-input.js';
import type { DatePart } from '../date-time-input/date-util.js';
import IgcDialogComponent from '../dialog/dialog.js';
import IgcFocusTrapComponent from '../focus-trap/focus-trap.js';
import IgcIconComponent from '../icon/icon.js';
import IgcPopoverComponent from '../popover/popover.js';
import { styles } from './themes/date-picker.base.css.js';
import { styles as shared } from './themes/shared/date-picker.common.css.js';
import { all } from './themes/themes.js';
import { datePickerValidators } from './validators.js';

export interface IgcDatepickerEventMap {
  igcOpening: CustomEvent<void>;
  igcOpened: CustomEvent<void>;
  igcClosing: CustomEvent<void>;
  igcClosed: CustomEvent<void>;
  igcChange: CustomEvent<Date>;
  igcInput: CustomEvent<Date>;
}

const converter: ComplexAttributeConverter<Date | undefined> = {
  fromAttribute: (value: string) => (value ? new Date(value) : undefined),
  toAttribute: (value: Date) => value.toISOString(),
};

const formats = new Set(['short', 'medium', 'long', 'full']);

/**
 * igc-date-picker is a feature rich component used for entering a date through manual text input or
 * choosing date values from a calendar dialog that pops up.
 *
 * @element igc-date-picker
 *
 * @slot prefix - Renders content before the input.
 * @slot suffix - Renders content after the input.
 * @slot helper-text - Renders content below the input.
 * @slot title - Renders content in the calendar title.
 * @slot clear-icon - Renders a clear icon template.
 * @slot calendar-icon - Renders the icon/content for the calendar picker.
 * @slot calendar-icon-open - Renders the icon/content for the picker in open state.
 * @slot actions - Renders content in the action part of the picker in open state.
 *
 * @fires igcOpening - Emitted just before the calendar dropdown is shown.
 * @fires igcOpened - Emitted after the calendar dropdown is shown.
 * @fires igcClosing - Emitted just before the calendar dropdown is hidden.
 * @fires igcClosed - Emitted after the calendar dropdown is hidden.
 * @fires igcChange - Emitted when the user modifies and commits the elements's value.
 * @fires igcInput - Emitted when when the user types in the element.
 *
 * @csspart label - The label wrapper that renders content above the target input.
 * @csspart container - The main wrapper that holds all main input elements.
 * @csspart input - The native input element.
 * @csspart prefix - The prefix wrapper.
 * @csspart suffix - The suffix wrapper.
 * @csspart calendar-icon - The calendar icon wrapper for closed state.
 * @csspart calendar-icon-open - The calendar icon wrapper for opened state.
 * @csspart clear-icon - The clear icon wrapper.
 * @csspart actions - The actions wrapper.
 * @csspart helper-text - The helper-text wrapper that renders content below the target input.
 * @csspart header - The calendar header element.
 * @csspart header-title - The calendar header title element.
 * @csspart header-date - The calendar header date element.
 * @csspart calendar-content - The calendar content element which contains the views and navigation elements.
 * @csspart navigation - The calendar navigation container element.
 * @csspart months-navigation - The calendar months navigation button element.
 * @csspart years-navigation - The calendar years navigation button element.
 * @csspart years-range - The calendar years range element.
 * @csspart navigation-buttons - The calendar navigation buttons container.
 * @csspart navigation-button - The calendar previous/next navigation button.
 * @csspart days-view-container - The calendar days view container element.
 * @csspart days-view - The calendar days view element.
 * @csspart months-view - The calendar months view element.
 * @csspart years-view - The calendar years view element.
 * @csspart days-row - The calendar days row element.
 * @csspart calendar-label - The calendar week header label element.
 * @csspart week-number - The calendar week number element.
 * @csspart week-number-inner - The calendar week number inner element.
 * @csspart date - The calendar date element.
 * @csspart date-inner - The calendar date inner element.
 * @csspart first - The calendar first selected date element in range selection.
 * @csspart last - The calendar last selected date element in range selection.
 * @csspart inactive - The calendar inactive date element.
 * @csspart hidden - The calendar hidden date element.
 * @csspart weekend - The calendar weekend date element.
 * @csspart range - The calendar range selected element.
 * @csspart special - The calendar special date element.
 * @csspart disabled - The calendar disabled date element.
 * @csspart single - The calendar single selected date element.
 * @csspart preview - The calendar range selection preview date element.
 * @csspart month - The calendar month element.
 * @csspart month-inner - The calendar month inner element.
 * @csspart year - The calendar year element.
 * @csspart year-inner - The calendar year inner element.
 * @csspart selected - The calendar selected state for element(s). Applies to date, month and year elements.
 * @csspart current - The calendar current state for element(s). Applies to date, month and year elements.
 */
@themes(all, { exposeController: true })
@blazorAdditionalDependencies(
  'IgcCalendarComponent, IgcDateTimeInputComponent, IgcDialogComponent, IgcIconComponent'
)
export default class IgcDatePickerComponent extends FormAssociatedRequiredMixin(
  EventEmitterMixin<
    IgcDatepickerEventMap,
    AbstractConstructor<IgcBaseComboBoxLikeComponent>
  >(IgcBaseComboBoxLikeComponent)
) {
  public static readonly tagName = 'igc-date-picker';
  public static styles = [styles, shared];

  protected static shadowRootOptions = {
    ...LitElement.shadowRootOptions,
    delegatesFocus: true,
  };

  private static readonly increment = createCounter();
  protected inputId = `date-picker-${IgcDatePickerComponent.increment()}`;

<<<<<<< HEAD
  private declare readonly [themeSymbol]: Theme;

  protected override get __validators() {
    return datePickerValidators;
  }
=======
  protected override validators: Validator<this>[] = [
    requiredValidator,
    minDateValidator,
    maxDateValidator,
    {
      key: 'badInput',
      message: () => formatString(messages.disabledDate, this.value),
      isValid: () =>
        this.value
          ? !isDateInRanges(this.value, this.disabledDates ?? [])
          : true,
    },
  ];
>>>>>>> da8f0b56

  /* blazorSuppress */
  public static register() {
    registerComponent(
      IgcDatePickerComponent,
      IgcCalendarComponent,
      IgcDateTimeInputComponent,
      IgcFocusTrapComponent,
      IgcIconComponent,
      IgcPopoverComponent,
      IgcDialogComponent
    );
  }

  private _value?: Date | null;
  private _activeDate?: Date | null;
  private _min?: Date;
  private _max?: Date;
  private _disabledDates?: DateRangeDescriptor[];
  private _dateConstraints?: DateRangeDescriptor[];
  private _displayFormat?: string;
  private _inputFormat?: string;

  private _rootClickController = addRootClickHandler(this, {
    hideCallback: this.handleClosing,
  });

  private get isDropDown() {
    return this.mode === 'dropdown';
  }

  @query(IgcDateTimeInputComponent.tagName)
  private _input!: IgcDateTimeInputComponent;

  @query(IgcCalendarComponent.tagName)
  private _calendar!: IgcCalendarComponent;

  @queryAssignedElements({ slot: 'prefix' })
  private prefixes!: Array<HTMLElement>;

  @queryAssignedElements({ slot: 'suffix' })
  private suffixes!: Array<HTMLElement>;

  @queryAssignedElements({ slot: 'actions' })
  private actions!: Array<HTMLElement>;

  @queryAssignedElements({ slot: 'helper-text' })
  private helperText!: Array<HTMLElement>;

  protected get _isMaterialTheme(): boolean {
    return getThemeController(this)?.theme === 'material';
  }

  /**
   * Sets the state of the datepicker dropdown.
   * @attr
   */
  @property({ type: Boolean, reflect: true })
  public override open = false;

  /**
   * The label of the datepicker.
   * @attr label
   */
  @property()
  public label!: string;

  /**
   * Determines whether the calendar is opened in a dropdown or a modal dialog
   * @attr mode
   */
  @property()
  public mode: 'dropdown' | 'dialog' = 'dropdown';

  /**
   * Whether to allow typing in the input.
   * @attr non-editable
   */
  @property({ type: Boolean, reflect: true, attribute: 'non-editable' })
  public nonEditable = false;

  /**
   * Makes the control a readonly field.
   * @attr readonly
   */
  @property({ type: Boolean, reflect: true, attribute: 'readonly' })
  public readOnly = false;

  /* @tsTwoWayProperty(true, "igcChange", "detail", false) */
  /**
   * The value of the picker
   * @attr
   */
  @property({ converter: converter })
  public set value(value: Date | null) {
    this._value = value;
    this.setFormValue(value ? value.toISOString() : null);
    this.updateValidity();
    this.setInvalidState();
  }

  public get value(): Date | null {
    return this._value ?? null;
  }

  /**
   * Gets/Sets the date which is shown in the calendar picker and is highlighted.
   * By default it is the current date.
   */
  @property({ attribute: 'active-date', converter: converter })
  public set activeDate(value: Date) {
    this._activeDate = value;
  }

  public get activeDate(): Date {
    return this._activeDate ?? this._calendar?.activeDate;
  }

  /**
   * The minimum value required for the date picker to remain valid.
   * @attr
   */
  @property({ converter: converter })
  public set min(value: Date) {
    this._min = value;
    this.setDateConstraints();
    this.updateValidity();
  }

  public get min(): Date {
    return this._min as Date;
  }

  /**
   * The maximum value required for the date picker to remain valid.
   * @attr
   */
  @property({ converter: converter })
  public set max(value: Date) {
    this._max = value;
    this.setDateConstraints();
    this.updateValidity();
  }

  public get max(): Date {
    return this._max as Date;
  }

  /** The orientation of the calendar header.
   * @attr header-orientation
   */
  @property({ attribute: 'header-orientation', reflect: true })
  public headerOrientation: 'vertical' | 'horizontal' = 'horizontal';

  /** The orientation of the multiple months displayed in the calendar's days view.
   *  @attr
   */
  @property()
  public orientation: 'vertical' | 'horizontal' = 'horizontal';

  /** Determines whether the calendar hides its header.
   * @attr hide-header
   */
  @property({ type: Boolean, reflect: true, attribute: 'hide-header' })
  public hideHeader = false;

  /**
   * Controls the visibility of the dates that do not belong to the current month.
   * @attr hide-outside-days
   */
  @property({ type: Boolean, reflect: true, attribute: 'hide-outside-days' })
  public hideOutsideDays = false;

  /** Gets/sets disabled dates. */
  @property({ attribute: false })
  public set disabledDates(dates: DateRangeDescriptor[]) {
    this._disabledDates = dates;
    this.setDateConstraints();
    this.updateValidity();
  }

  public get disabledDates() {
    return this._disabledDates as DateRangeDescriptor[];
  }

  /** Gets/sets special dates. */
  @property({ attribute: false })
  public specialDates!: DateRangeDescriptor[];

  /**
   * Whether the control will have outlined appearance.
   * @attr
   */
  @property({ reflect: true, type: Boolean })
  public outlined = false;

  /**
   * The placeholder attribute of the control.
   * @attr
   */
  @property()
  public placeholder!: string;

  /**
   * The number of months displayed in the calendar.
   * @attr visible-months
   */
  @property({ type: Number, attribute: 'visible-months' })
  public visibleMonths = 1;

  /**
   * Whether to show the number of the week in the calendar.
   * @attr show-week-numbers
   */
  @property({ type: Boolean, reflect: true, attribute: 'show-week-numbers' })
  public showWeekNumbers = false;

  /**
   * Format to display the value in when not editing.
   * Defaults to the input format if not set.
   * @attr display-format
   */
  @property({ attribute: 'display-format' })
  public set displayFormat(value: string) {
    this._displayFormat = value;
  }

  public get displayFormat(): string {
    return this._displayFormat ?? this.inputFormat;
  }

  /**
   * The date format to apply on the input.
   * Defaults to the current locale Intl.DateTimeFormat
   * @attr input-format
   */
  @property({ attribute: 'input-format' })
  public set inputFormat(value: string) {
    this._inputFormat = value;
  }

  public get inputFormat(): string {
    return this._inputFormat ?? this._input?.inputFormat;
  }

  /**
   * The locale settings used to display the value.
   * @attr
   */
  @property()
  public locale = 'en';

  /** The prompt symbol to use for unfilled parts of the mask.
   *  @attr
   */
  @property()
  public prompt = '_';

  /** The resource strings of the calendar. */
  @property({ attribute: false })
  public resourceStrings: IgcCalendarResourceStrings =
    IgcCalendarResourceStringEN;

  @watch('open')
  protected openChange() {
    this._rootClickController.update();
  }

  /** Sets the start day of the week for the calendar. */
  @property({ attribute: 'week-start' })
  public weekStart:
    | 'sunday'
    | 'monday'
    | 'tuesday'
    | 'wednesday'
    | 'thursday'
    | 'friday'
    | 'saturday' = 'sunday';

  constructor() {
    super();

    this.addEventListener('focusin', this.handleFocusIn);
    this.addEventListener('focusout', this.handleFocusOut);

    addKeybindings(this, {
      skip: () => this.disabled,
      bindingDefaults: { preventDefault: true },
    })
      .set([altKey, arrowDown], this.handleAnchorClick)
      .set([altKey, arrowUp], this.onEscapeKey)
      .set(escapeKey, this.onEscapeKey);
  }

  public override connectedCallback() {
    super.connectedCallback();
    this.updateValidity();
  }

  protected override createRenderRoot() {
    const root = super.createRenderRoot();
    root.addEventListener('slotchange', () => this.requestUpdate());
    return root;
  }

  /** Clears the input part of the component of any user input */
  public clear() {
    this.value = null;
    this._input?.clear();
  }

  /** Increments the passed in date part */
  public stepUp(datePart?: DatePart, delta?: number): void {
    this._input.stepUp(datePart, delta);
  }

  /** Decrements the passed in date part */
  public stepDown(datePart?: DatePart, delta?: number): void {
    this._input.stepDown(datePart, delta);
  }

  /** Selects the text in the input of the component */
  public select(): void {
    this._input.select();
  }

  /** Sets the text selection range in the input of the component */
  public setSelectionRange(
    start: number,
    end: number,
    direction?: 'none' | 'backward' | 'forward'
  ): void {
    this._input.setSelectionRange(start, end, direction);
  }

  /* Replaces the selected text in the input and re-applies the mask */
  public setRangeText(
    replacement: string,
    start: number,
    end: number,
    mode?: 'select' | 'start' | 'end' | 'preserve'
  ): void {
    this._input.setRangeText(replacement, start, end, mode);
    this.value = this._input.value;
  }

  protected async onEscapeKey() {
    if (await this._hide(true)) {
      this._input.focus();
    }
  }

  protected handleFocusIn() {
    this._dirty = true;
  }

  protected handleFocusOut({ relatedTarget }: FocusEvent) {
    if (!this.contains(relatedTarget as Node)) {
      this.checkValidity();
    }
  }

  protected handlerCalendarIconSlotPointerDown(event: PointerEvent) {
    // This is where the delegateFocus of the underlying input is a chore.
    // If we have a required validator we don't want the input to enter an invalid
    // state right off the bat when opening the picker which will happen since focus is transferred to the calendar element.
    // So we call preventDefault on the event in order to not focus the input and trigger its validation logic on blur.
    event.preventDefault();
  }

  protected handleInputClick(event: Event) {
    if (findElementFromEventPath('input', event)) {
      // Open only if the click originates from the underlying input
      this.handleAnchorClick();
    }
  }

  protected override async handleAnchorClick() {
    this._calendar.activeDate = this.value ?? this._calendar.activeDate;

    super.handleAnchorClick();
    await this.updateComplete;
    this._calendar[focusActiveDate]();
  }

  private async _shouldCloseCalendarDropdown() {
    if (!this.keepOpenOnSelect && (await this._hide(true))) {
      this._input.focus();
      this._input.select();
    }
  }

  protected handleInputChangeEvent(event: CustomEvent<Date>) {
    event.stopPropagation();
    this.value = (event.target as IgcDateTimeInputComponent).value!;
    this.emitEvent('igcChange', { detail: this.value });
  }

  protected async handleCalendarChangeEvent(event: CustomEvent<Date>) {
    event.stopPropagation();

    if (this.readOnly) {
      // Wait till the calendar finishes updating and then restore the current value from the date-picker.
      await this._calendar.updateComplete;
      this._calendar.value = this._value ?? undefined;
      return;
    }

    this.value = (event.target as IgcCalendarComponent).value!;
    this.emitEvent('igcChange', { detail: this.value });

    this._shouldCloseCalendarDropdown();
  }

  protected handleInputEvent(event: CustomEvent<Date>) {
    event.stopPropagation();

    if (this.nonEditable) {
      event.preventDefault();
      return;
    }

    this.value = (event.target as IgcDateTimeInputComponent).value!;
    this.emitEvent('igcInput', { detail: this.value });
  }

  protected handleClosing() {
    this._hide(true);
  }

  protected handleDialogClosing(event: Event) {
    event.stopPropagation();
    this._hide(true);
  }

  protected handleDialogClosed(event: Event) {
    event.stopPropagation();
  }

  private setDateConstraints() {
    const dates: DateRangeDescriptor[] = [];
    if (this._min) {
      dates.push({ type: DateRangeType.Before, dateRange: [this._min] });
    }
    if (this._max) {
      dates.push({ type: DateRangeType.After, dateRange: [this._max] });
    }
    if (this._disabledDates?.length) {
      dates.push(...this.disabledDates);
    }

    this._dateConstraints = dates.length ? dates : undefined;
  }

  private renderClearIcon() {
    return !this.value
      ? nothing
      : html`
          <span slot="suffix" part="clear-icon" @click=${this.clear}>
            <slot name="clear-icon">
              <igc-icon
                name="input_clear"
                collection="default"
                aria-hidden="true"
              ></igc-icon>
            </slot>
          </span>
        `;
  }

  private renderCalendarIcon() {
    const defaultIcon = html`
      <igc-icon name="today" collection="default" aria-hidden="true"></igc-icon>
    `;

    const state = this.open ? 'calendar-icon-open' : 'calendar-icon';

    return html`
      <span
        slot="prefix"
        part=${state}
        @pointerdown=${this.handlerCalendarIconSlotPointerDown}
        @click=${this.handleAnchorClick}
      >
        <slot name=${state}>${defaultIcon}</slot>
      </span>
    `;
  }

  private renderCalendar(id: string) {
    const hideHeader = this.isDropDown ? true : this.hideHeader;

    return html`
      <igc-calendar
        aria-labelledby=${id}
        role="dialog"
        .inert=${!this.open || this.disabled}
        ?show-week-numbers=${this.showWeekNumbers}
        ?hide-outside-days=${this.hideOutsideDays}
        ?hide-header=${hideHeader}
        .activeDate=${this.activeDate ?? this.value ?? new Date()}
        .value=${this.value ?? undefined}
        .headerOrientation=${this.headerOrientation}
        .orientation=${this.orientation}
        .visibleMonths=${this.visibleMonths}
        .locale=${this.locale}
        .disabledDates=${this._dateConstraints!}
        .specialDates=${this.specialDates}
        .weekStart=${this.weekStart}
        @igcChange=${this.handleCalendarChangeEvent}
        exportparts="header, header-title, header-date, content: calendar-content, navigation, months-navigation,
        years-navigation, years-range, navigation-buttons, navigation-button, days-view-container,
        days-view, months-view, years-view, days-row, label: calendar-label, week-number, week-number-inner, date,
        date-inner, first, last, inactive, hidden, weekend, range, special, disabled, single, preview,
        month, month-inner, year, year-inner, selected, current"
      >
        ${!this.isDropDown
          ? html`<slot name="title" slot="title"
              >${this.resourceStrings.selectDate}</slot
            >`
          : nothing}
      </igc-calendar>
    `;
  }

  protected renderActions() {
    const slot = this.isDropDown || !this.actions.length ? undefined : 'footer';

    // If in dialog mode use the dialog footer slot
    return html`
      <div
        part="actions"
        ?hidden=${!this.actions.length}
        slot=${ifDefined(slot)}
      >
        <slot name="actions"></slot>
      </div>
    `;
  }

  protected renderPicker(id: string) {
    return this.isDropDown
      ? html`
          <igc-popover ?open=${this.open} anchor=${id} flip shift>
            <igc-focus-trap ?disabled=${!this.open || this.disabled}>
              ${this.renderCalendar(id)}${this.renderActions()}
            </igc-focus-trap>
          </igc-popover>
        `
      : html`
          <igc-dialog
            aria-label=${ifDefined(this.resourceStrings.selectDate)}
            role="dialog"
            ?open=${this.open}
            ?close-on-outside-click=${!this.keepOpenOnOutsideClick}
            hide-default-action
            @igcClosing=${this.handleDialogClosing}
            @igcClosed=${this.handleDialogClosed}
            exportparts="base: dialog-base, title, footer, overlay"
          >
            ${this.renderCalendar(id)}${this.renderActions()}
          </igc-dialog>
        `;
  }

  private renderLabel(id: string) {
    return this.label
      ? html`<label
          part="label"
          for=${id}
          @click=${this.isDropDown ? nothing : this.handleAnchorClick}
          >${this.label}</label
        >`
      : nothing;
  }

  private renderHelperText() {
    return html`<div part="helper-text" ?hidden=${!this.helperText.length}>
      <slot name="helper-text"></slot>
    </div>`;
  }

  protected renderInput(id: string) {
    const format = formats.has(this._displayFormat!)
      ? `${this._displayFormat}Date`
      : this._displayFormat;

    // Dialog mode is always readonly, rest depends on configuration
    const readOnly = !this.isDropDown || this.readOnly || this.nonEditable;

    return html`
      <igc-date-time-input
        id=${id}
        aria-haspopup="dialog"
        label=${ifDefined(this._isMaterialTheme ? this.label : undefined)}
        input-format=${ifDefined(this._inputFormat)}
        display-format=${ifDefined(format)}
        ?disabled=${this.disabled}
        ?readonly=${readOnly}
        ?required=${this.required}
        .value=${this.value ?? null}
        .locale=${this.locale}
        .prompt=${this.prompt}
        .outlined=${this.outlined}
        .placeholder=${this.placeholder}
        .min=${this.min}
        .max=${this.max}
        .invalid=${live(this.invalid)}
        @igcChange=${this.handleInputChangeEvent}
        @igcInput=${this.handleInputEvent}
        @click=${this.isDropDown ? nothing : this.handleInputClick}
        exportparts="input, label, prefix, suffix"
      >
        ${this.renderCalendarIcon()}
        <slot
          name="prefix"
          slot=${ifDefined(!this.prefixes.length ? undefined : 'prefix')}
        ></slot>
        ${this.renderClearIcon()}
        <slot
          name="suffix"
          slot=${ifDefined(!this.suffixes.length ? undefined : 'suffix')}
        ></slot>
      </igc-date-time-input>
    `;
  }

  protected override render() {
    const id = this.id || this.inputId;

    return html`
      ${!this._isMaterialTheme ? this.renderLabel(id) : nothing}
      ${this.renderInput(id)}${this.renderPicker(id)}${this.renderHelperText()}
    `;
  }
}

declare global {
  interface HTMLElementTagNameMap {
    'igc-date-picker': IgcDatePickerComponent;
  }
}<|MERGE_RESOLUTION|>--- conflicted
+++ resolved
@@ -146,27 +146,9 @@
   private static readonly increment = createCounter();
   protected inputId = `date-picker-${IgcDatePickerComponent.increment()}`;
 
-<<<<<<< HEAD
-  private declare readonly [themeSymbol]: Theme;
-
   protected override get __validators() {
     return datePickerValidators;
   }
-=======
-  protected override validators: Validator<this>[] = [
-    requiredValidator,
-    minDateValidator,
-    maxDateValidator,
-    {
-      key: 'badInput',
-      message: () => formatString(messages.disabledDate, this.value),
-      isValid: () =>
-        this.value
-          ? !isDateInRanges(this.value, this.disabledDates ?? [])
-          : true,
-    },
-  ];
->>>>>>> da8f0b56
 
   /* blazorSuppress */
   public static register() {
