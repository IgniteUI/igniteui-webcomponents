import { html, nothing, type TemplateResult } from 'lit';
import { property, query } from 'lit/decorators.js';
import { ifDefined } from 'lit/directives/if-defined.js';
import { addThemingController } from '../../theming/theming-controller.js';
import IgcCalendarComponent, { focusActiveDate } from '../calendar/calendar.js';
import { convertToDate, createDateConstraints } from '../calendar/helpers.js';
import type {
  CalendarHeaderOrientation,
  DateRangeDescriptor,
  WeekDays,
} from '../calendar/types.js';
import {
  addKeybindings,
  altKey,
  arrowDown,
  arrowUp,
  escapeKey,
} from '../common/controllers/key-bindings.js';
import { addRootClickController } from '../common/controllers/root-click.js';
import { addSlotController, setSlots } from '../common/controllers/slot.js';
import { blazorAdditionalDependencies } from '../common/decorators/blazorAdditionalDependencies.js';
import { shadowOptions } from '../common/decorators/shadow-options.js';
import { watch } from '../common/decorators/watch.js';
import { registerComponent } from '../common/definitions/register.js';
import {
  IgcCalendarResourceStringEN,
  type IgcCalendarResourceStrings,
} from '../common/i18n/EN/calendar.resources.js';
import { addI18nController } from '../common/i18n/i18n-controller.js';
import { IgcBaseComboBoxLikeComponent } from '../common/mixins/combo-box.js';
import type { AbstractConstructor } from '../common/mixins/constructor.js';
import { EventEmitterMixin } from '../common/mixins/event-emitter.js';
import { FormAssociatedRequiredMixin } from '../common/mixins/forms/associated-required.js';
import { FormValueDateTimeTransformers } from '../common/mixins/forms/form-transformers.js';
import { createFormValueState } from '../common/mixins/forms/form-value.js';
import {
  addSafeEventListener,
  bindIf,
  equal,
  findElementFromEventPath,
} from '../common/util.js';
import IgcDateTimeInputComponent from '../date-time-input/date-time-input.js';
import { type DatePart, DateTimeUtil } from '../date-time-input/date-util.js';
import IgcDialogComponent from '../dialog/dialog.js';
import IgcFocusTrapComponent from '../focus-trap/focus-trap.js';
import IgcIconComponent from '../icon/icon.js';
import IgcPopoverComponent from '../popover/popover.js';
import type {
  ContentOrientation,
  PickerMode,
  RangeTextSelectMode,
  SelectionRangeDirection,
} from '../types.js';
import IgcValidationContainerComponent from '../validation-container/validation-container.js';
import { styles } from './themes/date-picker.base.css.js';
import { styles as shared } from './themes/shared/date-picker.common.css.js';
import { all } from './themes/themes.js';
import { datePickerValidators } from './validators.js';

export interface IgcDatePickerComponentEventMap {
  igcOpening: CustomEvent<void>;
  igcOpened: CustomEvent<void>;
  igcClosing: CustomEvent<void>;
  igcClosed: CustomEvent<void>;
  igcChange: CustomEvent<Date | null>;
  igcInput: CustomEvent<Date | null>;
}

let nextId = 1;
const Slots = setSlots(
  'prefix',
  'suffix',
  'helper-text',
  'bad-input',
  'value-missing',
  'range-overflow',
  'range-underflow',
  'custom-error',
  'invalid',
  'title',
  'header-date',
  'clear-icon',
  'calendar-icon',
  'calendar-icon-open',
  'actions'
);

/* blazorIndirectRender */
/* blazorSupportsVisualChildren */
/**
 * igc-date-picker is a feature rich component used for entering a date through manual text input or
 * choosing date values from a calendar dialog that pops up.
 *
 * @element igc-date-picker
 *
 * @slot prefix - Renders content before the input.
 * @slot suffix - Renders content after the input.
 * @slot helper-text - Renders content below the input.
 * @slot bad-input - Renders content when the value is in the disabledDates ranges.
 * @slot value-missing - Renders content when the required validation fails.
 * @slot range-overflow - Renders content when the max validation fails.
 * @slot range-underflow - Renders content when the min validation fails.
 * @slot custom-error - Renders content when setCustomValidity(message) is set.
 * @slot invalid - Renders content when the component is in invalid state (validity.valid = false).
 * @slot title - Renders content in the calendar title.
 * @slot header-date - Renders content instead of the current date/range in the calendar header.
 * @slot clear-icon - Renders a clear icon template.
 * @slot calendar-icon - Renders the icon/content for the calendar picker.
 * @slot calendar-icon-open - Renders the icon/content for the picker in open state.
 * @slot actions - Renders content in the action part of the picker in open state.
 *
 * @fires igcOpening - Emitted just before the calendar dropdown is shown.
 * @fires igcOpened - Emitted after the calendar dropdown is shown.
 * @fires igcClosing - Emitted just before the calendar dropdown is hidden.
 * @fires igcClosed - Emitted after the calendar dropdown is hidden.
 * @fires igcChange - Emitted when the user modifies and commits the elements's value.
 * @fires igcInput - Emitted when when the user types in the element.
 *
 * @csspart label - The label wrapper that renders content above the target input.
 * @csspart container - The main wrapper that holds all main input elements.
 * @csspart input - The native input element.
 * @csspart prefix - The prefix wrapper.
 * @csspart suffix - The suffix wrapper.
 * @csspart calendar-icon - The calendar icon wrapper for closed state.
 * @csspart calendar-icon-open - The calendar icon wrapper for opened state.
 * @csspart clear-icon - The clear icon wrapper.
 * @csspart actions - The actions wrapper.
 * @csspart helper-text - The helper-text wrapper that renders content below the target input.
 * @csspart header - The calendar header element.
 * @csspart header-title - The calendar header title element.
 * @csspart header-date - The calendar header date element.
 * @csspart calendar-content - The calendar content element which contains the views and navigation elements.
 * @csspart navigation - The calendar navigation container element.
 * @csspart months-navigation - The calendar months navigation button element.
 * @csspart years-navigation - The calendar years navigation button element.
 * @csspart years-range - The calendar years range element.
 * @csspart navigation-buttons - The calendar navigation buttons container.
 * @csspart navigation-button - The calendar previous/next navigation button.
 * @csspart days-view-container - The calendar days view container element.
 * @csspart days-view - The calendar days view element.
 * @csspart months-view - The calendar months view element.
 * @csspart years-view - The calendar years view element.
 * @csspart days-row - The calendar days row element.
 * @csspart calendar-label - The calendar week header label element.
 * @csspart week-number - The calendar week number element.
 * @csspart week-number-inner - The calendar week number inner element.
 * @csspart date - The calendar date element.
 * @csspart date-inner - The calendar date inner element.
 * @csspart first - The calendar first selected date element in range selection.
 * @csspart last - The calendar last selected date element in range selection.
 * @csspart inactive - The calendar inactive date element.
 * @csspart hidden - The calendar hidden date element.
 * @csspart weekend - The calendar weekend date element.
 * @csspart range - The calendar range selected element.
 * @csspart special - The calendar special date element.
 * @csspart disabled - The calendar disabled date element.
 * @csspart single - The calendar single selected date element.
 * @csspart preview - The calendar range selection preview date element.
 * @csspart month - The calendar month element.
 * @csspart month-inner - The calendar month inner element.
 * @csspart year - The calendar year element.
 * @csspart year-inner - The calendar year inner element.
 * @csspart selected - The calendar selected state for element(s). Applies to date, month and year elements.
 * @csspart current - The calendar current state for element(s). Applies to date, month and year elements.
 */
@blazorAdditionalDependencies(
  'IgcCalendarComponent, IgcDateTimeInputComponent, IgcDialogComponent, IgcIconComponent'
)
@shadowOptions({ delegatesFocus: true })
export default class IgcDatePickerComponent extends FormAssociatedRequiredMixin(
  EventEmitterMixin<
    IgcDatePickerComponentEventMap,
    AbstractConstructor<IgcBaseComboBoxLikeComponent>
  >(IgcBaseComboBoxLikeComponent)
) {
  public static readonly tagName = 'igc-date-picker';
  public static styles = [styles, shared];

  /* blazorSuppress */
  public static register(): void {
    registerComponent(
      IgcDatePickerComponent,
      IgcCalendarComponent,
      IgcDateTimeInputComponent,
      IgcFocusTrapComponent,
      IgcIconComponent,
      IgcPopoverComponent,
      IgcDialogComponent,
      IgcValidationContainerComponent
    );
  }

  //#region Private properties and state

  protected override get __validators() {
    return datePickerValidators;
  }

<<<<<<< HEAD
=======
  private readonly _inputId = `date-picker-${nextId++}`;
  private readonly _themes = addThemingController(this, all);
  private readonly _slots = addSlotController(this, { slots: Slots });

  private _oldValue: Date | null = null;
>>>>>>> e8a15e97
  private readonly _i18nController =
    addI18nController<IgcCalendarResourceStrings>(this, {
      defaultEN: IgcCalendarResourceStringEN,
    });

  private _activeDate: Date | null = null;
  private _min: Date | null = null;
  private _max: Date | null = null;
  private _disabledDates?: DateRangeDescriptor[];
  private _dateConstraints?: DateRangeDescriptor[];
  private _inputFormat?: string;
  private _displayFormat?: string;

  protected override readonly _formValue = createFormValueState(this, {
    initialValue: null,
    transformers: FormValueDateTimeTransformers,
  });

  protected override readonly _rootClickController = addRootClickController(
    this,
    {
      onHide: this._handleClosing,
    }
  );

  @query(IgcDateTimeInputComponent.tagName)
  private readonly _input!: IgcDateTimeInputComponent;

  @query(IgcCalendarComponent.tagName)
  private readonly _calendar!: IgcCalendarComponent;

  private get _isDropDown(): boolean {
    return this.mode === 'dropdown';
  }

  private get _isMaterial(): boolean {
    return this._themes.theme === 'material';
  }

  //#endregion

  //#region Public properties and attributes

  /**
   * Sets the state of the datepicker dropdown.
   * @attr
   */
  @property({ type: Boolean, reflect: true })
  public override open = false;

  /**
   * The label of the datepicker.
   * @attr label
   */
  @property()
  public label!: string;

  /**
   * Determines whether the calendar is opened in a dropdown or a modal dialog
   * @attr mode
   */
  @property()
  public mode: PickerMode = 'dropdown';

  /**
   * Whether to allow typing in the input.
   * @attr non-editable
   */
  @property({ type: Boolean, reflect: true, attribute: 'non-editable' })
  public nonEditable = false;

  /**
   * Makes the control a readonly field.
   * @attr readonly
   */
  @property({ type: Boolean, reflect: true, attribute: 'readonly' })
  public readOnly = false;

  /* @tsTwoWayProperty(true, "igcChange", "detail", false) */
  /**
   * The value of the picker
   * @attr
   */
  @property({ converter: convertToDate })
  public set value(value: Date | string | null | undefined) {
    this._formValue.setValueAndFormState(value as Date | null);
  }

  public get value(): Date | null {
    return this._formValue.value;
  }

  /**
   * Gets/Sets the date which is shown in the calendar picker and is highlighted.
   * By default it is the current date.
   */
  @property({ attribute: 'active-date', converter: convertToDate })
  public set activeDate(value: Date | string | null | undefined) {
    this._activeDate = convertToDate(value);
  }

  public get activeDate(): Date {
    return this._activeDate ?? this._calendar?.activeDate;
  }

  /**
   * The minimum value required for the date picker to remain valid.
   * @attr
   */
  @property({ converter: convertToDate })
  public set min(value: Date | string | null | undefined) {
    this._min = convertToDate(value);
    this._setDateConstraints();
    this._validate();
  }

  public get min(): Date | null {
    return this._min;
  }

  /**
   * The maximum value required for the date picker to remain valid.
   * @attr
   */
  @property({ converter: convertToDate })
  public set max(value: Date | string | null | undefined) {
    this._max = convertToDate(value);
    this._setDateConstraints();
    this._validate();
  }

  public get max(): Date | null {
    return this._max;
  }

  /**
   * The orientation of the calendar header.
   * @attr header-orientation
   */
  @property({ attribute: 'header-orientation', reflect: true })
  public headerOrientation: CalendarHeaderOrientation = 'horizontal';

  /**
   * The orientation of the multiple months displayed in the calendar's days view.
   *  @attr
   */
  @property()
  public orientation: ContentOrientation = 'horizontal';

  /**
   * Determines whether the calendar hides its header.
   * @attr hide-header
   */
  @property({ type: Boolean, reflect: true, attribute: 'hide-header' })
  public hideHeader = false;

  /**
   * Controls the visibility of the dates that do not belong to the current month.
   * @attr hide-outside-days
   */
  @property({ type: Boolean, reflect: true, attribute: 'hide-outside-days' })
  public hideOutsideDays = false;

  /** Gets/sets disabled dates. */
  @property({ attribute: false })
  public set disabledDates(dates: DateRangeDescriptor[]) {
    this._disabledDates = dates;
    this._setDateConstraints();
    this._validate();
  }

  public get disabledDates() {
    return this._disabledDates as DateRangeDescriptor[];
  }

  /** Gets/sets special dates. */
  @property({ attribute: false })
  public specialDates!: DateRangeDescriptor[];

  /**
   * Whether the control will have outlined appearance.
   * @attr
   */
  @property({ reflect: true, type: Boolean })
  public outlined = false;

  /**
   * The placeholder attribute of the control.
   * @attr
   */
  @property()
  public placeholder!: string;

  /**
   * The number of months displayed in the calendar.
   * @attr visible-months
   */
  @property({ type: Number, attribute: 'visible-months' })
  public visibleMonths = 1;

  /**
   * Whether to show the number of the week in the calendar.
   * @attr show-week-numbers
   */
  @property({ type: Boolean, reflect: true, attribute: 'show-week-numbers' })
  public showWeekNumbers = false;

  /**
   * Sets to always show leading zero regardless of the displayFormat applied or one based on locale.
   * Leading zero is applied during edit for the inputFormat always, regardless of this option.
   * @attr
   */
  @property({ type: Boolean, attribute: 'always-leading-zero' })
  public alwaysLeadingZero = false;

  /**
   * Format to display the value in when not editing.
   * Defaults to the locale format if not set.
   * @attr display-format
   */
  @property({ attribute: 'display-format' })
  public set displayFormat(value: string) {
    this._displayFormat = value;
  }

  public get displayFormat(): string {
    return this._displayFormat ?? this._input?.displayFormat;
  }

  /**
   * The date format to apply on the input.
   * Defaults to the current locale Intl.DateTimeFormat
   * @attr input-format
   */
  @property({ attribute: 'input-format' })
  public set inputFormat(value: string) {
    this._inputFormat = value;
  }

  public get inputFormat(): string {
    return this._inputFormat ?? this._input?.inputFormat;
  }

  /** The prompt symbol to use for unfilled parts of the mask.
   *  @attr
   */
  @property()
  public prompt = '_';

  /**
   * Gets/Sets the locale used for formatting the display value.
   * @attr locale
   */
  @property()
  public set locale(value: string) {
    this._i18nController.locale = value;
  }

  public get locale() {
    return this._i18nController.locale;
  }

  /**
   * The resource strings for localization.
   */
  @property({ attribute: false })
  public set resourceStrings(value: IgcCalendarResourceStrings) {
    this._i18nController.resourceStrings = value;
  }

  public get resourceStrings(): IgcCalendarResourceStrings {
    return this._i18nController.resourceStrings;
  }

  /** Sets the start day of the week for the calendar. */
  @property({ attribute: 'week-start' })
  public weekStart: WeekDays = 'sunday';

  //#endregion

  //#region Watchers

  @watch('open')
  protected _openChange(): void {
    this._rootClickController.update();
    if (this.open) {
      this._oldValue = this.value;
    }
  }

  //#endregion

  //#region Life-cycle hooks

  constructor() {
    super();

    addSafeEventListener(this, 'focusout', this._handleFocusOut);

    addKeybindings(this, {
      skip: () => this.disabled || this.readOnly,
    })
      .set([altKey, arrowDown], this.handleAnchorClick)
      .set([altKey, arrowUp], this._onEscapeKey)
      .set(escapeKey, this._onEscapeKey);
  }

  //#endregion

  //#region Private methods

  private _setDateConstraints(): void {
    this._dateConstraints = createDateConstraints(
      this.min,
      this.max,
      this.disabledDates
    );
  }

  private async _shouldCloseCalendarDropdown(): Promise<void> {
    if (!this.keepOpenOnSelect && (await this._hide(true))) {
      this._input.focus();
      this._input.select();
    }
  }

  //#endregion

  //#region Event handlers

  protected async _onEscapeKey(): Promise<void> {
    if (await this._hide(true)) {
      this._input.focus();
    }
  }

  protected _handleFocusOut({ relatedTarget }: FocusEvent): void {
    if (!this.contains(relatedTarget as Node)) {
      this._handleBlur();

      const readOnly = !this._isDropDown || this.readOnly || this.nonEditable;
      if (readOnly && !equal(this.value, this._oldValue)) {
        this.emitEvent('igcChange', { detail: this.value });
        this._oldValue = this.value;
      }
    }
  }

  protected _handlerCalendarIconSlotPointerDown(event: PointerEvent) {
    // This is where the delegateFocus of the underlying input is a chore.
    // If we have a required validator we don't want the input to enter an invalid
    // state right off the bat when opening the picker which will happen since focus is transferred to the calendar element.
    // So we call preventDefault on the event in order to not focus the input and trigger its validation logic on blur.
    event.preventDefault();
  }

  protected _handleInputClick(event: Event): void {
    if (findElementFromEventPath('input', event)) {
      // Open only if the click originates from the underlying input
      this.handleAnchorClick();
    }
  }

  protected override async handleAnchorClick(): Promise<void> {
    this._calendar.activeDate = this.value ?? this._calendar.activeDate;

    super.handleAnchorClick();
    await this.updateComplete;
    this._calendar[focusActiveDate]({ preventScroll: true });
  }

  protected _handleInputChangeEvent(event: CustomEvent<Date>): void {
    event.stopPropagation();

    this._setTouchedState();
    this.value = (event.target as IgcDateTimeInputComponent).value!;
    this.emitEvent('igcChange', { detail: this.value });
  }

  protected async _handleCalendarChangeEvent(
    event: CustomEvent<Date>
  ): Promise<void> {
    event.stopPropagation();

    this._setTouchedState();

    if (this.readOnly) {
      // Wait till the calendar finishes updating and then restore the current value from the date-picker.
      await this._calendar.updateComplete;
      this._calendar.value = this.value;
      return;
    }

    this.value = (event.target as IgcCalendarComponent).value!;
    this.emitEvent('igcChange', { detail: this.value });

    this._shouldCloseCalendarDropdown();
  }

  protected _handleInputEvent(event: CustomEvent<Date>): void {
    event.stopPropagation();

    this._setTouchedState();

    if (this.nonEditable) {
      event.preventDefault();
      return;
    }

    this.value = (event.target as IgcDateTimeInputComponent).value!;
    this._calendar.activeDate = this.value ?? this._calendar.activeDate;
    this.emitEvent('igcInput', { detail: this.value });
  }

  protected _handleClosing(): void {
    this._hide(true);
  }

  protected _handleDialogClosing(event: Event): void {
    event.stopPropagation();
    this._oldValue = this.value;
    this._hide(true);
  }

  protected _handleDialogClosed(event: Event): void {
    event.stopPropagation();
  }

  //#endregion

  //#region Public methods

  /** Clears the input part of the component of any user input */
  public clear(): void {
    this._oldValue = this.value;
    this.value = null;
    this._input?.clear();
  }

  /** Increments the passed in date part */
  public stepUp(datePart?: DatePart, delta?: number): void {
    this._input.stepUp(datePart, delta);
  }

  /** Decrements the passed in date part */
  public stepDown(datePart?: DatePart, delta?: number): void {
    this._input.stepDown(datePart, delta);
  }

  /** Selects the text in the input of the component */
  public select(): void {
    this._input.select();
  }

  /** Sets the text selection range in the input of the component */
  public setSelectionRange(
    start: number,
    end: number,
    direction?: SelectionRangeDirection
  ): void {
    this._input.setSelectionRange(start, end, direction);
  }

  /* Replaces the selected text in the input and re-applies the mask */
  public setRangeText(
    replacement: string,
    start: number,
    end: number,
    mode?: RangeTextSelectMode
  ): void {
    this._input.setRangeText(replacement, start, end, mode);
    this.value = this._input.value;
  }

  //#endregion

  //#region Render methods

  private _renderClearIcon() {
    return this.value
      ? html`
          <span
            slot="suffix"
            part="clear-icon"
            @click=${bindIf(!this.readOnly, this.clear)}
          >
            <slot name="clear-icon">
              <igc-icon
                name="input_clear"
                collection="default"
                aria-hidden="true"
              ></igc-icon>
            </slot>
          </span>
        `
      : nothing;
  }

  private _renderCalendarIcon() {
    const defaultIcon = html`
      <igc-icon name="today" collection="default" aria-hidden="true"></igc-icon>
    `;

    const state = this.open ? 'calendar-icon-open' : 'calendar-icon';

    return html`
      <span
        slot="prefix"
        part=${state}
        @pointerdown=${this._handlerCalendarIconSlotPointerDown}
        @click=${bindIf(!this.readOnly, this.handleAnchorClick)}
      >
        <slot name=${state}>${defaultIcon}</slot>
      </span>
    `;
  }

  private _renderCalendarSlots() {
    if (this._isDropDown) {
      return nothing;
    }

    const hasHeaderDate = this._slots.hasAssignedElements('header-date');

    return html`
      <slot name="title" slot="title">
        ${this.resourceStrings.selectDate}
      </slot>
      <slot
        name="header-date"
        slot=${bindIf(hasHeaderDate, 'header-date')}
      ></slot>
    `;
  }

  private _renderCalendar(id: string) {
    const hideHeader = this._isDropDown ? true : this.hideHeader;
    const isInert = !this.open || this.disabled;

    return html`
      <igc-calendar
        aria-labelledby=${id}
        role="dialog"
        .inert=${isInert}
        ?show-week-numbers=${this.showWeekNumbers}
        ?hide-outside-days=${this.hideOutsideDays}
        ?hide-header=${hideHeader}
        .activeDate=${this.activeDate ?? this.value}
        .value=${this.value}
        .headerOrientation=${this.headerOrientation}
        .orientation=${this.orientation}
        .visibleMonths=${this.visibleMonths}
        .locale=${this.locale}
        .disabledDates=${this._dateConstraints!}
        .specialDates=${this.specialDates}
        .weekStart=${this.weekStart}
        @igcChange=${this._handleCalendarChangeEvent}
        exportparts="header, header-title, header-date, content: calendar-content, navigation, months-navigation,
        years-navigation, years-range, navigation-buttons, navigation-button, days-view-container,
        days-view, months-view, years-view, days-row, label: calendar-label, week-number, week-number-inner, date,
        date-inner, first, last, inactive, hidden, weekend, range, special, disabled, single, preview,
        month, month-inner, year, year-inner, selected, current"
      >
        ${this._renderCalendarSlots()}
      </igc-calendar>
    `;
  }

  protected _renderActions() {
    const hasActions = this._slots.hasAssignedElements('actions');

    // If in dialog mode use the dialog footer slot
    return html`
      <div
        part="actions"
        ?hidden=${!hasActions}
        slot=${bindIf(!(this._isDropDown || hasActions), 'footer')}
      >
        <slot name="actions"></slot>
      </div>
    `;
  }

  protected _renderPicker(id: string) {
    const isDisabled = !this.open || this.disabled;

    return this._isDropDown
      ? html`
          <igc-popover ?open=${this.open} anchor=${id} flip shift>
            <igc-focus-trap ?disabled=${isDisabled}>
              ${this._renderCalendar(id)}${this._renderActions()}
            </igc-focus-trap>
          </igc-popover>
        `
      : html`
          <igc-dialog
            aria-label=${ifDefined(this.resourceStrings.selectDate)}
            role="dialog"
            ?open=${this.open}
            ?close-on-outside-click=${!this.keepOpenOnOutsideClick}
            hide-default-action
            @igcClosing=${this._handleDialogClosing}
            @igcClosed=${this._handleDialogClosed}
            exportparts="base: dialog-base, title, footer, overlay"
          >
            ${this._renderCalendar(id)}${this._renderActions()}
          </igc-dialog>
        `;
  }

  private _renderLabel(id: string) {
    const isDisabled = this._isDropDown || this.readOnly;

    return this.label
      ? html`
          <label
            part="label"
            for=${id}
            @click=${bindIf(!isDisabled, this.handleAnchorClick)}
          >
            ${this.label}
          </label>
        `
      : nothing;
  }

  private _renderHelperText(): TemplateResult {
    return IgcValidationContainerComponent.create(this);
  }

  protected _renderInput(id: string) {
    const format = DateTimeUtil.predefinedToDateDisplayFormat(
      this._displayFormat
    );

    // Dialog mode is always readonly, rest depends on configuration
    const readOnly = !this._isDropDown || this.readOnly || this.nonEditable;

    const hasPrefix = this._slots.hasAssignedElements('prefix');
    const hasSuffix = this._slots.hasAssignedElements('suffix');
    const hasClickHandler = !(this._isDropDown || this.readOnly);

    return html`
      <igc-date-time-input
        id=${id}
        aria-haspopup="dialog"
        label=${bindIf(this._isMaterial, this.label)}
        input-format=${ifDefined(this._inputFormat)}
        display-format=${ifDefined(format)}
        ?always-leading-zero=${this.alwaysLeadingZero}
        ?disabled=${this.disabled}
        ?readonly=${readOnly}
        ?required=${this.required}
        .value=${this.value}
        .locale=${this.locale}
        .prompt=${this.prompt}
        .outlined=${this.outlined}
        .placeholder=${this.placeholder}
        .min=${this.min}
        .max=${this.max}
        .invalid=${this.invalid}
        @igcChange=${this._handleInputChangeEvent}
        @igcInput=${this._handleInputEvent}
        @click=${bindIf(hasClickHandler, this._handleInputClick)}
        exportparts="input, label, prefix, suffix"
      >
        ${this._renderCalendarIcon()}
        <slot name="prefix" slot=${bindIf(hasPrefix, 'prefix')}></slot>
        ${this._renderClearIcon()}
        <slot name="suffix" slot=${bindIf(hasSuffix, 'suffix')}></slot>
      </igc-date-time-input>
    `;
  }

  protected override render() {
    const id = this.id || this._inputId;

    return html`
      ${this._isMaterial ? nothing : this._renderLabel(id)}
      ${this._renderInput(id)} ${this._renderPicker(id)}
      ${this._renderHelperText()}
    `;
  }

  //#endregion
}

declare global {
  interface HTMLElementTagNameMap {
    'igc-date-picker': IgcDatePickerComponent;
  }
}<|MERGE_RESOLUTION|>--- conflicted
+++ resolved
@@ -196,19 +196,15 @@
     return datePickerValidators;
   }
 
-<<<<<<< HEAD
-=======
   private readonly _inputId = `date-picker-${nextId++}`;
   private readonly _themes = addThemingController(this, all);
   private readonly _slots = addSlotController(this, { slots: Slots });
-
-  private _oldValue: Date | null = null;
->>>>>>> e8a15e97
   private readonly _i18nController =
     addI18nController<IgcCalendarResourceStrings>(this, {
       defaultEN: IgcCalendarResourceStringEN,
     });
 
+  private _oldValue: Date | null = null;
   private _activeDate: Date | null = null;
   private _min: Date | null = null;
   private _max: Date | null = null;
