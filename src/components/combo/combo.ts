import { LitElement, type TemplateResult, html } from 'lit';
import {
  property,
  query,
  queryAssignedElements,
  state,
} from 'lit/decorators.js';
import { ifDefined } from 'lit/directives/if-defined.js';
import { live } from 'lit/directives/live.js';

import { themes } from '../../theming/theming-decorator.js';
import { addRootClickHandler } from '../common/controllers/root-click.js';
import { blazorAdditionalDependencies } from '../common/decorators/blazorAdditionalDependencies.js';
import { blazorIndirectRender } from '../common/decorators/blazorIndirectRender.js';
import { watch } from '../common/decorators/watch.js';
import { registerComponent } from '../common/definitions/register.js';
import type { Constructor } from '../common/mixins/constructor.js';
import { EventEmitterMixin } from '../common/mixins/event-emitter.js';
import { FormAssociatedRequiredMixin } from '../common/mixins/form-associated-required.js';
import { partNameMap } from '../common/util.js';
import IgcIconComponent from '../icon/icon.js';
import IgcInputComponent from '../input/input.js';
import IgcPopoverComponent from '../popover/popover.js';
import IgcValidationContainerComponent from '../validation-container/validation-container.js';
import IgcComboHeaderComponent from './combo-header.js';
import IgcComboItemComponent from './combo-item.js';
import IgcComboListComponent from './combo-list.js';
import { DataController } from './controllers/data.js';
import { NavigationController } from './controllers/navigation.js';
import { SelectionController } from './controllers/selection.js';
import { styles } from './themes/combo.base.css.js';
import { styles as shared } from './themes/shared/combo.common.css.js';
import { all } from './themes/themes.js';
import type {
  ComboItemTemplate,
  ComboRecord,
  ComboRenderFunction,
  ComboValue,
  FilteringOptions,
  GroupingDirection,
  IgcComboEventMap,
  Item,
  Keys,
} from './types.js';
import { comboValidators } from './validators.js';

/* blazorSupportsVisualChildren */
/**
 * The Combo component is similar to the Select component in that it provides a list of options from which the user can make a selection.
 * In contrast to the Select component, the Combo component displays all options in a virtualized list of items,
 * meaning the combo box can simultaneously show thousands of options, where one or more options can be selected.
 * Additionally, users can create custom item templates, allowing for robust data visualization.
 * The Combo component features case-sensitive filtering, grouping, complex data binding, dynamic addition of values and more.
 *
 * @element igc-combo
 *
<<<<<<< HEAD
 * @slot prefix - Renders content before the input.
 * @slot suffix - Renders content after input.
 * @slot header - Renders a container before the list of options.
 * @slot footer - Renders a container after the list of options.
 * @slot helper-text - Renders content below the input.
 * @slot toggle-icon - Renders content inside the suffix container.
 * @slot clear-icon - Renders content inside the suffix container.
 * @slot value-missing - Renders content when the required validation fails.
 * @slot custom-error - Renders content when setCustomValidity(message) is set.
 * @slot invalid - Renders content when the component is in invalid state (validity.valid = false).
=======
 * @slot prefix - Renders content before the input of the combo.
 * @slot suffix - Renders content after the input of the combo.
 * @slot header - Renders a container before the list of options of the combo.
 * @slot footer - Renders a container after the list of options of the combo.
 * @slot helper-text - Renders content below the input of the combo.
 * @slot toggle-icon - Renders content inside the suffix container of the combo.
 * @slot clear-icon - Renders content inside the suffix container of the combo.
>>>>>>> 76ed9372
 *
 * @fires igcChange - Emitted when the control's selection has changed.
 * @fires igcOpening - Emitted just before the list of options is opened.
 * @fires igcOpened - Emitted after the list of options is opened.
 * @fires igcClosing - Emitter just before the list of options is closed.
 * @fires igcClosed - Emitted after the list of options is closed.
 *
 * @csspart label - The encapsulated text label of the combo.
 * @csspart input - The main input field of the combo.
 * @csspart native-input - The native input of the main input field of the combo.
 * @csspart prefix - The prefix wrapper of the combo.
 * @csspart suffix - The suffix wrapper of the combo.
 * @csspart toggle-icon - The toggle icon wrapper of the combo.
 * @csspart clear-icon - The clear icon wrapper of the combo.
 * @csspart case-icon - The case icon wrapper of the combo.
 * @csspart helper-text - The helper text wrapper of the combo.
 * @csspart search-input - The search input field of the combo.
 * @csspart list-wrapper - The list of options wrapper of the combo.
 * @csspart list - The list of options box of the combo.
 * @csspart item - Represents each item in the list of options of the combo.
 * @csspart group-header - Represents each header in the list of options of the combo.
 * @csspart active - Appended to the item parts list when the item is active of the combo.
 * @csspart selected - Appended to the item parts list when the item is selected of the combo.
 * @csspart checkbox - Represents each checkbox of each list item of the combo.
 * @csspart checkbox-indicator - Represents the checkbox indicator of each list item of the combo.
 * @csspart checked - Appended to checkbox parts list when checkbox is checked in the combo.
 * @csspart header - The container holding the header content of the combo.
 * @csspart footer - The container holding the footer content of the combo.
 * @csspart empty - The container holding the empty content of the combo.
 */
@themes(all)
@blazorAdditionalDependencies('IgcIconComponent, IgcInputComponent')
@blazorIndirectRender
export default class IgcComboComponent<
  T extends object = any,
> extends FormAssociatedRequiredMixin(
  EventEmitterMixin<IgcComboEventMap, Constructor<LitElement>>(LitElement)
) {
  public static readonly tagName = 'igc-combo';
  public static styles = [styles, shared];

  /* blazorSuppress */
  public static register() {
    registerComponent(
      IgcComboComponent,
      IgcIconComponent,
      IgcComboListComponent,
      IgcComboItemComponent,
      IgcComboHeaderComponent,
      IgcInputComponent,
      IgcPopoverComponent,
      IgcValidationContainerComponent
    );
  }

  private _value: ComboValue<T>[] = [];

  @state()
  private _activeDescendant!: string;

  @state()
  private _displayValue = '';

  private _filteringOptions: FilteringOptions<T> = {
    filterKey: this.displayKey,
    caseSensitive: false,
    matchDiacritics: false,
  };

  protected override get __validators() {
    return comboValidators;
  }

  protected navigationController = new NavigationController<T>(this);
  protected selectionController = new SelectionController<T>(this);
  protected dataController = new DataController<T>(this);

  @queryAssignedElements({ slot: 'suffix' })
  protected inputSuffix!: Array<HTMLElement>;

  @queryAssignedElements({ slot: 'prefix' })
  protected inputPrefix!: Array<HTMLElement>;

  @query('[part="search-input"]')
  protected input!: IgcInputComponent;

  @query('igc-input#target')
  private target!: IgcInputComponent;

  @query('igc-combo-list')
  private list!: IgcComboListComponent;

  /** The data source used to generate the list of options. */
  /* treatAsRef */
  @property({ attribute: false })
  public data: Array<T> = [];

  /**
   * The outlined attribute of the control.
   * @attr outlined
   */
  @property({ reflect: true, type: Boolean })
  public outlined = false;

  /**
   * Enables single selection mode and moves item filtering to the main input.
   * @attr single-select
   */
  @property({ attribute: 'single-select', reflect: true, type: Boolean })
  public singleSelect = false;

  /**
   * The autofocus attribute of the control.
   * @attr autofocus
   */
  @property({ type: Boolean })
  public override autofocus!: boolean;

  /**
   * Focuses the list of options when the menu opens.
   * @attr autofocus-list
   */
  @property({ attribute: 'autofocus-list', type: Boolean })
  public autofocusList = false;

  /**
   * The label attribute of the control.
   * @attr label
   */
  @property({ type: String })
  public label!: string;

  /**
   * The placeholder attribute of the control.
   * @attr placeholder
   */
  @property({ type: String })
  public placeholder!: string;

  /**
   * The placeholder attribute of the search input.
   * @attr placeholder-search
   */
  @property({ attribute: 'placeholder-search', type: String })
  public placeholderSearch = 'Search';

  /**
   * Sets the open state of the component.
   * @attr open
   */
  @property({ type: Boolean })
  public open = false;

  /**
   * The key in the data source used when selecting items.
   * @attr value-key
   */
  @property({ attribute: 'value-key', reflect: false })
  public valueKey?: Keys<T>;

  /**
   * The key in the data source used to display items in the list.
   * @attr display-key
   */
  @property({ attribute: 'display-key', reflect: false })
  public displayKey?: Keys<T> = this.valueKey;

  /**
   * The key in the data source used to group items in the list.
   * @attr group-key
   */
  @property({ attribute: 'group-key', reflect: false })
  public groupKey?: Keys<T> = this.displayKey;

  /**
   * Sorts the items in each group by ascending or descending order.
   * @attr group-sorting
   * @type {"asc" | "desc" | "none"}
   */
  @property({ attribute: 'group-sorting', reflect: false })
  public groupSorting: GroupingDirection = 'asc';

  /**
   * An object that configures the filtering of the combo.
   * @attr filtering-options
   * @type {FilteringOptions<T>}
   * @param filterKey - The key in the data source used when filtering the list of options.
   * @param caseSensitive - Determines whether the filtering operation should be case sensitive.
   * @param matchDiacritics -If true, the filter distinguishes between accented letters and their base letters.
   */
  @property({ attribute: 'filtering-options', type: Object })
  public get filteringOptions(): FilteringOptions<T> {
    return this._filteringOptions;
  }

  public set filteringOptions(value: Partial<FilteringOptions<T>>) {
    this._filteringOptions = { ...this._filteringOptions, ...value };
    this.requestUpdate('pipeline');
  }

  /**
   * Enables the case sensitive search icon in the filtering input.
   * @attr case-sensitive-icon
   */
  @property({ type: Boolean, attribute: 'case-sensitive-icon', reflect: false })
  public caseSensitiveIcon = false;

  /**
   * Disables the filtering of the list of options.
   * @attr disable-filtering
   */
  @property({ type: Boolean, attribute: 'disable-filtering', reflect: false })
  public disableFiltering = false;

  /* blazorSuppress */
  /**
   * The template used for the content of each combo item.
   * @type {ComboItemTemplate<T>}
   */
  @property({ attribute: false })
  public itemTemplate: ComboItemTemplate<T> = ({ item }) => {
    const template = this.displayKey ? `${item[this.displayKey]}` : `${item}`;
    return html`${template}`;
  };

  /* blazorSuppress */
  /**
   * The template used for the content of each combo group header.
   * @type {ComboItemTemplate<T>}
   */
  @property({ attribute: false })
  public groupHeaderTemplate: ComboItemTemplate<T> = ({ item }) => {
    return html`${this.groupKey && item[this.groupKey]}`;
  };

  @state()
  protected dataState: Array<ComboRecord<T>> = [];

  @watch('data')
  protected dataChanged() {
    if (this.data.length === 0) return;
    this.dataState = structuredClone(this.data) as ComboRecord<T>[];

    if (this.hasUpdated) {
      this.pipeline();
    }

    this.requestUpdate('value');
  }

  @watch('valueKey')
  protected updateDisplayKey() {
    this.displayKey = this.displayKey ?? this.valueKey;
  }

  @watch('displayKey')
  protected updateFilterKey() {
    if (!this.filteringOptions.filterKey) {
      this.filteringOptions = { filterKey: this.displayKey };
    }
  }

  @watch('groupKey')
  @watch('groupSorting')
  @watch('pipeline')
  protected async pipeline() {
    this.dataState = await this.dataController.apply([...this.data]);
  }

  @watch('open')
  protected toggleDirectiveChange() {
    this._rootClickController.update();
  }

  @watch('disableFiltering')
  protected updateOnDisableFiltering() {
    this.resetSearchTerm();
    this.pipeline();
  }

  private _rootClickController = addRootClickHandler(this, {
    hideCallback: async () => {
      if (!this.handleClosing()) return;
      this.open = false;

      await this.updateComplete;
      this.emitEvent('igcClosed');
    },
  });

  constructor() {
    super();

    this.addEventListener('blur', () => {
      const { selected } = this.selectionController;

      if (selected.size === 0) {
        this._displayValue = '';
        this.resetSearchTerm();
      }

      this.invalid = !this.checkValidity();
    });

    this.addEventListener(
      'keydown',
      this.navigationController.navigateHost.bind(this.navigationController)
    );
  }

  protected resetSearchTerm() {
    this.dataController.searchTerm = '';
  }

  @watch('singleSelect', { waitUntilFirstUpdate: true })
  protected resetState() {
    this.selectionController.selected.clear();
    this.updateValue();
    this.resetSearchTerm();
    this.navigationController.active = -1;
  }

  @watch('required', { waitUntilFirstUpdate: true })
  protected override async requiredChange() {
    // Wait for the underlying igc-input to update
    await this.updateComplete;

    this.updateValidity();
    this.invalid = !this.checkValidity();
  }

  @watch('value')
  protected selectItems() {
    if (!this._value || this.value.length === 0) {
      this.selectionController.deselect([]);
    } else {
      this.selectionController.deselect([]);
      this.selectionController.select(this._value as Item<T>[]);
    }

    this.updateValue();
  }

  /**
   * Sets the value (selected items). The passed value must be a valid JSON array.
   * If the data source is an array of complex objects, the `valueKey` attribute must be set.
   * Note that when `displayKey` is not explicitly set, it will fall back to the value of `valueKey`.
   *
   * @attr value
   *
   * @example
   * ```tsx
   * <igc-combo
   *  .data=${[
   *    {
   *      id: 'BG01',
   *      name: 'Sofia'
   *    },
   *    {
   *      id: 'BG02',
   *      name: 'Plovdiv'
   *    }
   *  ]}
   *  display-key='name'
   *  value-key='id'
   *  value='["BG01", "BG02"]'>
   *  </igc-combo>
   * ```
   */
  /* blazorPrimitiveValue */
  /* blazorByValueArray */
  /* blazorGenericType */
  /* @tsTwoWayProperty (true, "Change", "Detail.NewValue", false) */
  public set value(items: ComboValue<T>[]) {
    const oldValue = this._value;
    this._value = items;
    this.requestUpdate('value', oldValue);
  }

  /**
   * Returns the current selection as a list of comma separated values,
   * represented by the value key, when provided.
   */
  @property({ attribute: true, type: Array })
  public get value(): ComboValue<T>[] {
    return this._value;
  }

  protected override setFormValue(): void {
    if (!this.name) {
      return;
    }

    const items = this._value;

    if (items.length < 1) {
      super.setFormValue(null);
      return;
    }

    const data = new FormData();

    if (this.singleSelect) {
      data.set(this.name, `${items[0]}`);
    } else {
      for (const item of items) {
        data.append(this.name, `${item}`);
      }
    }

    super.setFormValue(data);
  }

  protected async updateValue() {
    if (this.data.length === 0) return;
    const selected = Array.from(this.selectionController.selected);

    this._value = this.selectionController.getValue(selected, this.valueKey!);
    this._displayValue = this.selectionController
      .getValue(selected, this.displayKey!)
      .join(', ');

    if (this.target && this.singleSelect) {
      this.target.value = this._displayValue;
    }

    this.setFormValue();
    this.updateValidity();
    this.setInvalidState();

    await this.updateComplete;
    this.list.requestUpdate();
  }

  public override connectedCallback() {
    super.connectedCallback();
    this.updateValidity();
  }

  /* alternateName: focusComponent */
  /** Sets focus on the component. */
  public override focus(options?: FocusOptions) {
    this.target.focus(options);
  }

  /* alternateName: blurComponent */
  /** Removes focus from the component. */
  public override blur() {
    this.target.blur();
    super.blur();
  }

  protected normalizeSelection(items: Item<T> | Item<T>[] = []): Item<T>[] {
    return Array.isArray(items) ? items : [items];
  }

  /**
   * Returns the current selection as an array of objects as provided in the `data` source.
   */
  public get selection(): Array<T> {
    return Array.from(this.selectionController.selected.values());
  }

  /**
   * Selects option(s) in the list by either reference or valueKey.
   * If not argument is provided all items will be selected.
   * @param { Item<T> | Items<T> } items - One or more items to be selected. Multiple items should be passed as an array.
   * When valueKey is specified, the corresponding value should be used in place of the item reference.
   * @example
   * ```typescript
   * const combo<IgcComboComponent<T>> = document.querySelector('igc-combo');
   *
   * // Select one item at a time by reference when valueKey is not specified.
   * combo.select(combo.data[0]);
   *
   * // Select multiple items at a time by reference when valueKey is not specified.
   * combo.select([combo.data[0], combo.data[1]]);
   *
   * // Select one item at a time when valueKey is specified.
   * combo.select('BG01');
   *
   * // Select multiple items at a time when valueKey is specified.
   * combo.select(['BG01', 'BG02']);
   * ```
   */
  public select(items?: Item<T> | Item<T>[]) {
    const _items = this.normalizeSelection(items);
    this.selectionController.select(_items, false);
    this.updateValue();
  }

  /**
   * Deselects option(s) in the list by either reference or valueKey.
   * If not argument is provided all items will be deselected.
   * @param { Item<T> | Items<T> } items - One or more items to be deselected. Multiple items should be passed as an array.
   * When valueKey is specified, the corresponding value should be used in place of the item reference.
   * @example
   * ```typescript
   * const combo<IgcComboComponent<T>> = document.querySelector('igc-combo');
   *
   * // Deselect one item at a time by reference when valueKey is not specified.
   * combo.deselect(combo.data[0]);
   *
   * // Deselect multiple items at a time by reference when valueKey is not specified.
   * combo.deselect([combo.data[0], combo.data[1]]);
   *
   * // Deselect one item at a time when valueKey is specified.
   * combo.deselect('BG01');
   *
   * // Deselect multiple items at a time when valueKey is specified.
   * combo.deselect(['BG01', 'BG02']);
   * ```
   */
  public deselect(items?: Item<T> | Item<T>[]) {
    const _items = this.normalizeSelection(items);
    this.selectionController.deselect(_items, false);
    this.updateValue();
  }

  protected async handleMainInput(e: CustomEvent) {
    this._show();
    this.dataController.searchTerm = e.detail;

    // wait for the dataState to update after filtering
    await this.updateComplete;

    const matchIndex = this.dataState.findIndex((i) => !i.header);
    this.navigationController.active = e.detail.length > 0 ? matchIndex : -1;

    // update the list after changing the active item
    this.list.requestUpdate();

    // clear the selection upon typing
    this.clearSingleSelection();
  }

  protected handleSearchInput(e: CustomEvent) {
    this.dataController.searchTerm = e.detail;
  }

  protected handleOpening() {
    return this.emitEvent('igcOpening', { cancelable: true });
  }

  protected handleClosing(): boolean {
    return this.emitEvent('igcClosing', { cancelable: true });
  }

  protected async _show(emitEvent = true) {
    if (this.open || (emitEvent && !this.handleOpening())) {
      return false;
    }

    this.open = true;
    await this.updateComplete;

    if (emitEvent) {
      this.emitEvent('igcOpened');
    }

    if (!this.singleSelect) {
      this.list.focus();
    }

    if (!this.autofocusList) {
      this.input.focus();
    }

    return true;
  }

  /** Shows the list of options. */
  public async show(): Promise<boolean> {
    return this._show(false);
  }

  protected async _hide(emitEvent = true) {
    if (!this.open || (emitEvent && !this.handleClosing())) {
      return false;
    }

    this.open = false;
    await this.updateComplete;

    if (emitEvent) {
      this.emitEvent('igcClosed');
    }
    this.navigationController.active = -1;
    return true;
  }

  /** Hides the list of options. */
  public async hide(): Promise<boolean> {
    return this._hide(false);
  }

  protected _toggle(emit = true) {
    return this.open ? this._hide(emit) : this._show(emit);
  }

  /** Toggles the list of options. */
  public async toggle(): Promise<boolean> {
    return this._toggle(false);
  }

  protected itemRenderer: ComboRenderFunction<T> = (
    item: ComboRecord<T>,
    index: number
  ): TemplateResult => {
    const record = item;
    const dataItem = this.data.at(record.dataIndex);
    const active = this.navigationController.active === index;
    const selected = this.selectionController.selected.has(dataItem!);
    const headerTemplate = html`<igc-combo-header part="group-header"
      >${this.groupHeaderTemplate({ item: record.value })}</igc-combo-header
    >`;

    const itemPosition = index + 1;
    const itemId = this.id
      ? `${this.id}-item-${itemPosition}`
      : `item-${itemPosition}`;

    if (active) {
      this._activeDescendant = itemId;
    }

    const itemTemplate = html`<igc-combo-item
      id=${itemId}
      part=${partNameMap({ item: true, selected, active })}
      aria-setsize=${this.dataState.length}
      aria-posinset=${itemPosition}
      exportparts="checkbox, checkbox-indicator, checked"
      @click=${this.itemClickHandler.bind(this)}
      .index=${index}
      ?active=${active}
      ?selected=${selected}
      ?hide-checkbox=${this.singleSelect}
      >${this.itemTemplate({ item: record.value })}</igc-combo-item
    >`;

    return html`${this.groupKey && record.header
      ? headerTemplate
      : itemTemplate}`;
  };

  protected listKeydownHandler(event: KeyboardEvent) {
    const target = event
      .composedPath()
      .find(
        (el) => el instanceof IgcComboListComponent
      ) as IgcComboListComponent;

    if (target) {
      this.navigationController.navigateList(event, target);
    }
  }

  protected itemClickHandler(event: MouseEvent) {
    const input = this.singleSelect ? this.target : this.input;

    const target = event
      .composedPath()
      .find(
        (el) => el instanceof IgcComboItemComponent
      ) as IgcComboItemComponent;

    this.toggleSelect(target.index);
    input.focus();

    if (this.singleSelect) {
      this._hide();
    }
  }

  protected toggleSelect(index: number) {
    const { dataIndex } = this.dataState.at(index)!;

    this.selectionController.changeSelection(dataIndex);
    this.navigationController.active = index;
    this.updateValue();
  }

  protected selectByIndex(index: number) {
    const { dataIndex } = this.dataState.at(index)!;

    this.selectionController.selectByIndex(dataIndex);
    this.navigationController.active = index;
    this.updateValue();
  }

  protected navigateTo(item: T) {
    this.navigationController.navigateTo(item, this.list);
  }

  protected clearSingleSelection() {
    const { selected } = this.selectionController;
    const selection = selected.values().next().value;

    if (selection) {
      const item = this.valueKey ? selection[this.valueKey] : selection;
      this.selectionController.deselect([item], selected.size > 0);
      this._value = [];
    }
  }

  protected handleClearIconClick(e: MouseEvent) {
    e.stopPropagation();

    if (this.singleSelect) {
      this.resetSearchTerm();
      this.clearSingleSelection();
    } else {
      this.selectionController.deselect([], true);
    }

    this.updateValue();
    this.navigationController.active = -1;
  }

  protected handleMainInputKeydown(e: KeyboardEvent) {
    this.navigationController.navigateMainInput(e, this.list);
  }

  protected handleSearchInputKeydown(e: KeyboardEvent) {
    this.navigationController.navigateSearchInput(e, this.list);
  }

  protected toggleCaseSensitivity() {
    this.filteringOptions = {
      caseSensitive: !this.filteringOptions.caseSensitive,
    };
  }

  protected get hasPrefixes() {
    return this.inputPrefix.length > 0;
  }

  protected get hasSuffixes() {
    return this.inputSuffix.length > 0;
  }

  private _stopPropagation(e: Event) {
    e.stopPropagation();
  }

  private renderToggleIcon() {
    return html`
      <span
        slot="suffix"
        part="${partNameMap({
          'toggle-icon': true,
          filled: this.value.length > 0,
        })}"
      >
        <slot name="toggle-icon">
          <igc-icon
            name=${this.open ? 'input_collapse' : 'input_expand'}
            collection="default"
            aria-hidden="true"
          ></igc-icon>
        </slot>
      </span>
    `;
  }

  private renderClearIcon() {
    const { selected } = this.selectionController;

    return html`<span
      slot="suffix"
      part="clear-icon"
      @click=${this.handleClearIconClick}
      ?hidden=${selected.size === 0}
    >
      <slot name="clear-icon">
        <igc-icon
          name="input_clear"
          collection="default"
          aria-hidden="true"
        ></igc-icon>
      </slot>
    </span>`;
  }

  private renderMainInput() {
    return html`<igc-input
      id="target"
      slot="anchor"
      role="combobox"
      aria-controls="dropdown"
      aria-owns="dropdown"
      aria-expanded=${this.open ? 'true' : 'false'}
      aria-describedby="combo-helper-text"
      aria-disabled=${this.disabled}
      exportparts="container: input, input: native-input, label, prefix, suffix"
      @click=${(e: MouseEvent) => {
        e.preventDefault();
        this._toggle(true);
      }}
      placeholder=${ifDefined(this.placeholder)}
      label=${ifDefined(this.label)}
      @igcChange=${this._stopPropagation}
      @focus=${() => {
        requestAnimationFrame(() => {
          this.target.select();
        });
      }}
      @igcInput=${this.handleMainInput}
      @keydown=${this.handleMainInputKeydown}
      .value=${this._displayValue}
      .disabled=${this.disabled}
      .required=${this.required}
      .invalid=${live(this.invalid)}
      .outlined=${this.outlined}
      .autofocus=${this.autofocus}
      ?readonly=${!this.singleSelect}
    >
      <span slot=${this.hasPrefixes && 'prefix'}>
        <slot name="prefix"></slot>
      </span>
      ${this.renderClearIcon()}
      <span slot=${this.hasSuffixes && 'suffix'}>
        <slot name="suffix"></slot>
      </span>
      ${this.renderToggleIcon()}
    </igc-input>`;
  }

  private renderSearchInput() {
    return html`<div
      part="filter-input"
      ?hidden=${this.disableFiltering || this.singleSelect}
    >
      <igc-input
        .value=${this.dataController.searchTerm}
        part="search-input"
        placeholder=${this.placeholderSearch}
        exportparts="input: search-input"
        @igcInput=${this.handleSearchInput}
        @keydown=${this.handleSearchInputKeydown}
      >
        <igc-icon
          slot=${this.caseSensitiveIcon && 'suffix'}
          name="case_sensitive"
          collection="default"
          part=${partNameMap({
            'case-icon': true,
            active: this.filteringOptions.caseSensitive ?? false,
          })}
          @click=${this.toggleCaseSensitivity}
        ></igc-icon>
      </igc-input>
    </div>`;
  }

  private renderEmptyTemplate() {
    return html`<div part="empty" ?hidden=${this.dataState.length > 0}>
      <slot name="empty">The list is empty</slot>
    </div>`;
  }

  private renderList() {
    const hasItems = this.dataState.length > 0;

    return html`<div
      .inert=${!this.open}
      @keydown=${this.listKeydownHandler}
      part="list-wrapper"
    >
      ${this.renderSearchInput()}
      <div part="header">
        <slot name="header"></slot>
      </div>
      <igc-combo-list
        aria-multiselectable=${!this.singleSelect}
        id="dropdown"
        part="list"
        role="listbox"
        tabindex="0"
        aria-labelledby="target"
        aria-activedescendant=${ifDefined(this._activeDescendant)}
        .items=${this.dataState}
        .renderItem=${this.itemRenderer}
        ?hidden=${!hasItems}
      >
      </igc-combo-list>
      ${this.renderEmptyTemplate()}
      <div part="footer">
        <slot name="footer"></slot>
      </div>
    </div>`;
  }

  private renderHelperText(): TemplateResult {
    return IgcValidationContainerComponent.create(this, {
      id: 'combo-helper-text',
      hasHelperText: true,
    });
  }

  protected override render() {
    return html`
      <igc-popover ?open=${this.open} flip shift same-width>
        ${this.renderMainInput()} ${this.renderList()}
      </igc-popover>
      ${this.renderHelperText()}
    `;
  }
}

declare global {
  interface HTMLElementTagNameMap {
    'igc-combo': IgcComboComponent<object>;
  }
}<|MERGE_RESOLUTION|>--- conflicted
+++ resolved
@@ -54,18 +54,6 @@
  *
  * @element igc-combo
  *
-<<<<<<< HEAD
- * @slot prefix - Renders content before the input.
- * @slot suffix - Renders content after input.
- * @slot header - Renders a container before the list of options.
- * @slot footer - Renders a container after the list of options.
- * @slot helper-text - Renders content below the input.
- * @slot toggle-icon - Renders content inside the suffix container.
- * @slot clear-icon - Renders content inside the suffix container.
- * @slot value-missing - Renders content when the required validation fails.
- * @slot custom-error - Renders content when setCustomValidity(message) is set.
- * @slot invalid - Renders content when the component is in invalid state (validity.valid = false).
-=======
  * @slot prefix - Renders content before the input of the combo.
  * @slot suffix - Renders content after the input of the combo.
  * @slot header - Renders a container before the list of options of the combo.
@@ -73,7 +61,9 @@
  * @slot helper-text - Renders content below the input of the combo.
  * @slot toggle-icon - Renders content inside the suffix container of the combo.
  * @slot clear-icon - Renders content inside the suffix container of the combo.
->>>>>>> 76ed9372
+ * @slot value-missing - Renders content when the required validation fails.
+ * @slot custom-error - Renders content when setCustomValidity(message) is set.
+ * @slot invalid - Renders content when the component is in invalid state (validity.valid = false).
  *
  * @fires igcChange - Emitted when the control's selection has changed.
  * @fires igcOpening - Emitted just before the list of options is opened.
