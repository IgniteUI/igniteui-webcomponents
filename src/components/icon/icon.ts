import { html, LitElement } from 'lit';
import { property, state } from 'lit/decorators.js';
import { unsafeSVG } from 'lit/directives/unsafe-svg.js';

<<<<<<< HEAD
import { addThemingController } from '../../theming/theming-controller.js';
import type { Theme } from '../../theming/types.js';
=======
import { getThemeController, themes } from '../../theming/theming-decorator.js';
import { addInternalsController } from '../common/controllers/internals.js';
>>>>>>> 56a6e706
import { blazorInclude } from '../common/decorators/blazorInclude.js';
import { watch } from '../common/decorators/watch.js';
import { registerComponent } from '../common/definitions/register.js';
import {
  getIconRegistry,
  registerIcon as registerIcon_impl,
  registerIconFromText as registerIconFromText_impl,
  setIconRef as setIconRef_impl,
} from './icon.registry.js';
import type { IconMeta } from './registry/types.js';
import { styles } from './themes/icon.base.css.js';
import { styles as shared } from './themes/shared/icon.common.css.js';
import { all } from './themes/themes.js';

/**
 * The icon component allows visualizing collections of pre-registered SVG icons.
 *
 * @element igc-icon
 *
 *
 */
export default class IgcIconComponent extends LitElement {
  public static readonly tagName = 'igc-icon';
  public static override styles = [styles, shared];

  /* blazorSuppress */
  public static register(): void {
    registerComponent(IgcIconComponent);
  }

  private readonly _internals = addInternalsController(this, {
    initialARIA: { role: 'img' },
  });

  @state()
  private svg = '';

  /* alternateName: iconName */
  /**
   * The name of the icon glyph to draw.
   * @attr
   */
  @property()
  public name = '';

  /**
   * The name of the registered collection for look up of icons.
   * Defaults to `default`.
   * @attr
   */
  @property()
  public collection = 'default';

  /**
   * Whether to flip the icon. Useful for RTL layouts.
   * @attr
   */
  @property({ type: Boolean, reflect: true })
  public mirrored = false;

  constructor() {
    super();

<<<<<<< HEAD
    addThemingController(this, all, {
      themeChange: this._themeChangedCallback,
    });

    this.__internals = this.attachInternals();
    this.__internals.role = 'img';
=======
    getThemeController(this)!.onThemeChanged = (theme) =>
      getIconRegistry().setRefsByTheme(theme);
>>>>>>> 56a6e706
  }

  public override connectedCallback() {
    super.connectedCallback();
    getIconRegistry().subscribe(this.iconLoaded);
  }

  public override disconnectedCallback() {
    getIconRegistry().unsubscribe(this.iconLoaded);
    super.disconnectedCallback();
  }

  @watch('name')
  @watch('collection')
  protected iconChanged(prev: string, curr: string) {
    if (prev !== curr) {
      this.getIcon();
    }
  }

  private _themeChangedCallback(theme: Theme) {
    getIconRegistry().setRefsByTheme(theme);
  }

  private iconLoaded = (name: string, collection: string) => {
    if (this.name === name && this.collection === collection) {
      this.getIcon();
    }
  };

  private getIcon() {
    const { name, collection } = getIconRegistry().getIconRef(
      this.name,
      this.collection
    );
    const { svg, title } = getIconRegistry().get(name, collection) ?? {};

    this.svg = svg ?? '';
    this._internals.setARIA({ ariaLabel: title ?? null });
  }

  protected override render() {
    return html`${unsafeSVG(this.svg)}`;
  }

  /* c8 ignore next 8 */
  @blazorInclude()
  protected async registerIcon(
    name: string,
    url: string,
    collection = 'default'
  ) {
    await registerIcon_impl(name, url, collection);
  }

  /* c8 ignore next 8 */
  @blazorInclude()
  protected registerIconFromText(
    name: string,
    iconText: string,
    collection = 'default'
  ) {
    registerIconFromText_impl(name, iconText, collection);
  }

  /* c8 ignore next 4 */
  @blazorInclude()
  protected setIconRef(name: string, collection: string, icon: IconMeta) {
    setIconRef_impl(name, collection, icon);
  }
}

declare global {
  interface HTMLElementTagNameMap {
    'igc-icon': IgcIconComponent;
  }
}<|MERGE_RESOLUTION|>--- conflicted
+++ resolved
@@ -2,13 +2,9 @@
 import { property, state } from 'lit/decorators.js';
 import { unsafeSVG } from 'lit/directives/unsafe-svg.js';
 
-<<<<<<< HEAD
 import { addThemingController } from '../../theming/theming-controller.js';
 import type { Theme } from '../../theming/types.js';
-=======
-import { getThemeController, themes } from '../../theming/theming-decorator.js';
 import { addInternalsController } from '../common/controllers/internals.js';
->>>>>>> 56a6e706
 import { blazorInclude } from '../common/decorators/blazorInclude.js';
 import { watch } from '../common/decorators/watch.js';
 import { registerComponent } from '../common/definitions/register.js';
@@ -71,18 +67,9 @@
 
   constructor() {
     super();
-
-<<<<<<< HEAD
     addThemingController(this, all, {
       themeChange: this._themeChangedCallback,
     });
-
-    this.__internals = this.attachInternals();
-    this.__internals.role = 'img';
-=======
-    getThemeController(this)!.onThemeChanged = (theme) =>
-      getIconRegistry().setRefsByTheme(theme);
->>>>>>> 56a6e706
   }
 
   public override connectedCallback() {
