--- conflicted
+++ resolved
@@ -91,15 +91,13 @@
         }
     }
 
-<<<<<<< HEAD
     &:hover {
         background: color(gray, 200);
     }
 
-    &:focus {
-=======
-    &:focus, &:focus-within, &:active {
->>>>>>> 791574b1
+    &:focus,
+    &:focus-within,
+    &:active {
         background: color(gray, 100);
 
         &:hover {
