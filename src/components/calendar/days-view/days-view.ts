--- conflicted
+++ resolved
@@ -24,15 +24,8 @@
   isDateInRanges,
 } from '../common/calendar.model.js';
 import { areEqualDates, getDateOnly, isEqual } from '../common/utils.js';
+import { all } from '../themes/days';
 import { styles } from '../themes/days-view.base.css.js';
-<<<<<<< HEAD
-import { all } from '../themes/days';
-=======
-import { styles as bootstrap } from '../themes/light/bootstrap/days-view.bootstrap.css.js';
-import { styles as fluent } from '../themes/light/fluent/days-view.fluent.css.js';
-import { styles as indigo } from '../themes/light/indigo/days-view.indigo.css.js';
-import { styles as material } from '../themes/light/material/days-view.material.css.js';
->>>>>>> 36e0bac5
 
 export interface IgcDaysViewEventMap extends IgcCalendarBaseEventMap {
   igcActiveDateChange: CustomEvent<ICalendarDate>;
