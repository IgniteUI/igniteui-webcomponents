--- conflicted
+++ resolved
@@ -2,11 +2,8 @@
 import { property, query } from 'lit/decorators.js';
 import { ifDefined } from 'lit/directives/if-defined.js';
 
-import { styles } from './themes/light/snackbar.base.css.js';
-import { styles as bootstrap } from './themes/light/snackbar.bootstrap.css.js';
-import { styles as fluent } from './themes/light/snackbar.fluent.css.js';
-import { styles as indigo } from './themes/light/snackbar.indigo.css.js';
-import { styles as material } from './themes/light/snackbar.material.css.js';
+import { styles } from './themes/snackbar.base.css.js';
+import { all } from './themes/themes.js';
 import { AnimationPlayer } from '../../animations/player.js';
 import { fadeIn, fadeOut } from '../../animations/presets/fade/index.js';
 import { themes } from '../../theming/theming-decorator.js';
@@ -14,11 +11,6 @@
 import { registerComponent } from '../common/definitions/register.js';
 import type { Constructor } from '../common/mixins/constructor.js';
 import { EventEmitterMixin } from '../common/mixins/event-emitter.js';
-<<<<<<< HEAD
-import { styles } from './themes/snackbar.base.css.js';
-import { all } from './themes/themes.js';
-=======
->>>>>>> 36e0bac5
 
 export interface IgcSnackbarEventMap {
   igcAction: CustomEvent<void>;
