--- conflicted
+++ resolved
@@ -86,121 +86,7 @@
     this.updateMask();
   }
 
-<<<<<<< HEAD
   protected override get targetDatePart(): DatePart | undefined {
-=======
-  /**
-   * The minimum value required for the input to remain valid.
-   * @attr
-   */
-  @property({ converter: convertToDate })
-  public set min(value: Date | string | null | undefined) {
-    this._min = convertToDate(value);
-    this._validate();
-  }
-
-  public get min(): Date | null {
-    return this._min;
-  }
-
-  /**
-   * The maximum value required for the input to remain valid.
-   * @attr
-   */
-  @property({ converter: convertToDate })
-  public set max(value: Date | string | null | undefined) {
-    this._max = convertToDate(value);
-    this._validate();
-  }
-
-  public get max(): Date | null {
-    return this._max;
-  }
-
-  /**
-   * Format to display the value in when not editing.
-   * Defaults to the input format if not set.
-   * @attr display-format
-   */
-  @property({ attribute: 'display-format' })
-  public displayFormat!: string;
-
-  /**
-   * Delta values used to increment or decrement each date part on step actions.
-   * All values default to `1`.
-   */
-  @property({ attribute: false })
-  public spinDelta!: DatePartDeltas;
-
-  /**
-   * Sets whether to loop over the currently spun segment.
-   * @attr spin-loop
-   */
-  @property({ type: Boolean, attribute: 'spin-loop' })
-  public spinLoop = true;
-
-  /**
-   * The locale settings used to display the value.
-   * @attr
-   */
-  @property()
-  public locale = 'en';
-
-  @watch('locale', { waitUntilFirstUpdate: true })
-  protected setDefaultMask(): void {
-    if (!this._inputFormat) {
-      this.updateDefaultMask();
-      this.setMask(this._defaultMask);
-    }
-
-    if (this.value) {
-      this.updateMask();
-    }
-  }
-
-  @watch('displayFormat', { waitUntilFirstUpdate: true })
-  protected setDisplayFormat(): void {
-    if (this.value) {
-      this.updateMask();
-    }
-  }
-
-  @watch('prompt', { waitUntilFirstUpdate: true })
-  protected promptChange(): void {
-    if (!this.prompt) {
-      this.prompt = this.parser.prompt;
-    } else {
-      this.parser.prompt = this.prompt;
-    }
-  }
-
-  protected get hasDateParts(): boolean {
-    const parts =
-      this._inputDateParts ||
-      DateTimeUtil.parseDateTimeFormat(this.inputFormat);
-
-    return parts.some(
-      (p) =>
-        p.type === DateParts.Date ||
-        p.type === DateParts.Month ||
-        p.type === DateParts.Year
-    );
-  }
-
-  protected get hasTimeParts(): boolean {
-    const parts =
-      this._inputDateParts ||
-      DateTimeUtil.parseDateTimeFormat(this.inputFormat);
-    return parts.some(
-      (p) =>
-        p.type === DateParts.Hours ||
-        p.type === DateParts.Minutes ||
-        p.type === DateParts.Seconds
-    );
-  }
-
-  private get targetDatePart(): DatePart | undefined {
->>>>>>> 774899cd
     let result: DatePart | undefined;
 
     if (this.focused) {
@@ -225,75 +111,6 @@
     return result;
   }
 
-<<<<<<< HEAD
-=======
-  private get datePartDeltas(): DatePartDeltas {
-    return Object.assign({}, this._datePartDeltas, this.spinDelta);
-  }
-
-  constructor() {
-    super();
-
-    addKeybindings(this, {
-      skip: () => this.readOnly,
-      bindingDefaults: { preventDefault: true, triggers: ['keydownRepeat'] },
-    })
-      .set([ctrlKey, ';'], this.setToday)
-      .set(arrowUp, this.keyboardSpin.bind(this, 'up'))
-      .set(arrowDown, this.keyboardSpin.bind(this, 'down'))
-      .set([ctrlKey, arrowLeft], this.navigateParts.bind(this, 0))
-      .set([ctrlKey, arrowRight], this.navigateParts.bind(this, 1));
-  }
-
-  public override connectedCallback() {
-    super.connectedCallback();
-    this.updateDefaultMask();
-    this.setMask(this.inputFormat);
-    if (this.value) {
-      this.updateMask();
-    }
-  }
-
-  /** Increments a date/time portion. */
-  public stepUp(datePart?: DatePart, delta?: number): void {
-    const targetPart = datePart || this.targetDatePart;
-
-    if (!targetPart) {
-      return;
-    }
-
-    const { start, end } = this.inputSelection;
-    const newValue = this.trySpinValue(targetPart, delta);
-    this.value = newValue;
-    this.updateComplete.then(() => this.input.setSelectionRange(start, end));
-  }
-
-  /** Decrements a date/time portion. */
-  public stepDown(datePart?: DatePart, delta?: number): void {
-    const targetPart = datePart || this.targetDatePart;
-
-    if (!targetPart) {
-      return;
-    }
-
-    const { start, end } = this.inputSelection;
-    const newValue = this.trySpinValue(targetPart, delta, true);
-    this.value = newValue;
-    this.updateComplete.then(() => this.input.setSelectionRange(start, end));
-  }
-
-  /** Clears the input element of user input. */
-  public clear(): void {
-    this.maskedValue = '';
-    this.value = null;
-  }
-
-  protected setToday() {
-    this.value = new Date();
-    this.handleInput();
-  }
-
->>>>>>> 774899cd
   protected updateMask() {
     if (this.focused) {
       this.maskedValue = this.getMaskedValue();
