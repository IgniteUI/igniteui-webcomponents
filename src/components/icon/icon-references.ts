/** READ BEFORE YOU MODIFY THIS FILE!
 *
 * Before you add/modify an icon reference, please think about the semantics of the icon you are adding/modifying.
 *
 * Icon aliases have sematic meaning depending on the context in which they are used.
 * For instance, if your component handles toggling between expanded and collapsed states,
 * you may want to use the already existing `expand` and `collapse` aliases that point to
 * the `expand_more` and `expand_less` icons in the material font set.
 *
 * It may so happen, however, that the design of your component requires you to use the `chevron_right` for the
 * expand icon and the `expand_more` for the collapse icon. In this case the `tree_expand` and `tree_collapse` aliases
 * would be appropriate.
 * This distinction is important when choosing which icon to use for your component as it will have an impact
 * when a user decides to rewire the `expand`/`collapse` icons to some other icons.
 *
 * Likewise, modifying existing references should be handled with caution as many component in the framework already
 * share icons that have equivalent semantic meaning. For example, the `Paginator`, `Grid Filtering Row`,
 * and `Tabs` components in Ignite UI for Angular all use the `prev` and `next` icons for navigating between pages
 * or lists of items. Changing the underlying target for those icons should be done in a way that suits all components.
 *
 * Keep in mind that icon aliases and their underlying names are shared between Ignite UI component frameworks
 * and changing an alias name here should be reflected in the other frameworks as well.
 *
 * To get acquainted with which component uses what icon, please make sure to read the
 * [docs](https://infragistics.com/products/ignite-ui-angular/Angular/components/icon-service#internal-usage).
 */
import type {
  IconMeta,
  IconReference,
  IconThemeKey,
} from './registry/types.js';

type Icon = { [key in IconThemeKey]?: IconMeta };

export const iconReferences: IconReference[] = [];
const makeIconRefs = (icons: Icon) => {
  return new Map(
    Object.entries(icons).map((icon) => {
      return icon as [theme: IconThemeKey, IconMeta];
    })
  );
};

const addIcon = (name: string, target: Icon) => {
  const icon = {
    alias: {
      name,
      collection: 'default',
    },
<<<<<<< HEAD
    target: makeIconRefs({
      default: {
        name: 'keyboard_arrow_down',
        collection: 'internal',
      },
    }),
  },
  {
    alias: {
      name: 'collapse',
      collection: 'default',
    },
    target: makeIconRefs({
      default: {
        name: 'keyboard_arrow_up',
        collection: 'internal',
      },
      indigo: {
        name: 'arrow_upward',
        collection: 'internal',
      },
    }),
  },
  {
    alias: {
      name: 'arrow_prev',
      collection: 'default',
    },
    target: makeIconRefs({
      default: {
        name: 'navigate_before',
        collection: 'internal',
      },
      fluent: {
        name: 'arrow_upward',
        collection: 'internal',
      },
    }),
  },
  {
    alias: {
      name: 'arrow_next',
      collection: 'default',
    },
    target: makeIconRefs({
      default: {
        name: 'navigate_next',
        collection: 'internal',
      },
      fluent: {
        name: 'arrow_downward',
        collection: 'internal',
      },
    }),
  },
  {
    alias: {
      name: 'selected',
      collection: 'default',
    },
    target: makeIconRefs({
      default: {
        name: 'chip_select',
        collection: 'internal',
      },
    }),
  },
  {
    alias: {
      name: 'remove',
      collection: 'default',
    },
    target: makeIconRefs({
      default: {
        name: 'chip_cancel',
        collection: 'internal',
      },
    }),
  },
  {
    alias: {
      name: 'input_clear',
      collection: 'default',
    },
    target: makeIconRefs({
      default: {
        name: 'clear',
        collection: 'internal',
      },
      material: {
        name: 'chip_cancel',
        collection: 'internal',
      },
    }),
  },
  {
    alias: {
      name: 'input_expand',
      collection: 'default',
    },
    target: makeIconRefs({
      default: {
        name: 'arrow_drop_down',
        collection: 'internal',
      },
      material: {
        name: 'keyboard_arrow_down',
        collection: 'internal',
      },
    }),
  },
  {
    alias: {
      name: 'input_collapse',
      collection: 'default',
    },
    target: makeIconRefs({
      default: {
        name: 'arrow_drop_up',
        collection: 'internal',
      },
      material: {
        name: 'keyboard_arrow_up',
        collection: 'internal',
      },
    }),
  },
  {
    alias: {
      name: 'chevron_right',
      collection: 'default',
    },
    target: makeIconRefs({
      default: {
        name: 'keyboard_arrow_right',
        collection: 'internal',
      },
    }),
  },
  {
    alias: {
      name: 'chevron_left',
      collection: 'default',
    },
    target: makeIconRefs({
      default: {
        name: 'navigate_before',
        collection: 'internal',
      },
    }),
  },
  {
    alias: {
      name: 'case_sensitive',
      collection: 'default',
    },
    target: makeIconRefs({
      default: {
        name: 'case_sensitive',
        collection: 'internal',
      },
    }),
  },
  {
    alias: {
      name: 'today',
      collection: 'default',
    },
    target: makeIconRefs({
      default: {
        name: 'calendar_today',
        collection: 'internal',
      },
    }),
  },
  {
    alias: {
      name: 'star-filled',
      collection: 'default',
    },
    target: makeIconRefs({
      default: {
        name: 'star',
        collection: 'internal',
      },
    }),
  },
  {
    alias: {
      name: 'star-outlined',
      collection: 'default',
    },
    target: makeIconRefs({
      default: {
        name: 'star_border',
        collection: 'internal',
      },
    }),
  },
  {
    alias: {
      name: 'prev',
      collection: 'default',
    },
    target: makeIconRefs({
      default: {
        name: 'navigate_before',
        collection: 'internal',
      },
    }),
  },
  {
    alias: {
      name: 'next',
      collection: 'default',
    },
    target: makeIconRefs({
      default: {
        name: 'navigate_next',
        collection: 'internal',
      },
    }),
  },
  {
    alias: {
      name: 'carousel_prev',
      collection: 'default',
    },
    target: makeIconRefs({
      default: {
        name: 'keyboard_arrow_left',
        collection: 'internal',
      },
      indigo: {
        name: 'indigo_chevron_left',
        collection: 'internal',
      },
    }),
  },
  {
    alias: {
      name: 'carousel_next',
      collection: 'default',
    },
    target: makeIconRefs({
      default: {
        name: 'keyboard_arrow_right',
        collection: 'internal',
      },
      indigo: {
        name: 'indigo_chevron_right',
        collection: 'internal',
      },
    }),
  },
];
=======
    target: makeIconRefs(target),
  };

  iconReferences.push(icon as IconReference);
};

addIcon('expand', {
  default: {
    name: 'keyboard_arrow_down',
    collection: 'internal',
  },
});
addIcon('collapse', {
  default: {
    name: 'keyboard_arrow_up',
    collection: 'internal',
  },
});
addIcon('arrow_prev', {
  default: {
    name: 'navigate_before',
    collection: 'internal',
  },
  fluent: {
    name: 'arrow_upward',
    collection: 'internal',
  },
});
addIcon('arrow_next', {
  default: {
    name: 'navigate_next',
    collection: 'internal',
  },
  fluent: {
    name: 'arrow_downward',
    collection: 'internal',
  },
});
addIcon('selected', {
  default: {
    name: 'chip_select',
    collection: 'internal',
  },
});
addIcon('remove', {
  default: {
    name: 'chip_cancel',
    collection: 'internal',
  },
});
addIcon('input_clear', {
  default: {
    name: 'clear',
    collection: 'internal',
  },
  material: {
    name: 'chip_cancel',
    collection: 'internal',
  },
});
addIcon('input_expand', {
  default: {
    name: 'arrow_drop_down',
    collection: 'internal',
  },
  material: {
    name: 'keyboard_arrow_down',
    collection: 'internal',
  },
});
addIcon('input_collapse', {
  default: {
    name: 'arrow_drop_up',
    collection: 'internal',
  },
  material: {
    name: 'keyboard_arrow_up',
    collection: 'internal',
  },
});
addIcon('chevron_right', {
  default: {
    name: 'keyboard_arrow_right',
    collection: 'internal',
  },
});
addIcon('chevron_left', {
  default: {
    name: 'navigate_before',
    collection: 'internal',
  },
});
addIcon('case_sensitive', {
  default: {
    name: 'case_sensitive',
    collection: 'internal',
  },
});
addIcon('today', {
  default: {
    name: 'calendar_today',
    collection: 'internal',
  },
});
addIcon('star_filled', {
  default: {
    name: 'star',
    collection: 'internal',
  },
});
addIcon('star_outlined', {
  default: {
    name: 'star_border',
    collection: 'internal',
  },
});
addIcon('prev', {
  default: {
    name: 'navigate_before',
    collection: 'internal',
  },
});
addIcon('next', {
  default: {
    name: 'navigate_next',
    collection: 'internal',
  },
});
addIcon('tree_expand', {
  default: {
    name: 'keyboard_arrow_right',
    collection: 'internal',
  },
});
addIcon('tree_collapse', {
  default: {
    name: 'keyboard_arrow_down',
    collection: 'internal',
  },
});
>>>>>>> 0a419021
<|MERGE_RESOLUTION|>--- conflicted
+++ resolved
@@ -47,264 +47,6 @@
       name,
       collection: 'default',
     },
-<<<<<<< HEAD
-    target: makeIconRefs({
-      default: {
-        name: 'keyboard_arrow_down',
-        collection: 'internal',
-      },
-    }),
-  },
-  {
-    alias: {
-      name: 'collapse',
-      collection: 'default',
-    },
-    target: makeIconRefs({
-      default: {
-        name: 'keyboard_arrow_up',
-        collection: 'internal',
-      },
-      indigo: {
-        name: 'arrow_upward',
-        collection: 'internal',
-      },
-    }),
-  },
-  {
-    alias: {
-      name: 'arrow_prev',
-      collection: 'default',
-    },
-    target: makeIconRefs({
-      default: {
-        name: 'navigate_before',
-        collection: 'internal',
-      },
-      fluent: {
-        name: 'arrow_upward',
-        collection: 'internal',
-      },
-    }),
-  },
-  {
-    alias: {
-      name: 'arrow_next',
-      collection: 'default',
-    },
-    target: makeIconRefs({
-      default: {
-        name: 'navigate_next',
-        collection: 'internal',
-      },
-      fluent: {
-        name: 'arrow_downward',
-        collection: 'internal',
-      },
-    }),
-  },
-  {
-    alias: {
-      name: 'selected',
-      collection: 'default',
-    },
-    target: makeIconRefs({
-      default: {
-        name: 'chip_select',
-        collection: 'internal',
-      },
-    }),
-  },
-  {
-    alias: {
-      name: 'remove',
-      collection: 'default',
-    },
-    target: makeIconRefs({
-      default: {
-        name: 'chip_cancel',
-        collection: 'internal',
-      },
-    }),
-  },
-  {
-    alias: {
-      name: 'input_clear',
-      collection: 'default',
-    },
-    target: makeIconRefs({
-      default: {
-        name: 'clear',
-        collection: 'internal',
-      },
-      material: {
-        name: 'chip_cancel',
-        collection: 'internal',
-      },
-    }),
-  },
-  {
-    alias: {
-      name: 'input_expand',
-      collection: 'default',
-    },
-    target: makeIconRefs({
-      default: {
-        name: 'arrow_drop_down',
-        collection: 'internal',
-      },
-      material: {
-        name: 'keyboard_arrow_down',
-        collection: 'internal',
-      },
-    }),
-  },
-  {
-    alias: {
-      name: 'input_collapse',
-      collection: 'default',
-    },
-    target: makeIconRefs({
-      default: {
-        name: 'arrow_drop_up',
-        collection: 'internal',
-      },
-      material: {
-        name: 'keyboard_arrow_up',
-        collection: 'internal',
-      },
-    }),
-  },
-  {
-    alias: {
-      name: 'chevron_right',
-      collection: 'default',
-    },
-    target: makeIconRefs({
-      default: {
-        name: 'keyboard_arrow_right',
-        collection: 'internal',
-      },
-    }),
-  },
-  {
-    alias: {
-      name: 'chevron_left',
-      collection: 'default',
-    },
-    target: makeIconRefs({
-      default: {
-        name: 'navigate_before',
-        collection: 'internal',
-      },
-    }),
-  },
-  {
-    alias: {
-      name: 'case_sensitive',
-      collection: 'default',
-    },
-    target: makeIconRefs({
-      default: {
-        name: 'case_sensitive',
-        collection: 'internal',
-      },
-    }),
-  },
-  {
-    alias: {
-      name: 'today',
-      collection: 'default',
-    },
-    target: makeIconRefs({
-      default: {
-        name: 'calendar_today',
-        collection: 'internal',
-      },
-    }),
-  },
-  {
-    alias: {
-      name: 'star-filled',
-      collection: 'default',
-    },
-    target: makeIconRefs({
-      default: {
-        name: 'star',
-        collection: 'internal',
-      },
-    }),
-  },
-  {
-    alias: {
-      name: 'star-outlined',
-      collection: 'default',
-    },
-    target: makeIconRefs({
-      default: {
-        name: 'star_border',
-        collection: 'internal',
-      },
-    }),
-  },
-  {
-    alias: {
-      name: 'prev',
-      collection: 'default',
-    },
-    target: makeIconRefs({
-      default: {
-        name: 'navigate_before',
-        collection: 'internal',
-      },
-    }),
-  },
-  {
-    alias: {
-      name: 'next',
-      collection: 'default',
-    },
-    target: makeIconRefs({
-      default: {
-        name: 'navigate_next',
-        collection: 'internal',
-      },
-    }),
-  },
-  {
-    alias: {
-      name: 'carousel_prev',
-      collection: 'default',
-    },
-    target: makeIconRefs({
-      default: {
-        name: 'keyboard_arrow_left',
-        collection: 'internal',
-      },
-      indigo: {
-        name: 'indigo_chevron_left',
-        collection: 'internal',
-      },
-    }),
-  },
-  {
-    alias: {
-      name: 'carousel_next',
-      collection: 'default',
-    },
-    target: makeIconRefs({
-      default: {
-        name: 'keyboard_arrow_right',
-        collection: 'internal',
-      },
-      indigo: {
-        name: 'indigo_chevron_right',
-        collection: 'internal',
-      },
-    }),
-  },
-];
-=======
     target: makeIconRefs(target),
   };
 
@@ -445,4 +187,23 @@
     collection: 'internal',
   },
 });
->>>>>>> 0a419021
+addIcon('carousel_prev', {
+  default: {
+    name: 'keyboard_arrow_left',
+    collection: 'internal',
+  },
+  indigo: {
+    name: 'indigo_chevron_left',
+    collection: 'internal',
+  },
+});
+addIcon('carousel_next', {
+  default: {
+    name: 'keyboard_arrow_right',
+    collection: 'internal',
+  },
+  indigo: {
+    name: 'indigo_chevron_right',
+    collection: 'internal',
+  },
+});