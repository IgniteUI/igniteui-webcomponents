@use 'styles/utilities' as *;
@use '../light/themes' as *;

$theme: $material;

<<<<<<< HEAD
:host {
    ::part(helper-text) {
        padding-inline: pad-inline(rem(12px), rem(14px), rem(16px));
=======
:host([outlined]) {
    igc-date-time-input::part(notch) {
        border-block-start: rem(2px) solid transparent;
>>>>>>> a676033b
    }
}

:host([outlined][readonly]:hover) {
    igc-date-time-input::part(start),
    igc-date-time-input::part(end),
    igc-date-time-input::part(filler) {
        border-color: var-get($theme, 'border-color');
    }

    igc-date-time-input::part(notch) {
        border-bottom-color: var-get($theme, 'border-color');
    }
}

:host([outlined][readonly]) {
    igc-date-time-input:focus-within {
        &::part(start),
        &::part(end),
        &::part(filler) {
            border-color: var-get($theme, 'focused-border-color');
        }

        &::part(notch) {
            border-bottom-color: var-get($theme, 'focused-border-color');
        }
    }
}

:host(:not([outlined],[disabled])[readonly]) {
    igc-date-time-input::part(container) {
        background: var-get($theme, 'box-background-focus');
    }
}

:host(:not([outlined])[readonly]) {
    igc-date-time-input:hover {
        &::part(container) {
            border-bottom-color: var-get($theme, 'idle-bottom-line-color');

            &::after {
                background: var-get($theme, 'idle-bottom-line-color');
            }
        }
    }

    igc-date-time-input:focus-within {
        &::part(container) {
            border-bottom-color: var-get($theme, 'focused-bottom-line-color');

            &::after {
                background: var-get($theme, 'focused-bottom-line-color');
            }
        }
    }
}

:host(:not([outlined],[disabled],[readonly]):state(ig-invalid)) {
    igc-date-time-input::part(label) {
        color: var-get($theme, 'error-secondary-color');
    }

    igc-date-time-input::part(container),
    igc-date-time-input:focus-within::part(container) {
        border-color: var-get($theme, 'error-secondary-color');

        &::after {
            background: var-get($theme, 'error-secondary-color');
        }
    }
}

:host(:not([disabled],[readonly])[outlined]:state(ig-invalid)) {
    igc-date-time-input::part(label) {
        color: var-get($theme, 'error-secondary-color');
    }

    igc-date-time-input::part(start),
    igc-date-time-input::part(end),
    igc-date-time-input::part(filler) {
        border-color: var-get($theme, 'error-secondary-color');
    }

    igc-date-time-input::part(notch) {
        border-bottom-color: var-get($theme, 'error-secondary-color');
    }
}<|MERGE_RESOLUTION|>--- conflicted
+++ resolved
@@ -3,15 +3,14 @@
 
 $theme: $material;
 
-<<<<<<< HEAD
 :host {
     ::part(helper-text) {
         padding-inline: pad-inline(rem(12px), rem(14px), rem(16px));
-=======
+}
+
 :host([outlined]) {
     igc-date-time-input::part(notch) {
         border-block-start: rem(2px) solid transparent;
->>>>>>> a676033b
     }
 }
 
