--- conflicted
+++ resolved
@@ -96,87 +96,6 @@
     registerIconFromText('star-icon', starIcon, 'material');
   }
 
-<<<<<<< HEAD
-=======
-  private getIconName(fileType: string | undefined): string {
-    if (fileType?.startsWith('image')) {
-      return 'file-image';
-    }
-    return 'file-document';
-  }
-
-  public get defaultAttachmentsArea(): TemplateResult {
-    return html`${this._chatState?.inputAttachments?.map(
-      (attachment, index) => html`
-        <div part="attachment-wrapper" role="listitem">
-          <igc-chip removable @igcRemove=${() => this.removeAttachment(index)}>
-            <igc-icon
-              slot="prefix"
-              name=${this.getIconName(attachment.file?.type ?? attachment.type)}
-              collection="material"
-            ></igc-icon>
-            <span part="attachment-name">${attachment.name}</span>
-          </igc-chip>
-        </div>
-      `
-    )} `;
-  }
-
-  public get defaultTextArea(): TemplateResult {
-    return html` <igc-textarea
-      part="text-input"
-      ${ref(this._textAreaRef)}
-      .placeholder=${this.inputPlaceholder}
-      resize="auto"
-      rows="1"
-      .value=${this.inputValue}
-      @igcInput=${this.handleInput}
-      @focus=${this.handleFocus}
-      @blur=${this.handleBlur}
-    ></igc-textarea>`;
-  }
-
-  public get defaultFileUploadButton(): TemplateResult {
-    return html`
-      <label for="input_attachments" part="upload-button">
-        <igc-icon-button
-          variant="flat"
-          name="attachment"
-          collection="material"
-          @click=${() => this._inputAttachmentsButton.click()}
-        ></igc-icon-button>
-        <input
-          type="file"
-          id="input_attachments"
-          name="input_attachments"
-          multiple
-          accept=${ifDefined(this._chatState?.options?.acceptedFiles === '' ? undefined : this._chatState?.options?.acceptedFiles)}
-          @change=${this.handleFileUpload}>
-        </input>
-      </label>
-    `;
-  }
-
-  public get defaultSendButton(): TemplateResult {
-    return html`<igc-icon-button
-      aria-label="Send message"
-      name="send-message"
-      collection="material"
-      variant="contained"
-      part="send-button"
-      ?disabled=${!this.inputValue.trim() &&
-      this._chatState?.inputAttachments.length === 0}
-      @click=${this.sendMessage}
-    ></igc-icon-button>`;
-  }
-
-  protected *renderDefaultFileUploadTemplate() {
-    yield html`${this._chatState?.options?.disableAttachments
-      ? nothing
-      : this.defaultFileUploadButton}`;
-  }
-
->>>>>>> 41f8116b
   protected override firstUpdated() {
     this.setupDragAndDrop();
     if (this._chatState) {
@@ -255,67 +174,6 @@
     this.requestUpdate();
   }
 
-<<<<<<< HEAD
-=======
-  private sendMessage() {
-    if (
-      !this.inputValue.trim() &&
-      this._chatState?.inputAttachments.length === 0
-    )
-      return;
-
-    this._chatState?.addMessage({
-      text: this.inputValue,
-      attachments: this._chatState?.inputAttachments,
-    });
-    this.inputValue = '';
-
-    if (this._textInputElement) {
-      this._textInputElement.style.height = 'auto';
-    }
-
-    this.updateComplete.then(() => {
-      this._textInputElement?.focus();
-    });
-  }
-
-  private handleFileUpload(e: Event) {
-    const input = e.target as HTMLInputElement;
-    if (!input.files || input.files.length === 0) return;
-
-    const files = Array.from(input.files);
-    this._chatState?.attachFiles(files);
-    this.requestUpdate();
-
-    input.value = '';
-  }
-
-  private removeAttachment(index: number) {
-    this._chatState?.removeAttachment(index);
-    this.requestUpdate();
-  }
-
-  private renderActionsArea() {
-    return html`<div part="buttons-container">
-      ${this._chatState?.options?.templates?.textAreaActionsTemplate
-        ? this._chatState?.options?.templates?.textAreaActionsTemplate
-        : html`
-            ${this.renderDefaultFileUploadTemplate()} ${this.defaultSendButton}
-          `}
-    </div>`;
-  }
-
-  private renderAttachmentsArea() {
-    return html`<div part="attachments" role="list" aria-label="Attachments">
-      ${this._chatState?.options?.templates?.textAreaAttachmentsTemplate
-        ? this._chatState.options.templates.textAreaAttachmentsTemplate(
-            this._chatState?.inputAttachments
-          )
-        : this.defaultAttachmentsArea}
-    </div>`;
-  }
-
->>>>>>> 41f8116b
   protected override render() {
     const templates = this._chatState?.mergedTemplates;
     return html`
