--- conflicted
+++ resolved
@@ -15,16 +15,8 @@
 } from '../common/calendar-base.js';
 import { Calendar, TimeDeltaInterval } from '../common/calendar.model.js';
 import { setDateSafe } from '../common/utils.js';
-<<<<<<< HEAD
+import { all } from '../themes/year-month';
 import { styles } from '../themes/year-month-view.base.css.js';
-import { all } from '../themes/year-month';
-=======
-import { styles as bootstrap } from '../themes/light/bootstrap/year-month-view.bootstrap.css.js';
-import { styles as fluent } from '../themes/light/fluent/year-month-view.fluent.css.js';
-import { styles as indigo } from '../themes/light/indigo/year-month-view.indigo.css.js';
-import { styles as material } from '../themes/light/material/year-month-view.material.css.js';
-import { styles } from '../themes/year-month-view.base.css.js';
->>>>>>> 36e0bac5
 
 /**
  * Instantiate a months view as a separate component in the calendar.
