--- conflicted
+++ resolved
@@ -207,15 +207,12 @@
   @queryAssignedElements({ slot: 'actions' })
   private actions!: Array<HTMLElement>;
 
-<<<<<<< HEAD
-=======
   @queryAssignedElements({ slot: 'header-date' })
   private headerDateSlotItems!: Array<HTMLElement>;
 
   @queryAssignedElements({ slot: 'helper-text' })
   private helperText!: Array<HTMLElement>;
-
->>>>>>> 0dfb51af
+  
   protected get _isMaterialTheme(): boolean {
     return getThemeController(this)?.theme === 'material';
   }
