@use '../utilities' as utils;
@use '../../components/button/button.bootstrap' as button;

$palette: utils.palette(
    $primary: #007bff,
    $secondary: #6c757d,
    $gray: #000,
    $surface: #f8f9fa,
    $info: #17a2b8,
    $success: #28a745,
    $warn: #ffc107,
    $error: #dc3545,
) !default;

$elevations: utils.elevations(
    rgba(0, 0, 0, .26),
    rgba(0, 0, 0, .12),
    rgba(0, 0, 0, .08)
) !default;

$bootstrap_h1: utils.type-style(
    $font-size: utils.rem(40px),
    $font-weight: 500,
    $line-height: utils.rem(48px),
    $text-transform: none,
    $margin-top: 0,
    $margin-bottom: utils.rem(8px)
);

$bootstrap_h2: utils.type-style(
    $font-size: utils.rem(32px),
    $font-weight: 500,
    $line-height: utils.rem(38.4px),
    $text-transform: none,
    $margin-top: 0,
    $margin-bottom: utils.rem(8px)
);

$bootstrap_h3: utils.type-style(
    $font-size: utils.rem(28px),
    $font-weight: 500,
    $line-height: utils.rem(33.6px),
    $text-transform: none,
    $margin-top: 0,
    $margin-bottom: utils.rem(8px)
);

$bootstrap_h4: utils.type-style(
    $font-size: utils.rem(24px),
    $font-weight: 500,
    $line-height: utils.rem(28.8px),
    $text-transform: none,
    $margin-top: 0,
    $margin-bottom: utils.rem(8px)
);

$bootstrap_h5: utils.type-style(
    $font-size: utils.rem(20px),
    $font-weight: 500,
    $line-height: utils.rem(24px),
    $text-transform: none,
    $margin-top: 0,
    $margin-bottom: utils.rem(8px)
);

$bootstrap_h6: utils.type-style(
    $font-size: utils.rem(16px),
    $font-weight: 400,
    $line-height: utils.rem(19.2px),
    $text-transform: none,
    $margin-top: 0,
    $margin-bottom: utils.rem(8px)
);

$bootstrap_body-1: utils.type-style(
    $font-size: utils.rem(16px),
    $font-weight: 400,
    $line-height: utils.rem(24px),
    $text-transform: none,
    $margin-top: 0,
    $margin-bottom: 0
);

$bootstrap_body-2: utils.type-style(
    $font-size: utils.rem(14.4px),
    $font-weight: 400,
    $line-height: utils.rem(24px),
    $text-transform: none,
    $margin-top: 0,
    $margin-bottom: 0
);

$bootstrap_subtitle-1: utils.type-style(
    $font-size: utils.rem(14px),
    $font-weight: 400,
    $line-height: utils.rem(24px),
    $text-transform: none,
    $margin-top: 0,
    $margin-bottom: 0
);

$bootstrap_subtitle-2: utils.type-style(
    $font-size: utils.rem(14.4px),
    $font-weight: 400,
    $line-height: utils.rem(21.6px),
    $text-transform: none,
    $margin-top: 0,
    $margin-bottom: 0
);

$bootstrap_button: utils.type-style(
    $font-size: utils.rem(16px),
    $font-weight: 500,
    $line-height: utils.rem(24px),
    $text-transform: capitalize,
    $margin-top: 0,
    $margin-bottom: 0
);

$bootstrap_caption: utils.type-style(
    $font-size: utils.rem(12px),
    $font-weight: 400,
    $letter-spacing: utils.rem(.4px),
    $line-height: utils.rem(16px),
    $text-transform: none
);

$bootstrap_overline: utils.type-style(
    $font-size: utils.rem(10px),
    $font-weight: 400,
    $letter-spacing: utils.rem(1.5px),
    $line-height: utils.rem(16px),
    $text-transform: uppercase
);

$bootstrap_weekday: utils.type-style(
    $font-size: utils.rem(13px),
    $font-weight: 400,
    $line-height: normal,
    $text-transform: none,
    $margin-top: 0,
    $margin-bottom: 0
);

$_base-scale: utils.type-scale(
    $_meta: (variant: 'bootstrap'),
    $h1: $bootstrap_h1,
    $h2: $bootstrap_h2,
    $h3: $bootstrap_h3,
    $h4: $bootstrap_h4,
    $h5: $bootstrap_h5,
    $h6: $bootstrap_h6,
    $subtitle-1: $bootstrap_subtitle-1,
    $subtitle-2: $bootstrap_subtitle-2,
    $body-1: $bootstrap_body-1,
    $body-2: $bootstrap_body-2,
    $button: $bootstrap_button,
    $caption: $bootstrap_caption,
    $overline: $bootstrap_overline
);

$type-scale: utils.extend($_base-scale, (
    calendar-labels: $bootstrap_weekday,
));

:root {
<<<<<<< HEAD
 --igc-border-radius: #{utils.rem(4px)};
 --igc-spacing-small: #{utils.rem(2px)};
 --igc-spacing-medium: #{utils.rem(4px)};
 --igc-spacing-large: #{utils.rem(8px)};
 @include utils.palette($palette);
 @include utils.elevations($elevations);
 @include utils.typography(
   $font-family: "-apple-system, BlinkMacSystemFont, 'Segoe UI', 'Roboto', 'Helvetica Neue', Arial, sans-serif, 'Apple Color Emoji', 'Segoe UI Emoji', 'Segoe UI Symbol'",
   $type-scale: $type-scale
 );
=======
    --igc-border-radius: #{utils.rem(2px)};
    --igc-spacing-small: #{utils.rem(2px)};
    --igc-spacing-medium: #{utils.rem(4px)};
    --igc-spacing-large: #{utils.rem(8px)};
    @include utils.palette($palette);
    @include utils.elevations($elevations);
    @include utils.typography(
        $font-family: "-apple-system, BlinkMacSystemFont, 'Segoe UI', 'Roboto', 'Helvetica Neue', Arial, sans-serif, 'Apple Color Emoji', 'Segoe UI Emoji', 'Segoe UI Symbol'",
        $type-scale: $type-scale
    );
>>>>>>> 8267743f
}

@include button.theme();


<|MERGE_RESOLUTION|>--- conflicted
+++ resolved
@@ -164,19 +164,7 @@
 ));
 
 :root {
-<<<<<<< HEAD
- --igc-border-radius: #{utils.rem(4px)};
- --igc-spacing-small: #{utils.rem(2px)};
- --igc-spacing-medium: #{utils.rem(4px)};
- --igc-spacing-large: #{utils.rem(8px)};
- @include utils.palette($palette);
- @include utils.elevations($elevations);
- @include utils.typography(
-   $font-family: "-apple-system, BlinkMacSystemFont, 'Segoe UI', 'Roboto', 'Helvetica Neue', Arial, sans-serif, 'Apple Color Emoji', 'Segoe UI Emoji', 'Segoe UI Symbol'",
-   $type-scale: $type-scale
- );
-=======
-    --igc-border-radius: #{utils.rem(2px)};
+    --igc-border-radius: #{utils.rem(4px)};
     --igc-spacing-small: #{utils.rem(2px)};
     --igc-spacing-medium: #{utils.rem(4px)};
     --igc-spacing-large: #{utils.rem(8px)};
@@ -186,7 +174,6 @@
         $font-family: "-apple-system, BlinkMacSystemFont, 'Segoe UI', 'Roboto', 'Helvetica Neue', Arial, sans-serif, 'Apple Color Emoji', 'Segoe UI Emoji', 'Segoe UI Symbol'",
         $type-scale: $type-scale
     );
->>>>>>> 8267743f
 }
 
 @include button.theme();
