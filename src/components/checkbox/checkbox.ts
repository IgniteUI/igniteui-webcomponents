import { html } from 'lit';
import { property } from 'lit/decorators.js';
import { ifDefined } from 'lit/directives/if-defined.js';
import { live } from 'lit/directives/live.js';

import { IgcCheckboxBaseComponent } from './checkbox-base.js';
<<<<<<< HEAD
import { styles } from './themes/checkbox.base.css.js';
import { all } from './themes/checkbox-themes.js';
=======
import { styles } from './themes/light/checkbox.base.css.js';
import { styles as bootstrap } from './themes/light/checkbox.bootstrap.css.js';
import { styles as fluent } from './themes/light/checkbox.fluent.css.js';
import { styles as indigo } from './themes/light/checkbox.indigo.css.js';
import { styles as material } from './themes/light/checkbox.material.css.js';
import { themes } from '../../theming/theming-decorator.js';
import { registerComponent } from '../common/definitions/register.js';
import { createCounter, partNameMap } from '../common/util.js';
>>>>>>> 36e0bac5

/**
 * A check box allowing single values to be selected/deselected.
 *
 * @element igc-checkbox
 *
 * @slot - The checkbox label.
 *
 * @fires igcChange - Emitted when the control's checked state changes.
 * @fires igcFocus - Emitted when the control gains focus.
 * @fires igcBlur - Emitted when the control loses focus.
 *
 * @csspart base - The base wrapper of the checkbox.
 * @csspart control - The checkbox control.
 * @csspart label - The checkbox label.
 * @csspart indicator - The checkbox icon.
 */
@themes(all)
export default class IgcCheckboxComponent extends IgcCheckboxBaseComponent {
  public static readonly tagName = 'igc-checkbox';
  protected static styles = styles;

  public static register() {
    registerComponent(this);
  }

  private static readonly increment = createCounter();
  private inputId = `checkbox-${IgcCheckboxComponent.increment()}`;
  private labelId = `checkbox-label-${this.inputId}`;

  /**
   * Draws the checkbox in indeterminate state.
   * @attr
   */
  @property({ type: Boolean, reflect: true })
  public indeterminate = false;

  protected override handleClick() {
    this.indeterminate = false;
    super.handleClick();
  }

  protected override render() {
    const labelledBy = this.getAttribute('aria-labelledby');

    return html`
      <label
        part=${partNameMap({
          base: true,
          checked: this.checked,
          focused: this.focused,
        })}
        for=${this.inputId}
        @pointerdown=${this.handleMouseDown}
      >
        <input
          id=${this.inputId}
          type="checkbox"
          name=${ifDefined(this.name)}
          value=${ifDefined(this.value)}
          .required=${this.required}
          .disabled=${this.disabled}
          .checked=${live(this.checked)}
          .indeterminate=${live(this.indeterminate)}
          aria-checked=${this.indeterminate && !this.checked
            ? 'mixed'
            : this.checked}
          aria-disabled=${this.disabled ? 'true' : 'false'}
          aria-labelledby=${labelledBy ? labelledBy : this.labelId}
          @click=${this.handleClick}
          @blur=${this.handleBlur}
          @focus=${this.handleFocus}
        />
        <span part=${partNameMap({ control: true, checked: this.checked })}>
          <span part=${partNameMap({ indicator: true, checked: this.checked })}>
            <svg xmlns="http://www.w3.org/2000/svg" viewBox="0 0 24 24">
              <path d="M4.1,12.7 9,17.6 20.3,6.3" />
            </svg>
          </span>
        </span>
        <span
          .hidden=${this.hideLabel}
          part=${partNameMap({ label: true, checked: this.checked })}
          id=${this.labelId}
        >
          <slot @slotchange=${this.handleSlotChange}></slot>
        </span>
      </label>
    `;
  }
}

declare global {
  interface HTMLElementTagNameMap {
    'igc-checkbox': IgcCheckboxComponent;
  }
}<|MERGE_RESOLUTION|>--- conflicted
+++ resolved
@@ -4,19 +4,11 @@
 import { live } from 'lit/directives/live.js';
 
 import { IgcCheckboxBaseComponent } from './checkbox-base.js';
-<<<<<<< HEAD
+import { all } from './themes/checkbox-themes.js';
 import { styles } from './themes/checkbox.base.css.js';
-import { all } from './themes/checkbox-themes.js';
-=======
-import { styles } from './themes/light/checkbox.base.css.js';
-import { styles as bootstrap } from './themes/light/checkbox.bootstrap.css.js';
-import { styles as fluent } from './themes/light/checkbox.fluent.css.js';
-import { styles as indigo } from './themes/light/checkbox.indigo.css.js';
-import { styles as material } from './themes/light/checkbox.material.css.js';
 import { themes } from '../../theming/theming-decorator.js';
 import { registerComponent } from '../common/definitions/register.js';
 import { createCounter, partNameMap } from '../common/util.js';
->>>>>>> 36e0bac5
 
 /**
  * A check box allowing single values to be selected/deselected.
