--- conflicted
+++ resolved
@@ -1,69 +1,5 @@
 import type { SvgIcon } from './registry/types.js';
 
-<<<<<<< HEAD
-export const internalIcons: IconCollection = {
-  navigate_before: {
-    svg: `<svg xmlns="http://www.w3.org/2000/svg" viewBox="0 0 24 24"><path d="M0 0h24v24H0V0z" fill="none"/><path d="M15.61 7.41L14.2 6l-6 6 6 6 1.41-1.41L11.03 12l4.58-4.59z"/></svg>`,
-  },
-  navigate_next: {
-    svg: `<svg xmlns="http://www.w3.org/2000/svg" viewBox="0 0 24 24"><path d="M0 0h24v24H0V0z" fill="none"/><path d="M10.02 6L8.61 7.41 13.19 12l-4.58 4.59L10.02 18l6-6-6-6z"/></svg>`,
-  },
-  keyboard_arrow_up: {
-    svg: `<svg xmlns="http://www.w3.org/2000/svg" viewBox="0 0 24 24"><path d="M0 0h24v24H0z" fill="none"/><path d="M7.41 15.41L12 10.83l4.59 4.58L18 14l-6-6-6 6z"/></svg>`,
-  },
-  keyboard_arrow_down: {
-    svg: `<svg xmlns="http://www.w3.org/2000/svg" viewBox="0 0 24 24"><path d="M0 0h24v24H0V0z" fill="none"/><path d="M7.41 8.59L12 13.17l4.59-4.58L18 10l-6 6-6-6 1.41-1.41z"/></svg>`,
-  },
-  keyboard_arrow_right: {
-    svg: `<svg xmlns="http://www.w3.org/2000/svg" viewBox="0 0 24 24"><path d="M0 0h24v24H0V0z" fill="none"/><path d="M8.59 16.59L13.17 12 8.59 7.41 10 6l6 6-6 6-1.41-1.41z"/></svg>`,
-  },
-  keyboard_arrow_left: {
-    svg: `<svg xmlns="http://www.w3.org/2000/svg" height="24" viewBox="0 0 24 24" width="24"><path d="M0 0h24v24H0V0z" fill="none"/><path d="M15.41 16.59L10.83 12l4.58-4.59L14 6l-6 6 6 6 1.41-1.41z"/></svg>`,
-  },
-  chip_cancel: {
-    svg: `<svg xmlns="http://www.w3.org/2000/svg" height="24" viewBox="0 0 24 24" width="24"><path d="M0 0h24v24H0z" fill="none"/><path d="M12 2C6.47 2 2 6.47 2 12s4.47 10 10 10 10-4.47 10-10S17.53 2 12 2zm5 13.59L15.59 17 12 13.41 8.41 17 7 15.59 10.59 12 7 8.41 8.41 7 12 10.59 15.59 7 17 8.41 13.41 12 17 15.59z"/></svg>`,
-  },
-  chip_select: {
-    svg: `<svg xmlns="http://www.w3.org/2000/svg" height="24" viewBox="0 0 24 24" width="24"><path d="M0 0h24v24H0z" fill="none"/><path d="M9 16.17L4.83 12l-1.42 1.41L9 19 21 7l-1.41-1.41z"/></svg>`,
-  },
-  star: {
-    svg: `<svg xmlns="http://www.w3.org/2000/svg" height="24px" viewBox="0 0 24 24" width="24px"><path d="M0 0h24v24H0z" fill="none"/><path d="M0 0h24v24H0z" fill="none"/><path d="M12 17.27L18.18 21l-1.64-7.03L22 9.24l-7.19-.61L12 2 9.19 8.63 2 9.24l5.46 4.73L5.82 21z"/></svg>`,
-  },
-  star_border: {
-    svg: `<svg xmlns="http://www.w3.org/2000/svg" height="24px" viewBox="0 0 24 24" width="24px"><path d="M0 0h24v24H0z" fill="none"/><path d="M22 9.24l-7.19-.62L12 2 9.19 8.63 2 9.24l5.46 4.73L5.82 21 12 17.27 18.18 21l-1.63-7.03L22 9.24zM12 15.4l-3.76 2.27 1-4.28-3.32-2.88 4.38-.38L12 6.1l1.71 4.04 4.38.38-3.32 2.88 1 4.28L12 15.4z"/></svg>`,
-  },
-  case_sensitive: {
-    svg: `<svg xmlns="http://www.w3.org/2000/svg" viewBox="0 0 24 24" preserveAspectRatio="xMidYMid meet"><path d="M21.2 16.5c0-.2-.1-.5-.1-.7v-4.4c0-.4-.1-.8-.3-1.2-.2-.3-.5-.6-.8-.7-.3-.2-.7-.3-1.1-.3-.4-.1-.8-.1-1.2-.1-.5 0-.9 0-1.4.1-.4.1-.8.3-1.2.5-.3.2-.6.5-.8.9s-.3.9-.3 1.3h1.4c0-.5.2-1 .7-1.3.5-.2 1-.4 1.5-.3.2 0 .5 0 .7.1.2 0 .4.1.6.2.2.1.3.2.5.4.1.2.2.5.2.7s-.1.4-.2.6c-.2.2-.4.3-.6.3-.3.1-.6.1-.9.2-.4 0-.7.1-1.1.2-.4.1-.7.1-1.1.2-.3.1-.7.2-1 .4s-.5.5-.7.8c-.2.4-.3.8-.3 1.2s.1.8.2 1.1c.1.3.4.5.6.7.3.2.6.3.9.4.9.2 1.9.2 2.8-.2.5-.2 1-.6 1.4-1 0 .4.1.7.3 1 .2.2.6.3.9.3.4 0 .7-.1 1-.2v-1.1c-.1 0-.3.1-.4.1-.1.1-.2 0-.2-.2zm-1.5-1.7c0 .2-.1.4-.2.6-.1.2-.3.5-.5.6-.2.2-.5.4-.8.5-.4.1-.8.2-1.2.2-.2 0-.4 0-.6-.1-.2 0-.4-.1-.5-.2-.2-.1-.3-.2-.4-.4-.1-.2-.2-.4-.1-.6 0-.3.1-.6.2-.8.2-.2.4-.4.6-.5.3-.1.6-.2.9-.2s.7-.1 1-.1.6-.1.9-.1.5-.1.7-.3v1.4zm-9.6-.4l1.3 3.6h1.8L8.5 6H6.7L2 18h1.7L5 14.4h5.1zm-2.5-7l2.1 5.5H5.5l2.1-5.5z"></path></svg>`,
-  },
-  clear: {
-    svg: `<svg xmlns="http://www.w3.org/2000/svg" viewBox="0 0 24 24"><path d="M0 0h24v24H0z" fill="none"/><path d="M19 6.41L17.59 5 12 10.59 6.41 5 5 6.41 10.59 12 5 17.59 6.41 19 12 13.41 17.59 19 19 17.59 13.41 12z"/></svg>`,
-  },
-  arrow_drop_up: {
-    svg: `<svg xmlns="http://www.w3.org/2000/svg" viewBox="0 0 24 24"><path d="M0 0h24v24H0z" fill="none"/><path d="M7 14l5-5 5 5z"/></svg>`,
-  },
-  arrow_drop_down: {
-    svg: `<svg xmlns="http://www.w3.org/2000/svg" viewBox="0 0 24 24"><path d="M0 0h24v24H0z" fill="none"/><path d="M7 10l5 5 5-5z"/></svg>`,
-  },
-  arrow_back: {
-    svg: `<svg xmlns="http://www.w3.org/2000/svg" height="24" viewBox="0 0 24 24" width="24"><path d="M0 0h24v24H0z" fill="none"/><path d="M20 11H7.83l5.59-5.59L12 4l-8 8 8 8 1.41-1.41L7.83 13H20v-2z"/></svg>`,
-  },
-  arrow_forward: {
-    svg: `<svg xmlns="http://www.w3.org/2000/svg" height="24" viewBox="0 0 24 24" width="24"><path d="M0 0h24v24H0z" fill="none"/><path d="M12 4l-1.41 1.41L16.17 11H4v2h12.17l-5.58 5.59L12 20l8-8z"/></svg>`,
-  },
-  arrow_downward: {
-    svg: `<svg xmlns="http://www.w3.org/2000/svg" height="24px" viewBox="0 0 24 24" width="24px"><path d="M0 0h24v24H0V0z" fill="none"/><path d="M20 12l-1.41-1.41L13 16.17V4h-2v12.17l-5.58-5.59L4 12l8 8 8-8z"/></svg>`,
-  },
-  arrow_upward: {
-    svg: `<svg xmlns="http://www.w3.org/2000/svg" height="24px" viewBox="0 0 24 24" width="24px"><path d="M0 0h24v24H0V0z" fill="none"/><path d="M4 12l1.41 1.41L11 7.83V20h2V7.83l5.58 5.59L20 12l-8-8-8 8z"/></svg>`,
-  },
-  calendar: {
-    svg: `<svg xmlns="http://www.w3.org/2000/svg" height="24" viewBox="0 -960 960 960" width="24"><path d="M200-80q-33 0-56.5-23.5T120-160v-560q0-33 23.5-56.5T200-800h40v-80h80v80h320v-80h80v80h40q33 0 56.5 23.5T840-720v560q0 33-23.5 56.5T760-80H200Zm0-80h560v-400H200v400Zm0-480h560v-80H200v80Zm0 0v-80 80Z"/></svg>`,
-  },
-  calendar_today: {
-    svg: `<svg xmlns="http://www.w3.org/2000/svg" height="24" viewBox="0 0 24 24" width="24"><path d="M0 0h24v24H0z" fill="none"/><path d="M20 3h-1V1h-2v2H7V1H5v2H4c-1.1 0-2 .9-2 2v16c0 1.1.9 2 2 2h16c1.1 0 2-.9 2-2V5c0-1.1-.9-2-2-2zm0 18H4V8h16v13z"/></svg>`,
-  },
-};
-=======
 export const internalIcons = new Map<string, SvgIcon>(
   Object.entries({
     navigate_before: {
@@ -80,6 +16,9 @@
     },
     keyboard_arrow_right: {
       svg: `<svg xmlns="http://www.w3.org/2000/svg" viewBox="0 0 24 24"><path d="M0 0h24v24H0V0z" fill="none"/><path d="M8.59 16.59L13.17 12 8.59 7.41 10 6l6 6-6 6-1.41-1.41z"/></svg>`,
+    },
+    keyboard_arrow_left: {
+      svg: `<svg xmlns="http://www.w3.org/2000/svg" height="24" viewBox="0 0 24 24" width="24"><path d="M0 0h24v24H0V0z" fill="none"/><path d="M15.41 16.59L10.83 12l4.58-4.59L14 6l-6 6 6 6 1.41-1.41z"/></svg>`,
     },
     chip_cancel: {
       svg: `<svg xmlns="http://www.w3.org/2000/svg" height="24" viewBox="0 0 24 24" width="24"><path d="M0 0h24v24H0z" fill="none"/><path d="M12 2C6.47 2 2 6.47 2 12s4.47 10 10 10 10-4.47 10-10S17.53 2 12 2zm5 13.59L15.59 17 12 13.41 8.41 17 7 15.59 10.59 12 7 8.41 8.41 7 12 10.59 15.59 7 17 8.41 13.41 12 17 15.59z"/></svg>`,
@@ -105,6 +44,12 @@
     arrow_drop_down: {
       svg: `<svg xmlns="http://www.w3.org/2000/svg" viewBox="0 0 24 24"><path d="M0 0h24v24H0z" fill="none"/><path d="M7 10l5 5 5-5z"/></svg>`,
     },
+    arrow_back: {
+      svg: `<svg xmlns="http://www.w3.org/2000/svg" height="24" viewBox="0 0 24 24" width="24"><path d="M0 0h24v24H0z" fill="none"/><path d="M20 11H7.83l5.59-5.59L12 4l-8 8 8 8 1.41-1.41L7.83 13H20v-2z"/></svg>`,
+    },
+    arrow_forward: {
+      svg: `<svg xmlns="http://www.w3.org/2000/svg" height="24" viewBox="0 0 24 24" width="24"><path d="M0 0h24v24H0z" fill="none"/><path d="M12 4l-1.41 1.41L16.17 11H4v2h12.17l-5.58 5.59L12 20l8-8z"/></svg>`,
+    },
     arrow_downward: {
       svg: `<svg xmlns="http://www.w3.org/2000/svg" height="24px" viewBox="0 0 24 24" width="24px"><path d="M0 0h24v24H0V0z" fill="none"/><path d="M20 12l-1.41-1.41L13 16.17V4h-2v12.17l-5.58-5.59L4 12l8 8 8-8z"/></svg>`,
     },
@@ -118,5 +63,4 @@
       svg: `<svg xmlns="http://www.w3.org/2000/svg" height="24" viewBox="0 0 24 24" width="24"><path d="M0 0h24v24H0z" fill="none"/><path d="M20 3h-1V1h-2v2H7V1H5v2H4c-1.1 0-2 .9-2 2v16c0 1.1.9 2 2 2h16c1.1 0 2-.9 2-2V5c0-1.1-.9-2-2-2zm0 18H4V8h16v13z"/></svg>`,
     },
   })
-);
->>>>>>> da8f0b56
+);