--- conflicted
+++ resolved
@@ -13,17 +13,13 @@
 import IgcTextareaComponent from '../textarea/textarea.js';
 import type { ChatState } from './chat-state.js';
 import { styles } from './themes/input.base.css.js';
-<<<<<<< HEAD
+import { all } from './themes/input.js';
+import { styles as shared } from './themes/shared/input/input.common.css.js';
 import {
   attachmentIcon,
   type IgcChatDefaultTemplates,
   sendButtonIcon,
 } from './types.js';
-=======
-import { all } from './themes/input.js';
-import { styles as shared } from './themes/shared/input/input.common.css.js';
-import { attachmentIcon, sendButtonIcon } from './types.js';
->>>>>>> 62a88791
 
 /**
  * A web component that provides the input area for the `igc-chat` interface.
