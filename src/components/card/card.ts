import { LitElement, html } from 'lit';
import { property } from 'lit/decorators.js';
<<<<<<< HEAD
import { themes } from '../../theming/theming-decorator.js';
import { styles } from './themes/container.base.css.js';
import { all } from './themes/container.js';
=======
>>>>>>> 36e0bac5

import IgcCardActionsComponent from './card.actions.js';
import IgcCardContentComponent from './card.content.js';
import IgcCardHeaderComponent from './card.header.js';
import IgcCardMediaComponent from './card.media.js';
import { styles } from './themes/light/card.base.css.js';
import { styles as bootstrap } from './themes/light/card.bootstrap.css.js';
import { styles as fluent } from './themes/light/card.fluent.css.js';
import { styles as indigo } from './themes/light/card.indigo.css.js';
import { styles as material } from './themes/light/card.material.css.js';
import { themes } from '../../theming/theming-decorator.js';
import { registerComponent } from '../common/definitions/register.js';

/** A container which wraps different elements related to a single subject
 * @element igc-card
 *
 * @slot - Renders card content
 */
@themes(all)
export default class IgcCardComponent extends LitElement {
  public static readonly tagName = 'igc-card';
  public static override styles = styles;

  public static register() {
    registerComponent(
      this,
      IgcCardActionsComponent,
      IgcCardContentComponent,
      IgcCardHeaderComponent,
      IgcCardMediaComponent
    );
  }

  /**
   * Sets card elevated style, otherwise card looks outlined.
   * @attr
   */
  @property({ type: Boolean, reflect: true })
  public elevated = false;

  protected override render() {
    return html` <slot></slot> `;
  }
}

declare global {
  interface HTMLElementTagNameMap {
    'igc-card': IgcCardComponent;
  }
}<|MERGE_RESOLUTION|>--- conflicted
+++ resolved
@@ -1,21 +1,12 @@
 import { LitElement, html } from 'lit';
 import { property } from 'lit/decorators.js';
-<<<<<<< HEAD
-import { themes } from '../../theming/theming-decorator.js';
-import { styles } from './themes/container.base.css.js';
-import { all } from './themes/container.js';
-=======
->>>>>>> 36e0bac5
 
 import IgcCardActionsComponent from './card.actions.js';
 import IgcCardContentComponent from './card.content.js';
 import IgcCardHeaderComponent from './card.header.js';
 import IgcCardMediaComponent from './card.media.js';
-import { styles } from './themes/light/card.base.css.js';
-import { styles as bootstrap } from './themes/light/card.bootstrap.css.js';
-import { styles as fluent } from './themes/light/card.fluent.css.js';
-import { styles as indigo } from './themes/light/card.indigo.css.js';
-import { styles as material } from './themes/light/card.material.css.js';
+import { styles } from './themes/container.base.css.js';
+import { all } from './themes/container.js';
 import { themes } from '../../theming/theming-decorator.js';
 import { registerComponent } from '../common/definitions/register.js';
 
