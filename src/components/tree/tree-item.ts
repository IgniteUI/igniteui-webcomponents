import { LitElement, html } from 'lit';
import {
  property,
  query,
  queryAssignedElements,
  state,
} from 'lit/decorators.js';
import {
  AnimationPlayer,
  growVerIn,
  growVerOut,
} from '../../animations/index.js';
import { themes } from '../../theming/theming-decorator.js';
import { blazorSuppress } from '../common/decorators/blazorSuppress.js';
import { watch } from '../common/decorators/watch.js';
import { isLTR, partNameMap } from '../common/util.js';
import { styles } from './themes/light/tree-item.base.css.js';
import { styles as bootstrap } from './themes/light/tree-item.bootstrap.css.js';
import { styles as fluent } from './themes/light/tree-item.fluent.css.js';
import { styles as indigo } from './themes/light/tree-item.indigo.css.js';
import { styles as material } from './themes/light/tree-item.material.css.js';
import type IgcTreeComponent from './tree.js';
import { IgcTreeNavigationService } from './tree.navigation.js';
import { IgcTreeSelectionService } from './tree.selection.js';

import IgcCheckboxComponent from '../checkbox/checkbox.js';
import { registerComponent } from '../common/definitions/register.js';
import IgcIconComponent from '../icon/icon.js';
import IgcCircularProgressComponent from '../progress/circular-progress.js';

<<<<<<< HEAD
const sizeMultiplier: Record<'small' | 'medium' | 'large', number> = {
  small: 1 / 2,
  medium: 2 / 3,
  large: 1,
};
=======
defineComponents(
  IgcIconComponent,
  IgcCheckboxComponent,
  IgcCircularProgressComponent
);
>>>>>>> e5607580

/**
 * The tree-item component represents a child item of the tree component or another tree item.
 *
 * @element igc-tree-item
 *
 * @slot - Renders nested tree-item component.
 * @slot label - Renders the tree item container.
 * @slot indicator - Renders the expand indicator container.
 * @slot loading - Renders the tree item loading indicator container.
 * @slot indentation - Renders the container (by default the space) before the tree item.
 *
 * @csspart wrapper - The wrapper for the tree item.
 * @csspart selected - Indicates selected state. Applies to `wrapper`.
 * @csspart focused - Indicates focused state. Applies to `wrapper`.
 * @csspart active - Indicates an active state. Applies to `wrapper`.
 * @csspart indicator - The expand indicator of the tree item.
 * @csspart label - The tree item content.
 * @csspart text - The tree item displayed text.
 * @csspart select - The checkbox of the tree item when selection is enabled.
 */
@themes({ bootstrap, fluent, indigo, material })
export default class IgcTreeItemComponent extends LitElement {
  public static readonly tagName = 'igc-tree-item';
  public static override styles = styles;

  public static register() {
    registerComponent(
      this,
      IgcIconComponent,
      IgcCheckboxComponent,
      IgcCircularProgressComponent
    );
  }

  private tabbableEl?: HTMLElement[];
  private focusedProgrammatically = false;
  private animationPlayer!: AnimationPlayer;

  /** A reference to the tree the item is a part of. */
  @blazorSuppress()
  public tree?: IgcTreeComponent;
  /** The parent item of the current tree item (if any) */
  public parent: IgcTreeItemComponent | null = null;

  /** @private */
  @blazorSuppress()
  public init = false;

  @queryAssignedElements({ slot: 'label', flatten: true })
  private contentList!: Array<HTMLElement>;

  /** @private */
  @query('#wrapper')
  @blazorSuppress()
  public wrapper!: HTMLElement;

  /** @private */
  @query('[role="group"]', true)
  private group!: HTMLElement;

  @state()
  private isFocused = false;

  /** @private */
  @state()
  @blazorSuppress()
  public hasChildren = false;

  /** The depth of the item, relative to the root. */
  @state()
  public level = 0;

  /** @private */
  @state()
  @blazorSuppress()
  public indeterminate = false;

  /**
   * The tree item label.
   * @attr
   */
  @property()
  public label = '';

  /**
   * The tree item expansion state.
   * @attr
   */
  @property({ reflect: true, type: Boolean })
  public expanded = false;

  /**
   * Marks the item as the tree's active item.
   * @attr
   */
  @property({ reflect: true, type: Boolean })
  public active = false;

  /**
   * Get/Set whether the tree item is disabled. Disabled items are ignored for user interactions.
   * @attr
   */
  @property({ reflect: true, type: Boolean })
  public disabled = false;

  /**
   * The tree item selection state.
   * @attr
   */
  @property({ reflect: true, type: Boolean })
  public selected = false;

  /**
   * To be used for load-on-demand scenarios in order to specify whether the item is loading data.
   * @attr
   */
  @property({ reflect: true, type: Boolean })
  public loading = false;

  /**
   * The value entry that the tree item is visualizing. Required for searching through items.
   * @type any
   * @attr
   */
  @property({ attribute: true })
  public value: any = undefined;

  public override firstUpdated() {
    this.animationPlayer = new AnimationPlayer(this.group);
  }

  private async toggleAnimation(dir: 'open' | 'close') {
    const animation = dir === 'open' ? growVerIn : growVerOut;

    const [_, event] = await Promise.all([
      this.animationPlayer.stopAll(),
      this.animationPlayer.play(animation()),
    ]);

    return event.type === 'finish';
  }

  @watch('expanded', { waitUntilFirstUpdate: true })
  @watch('hasChildren', { waitUntilFirstUpdate: true })
  protected bothChange(): void {
    if (this.hasChildren) {
      this.setAttribute('aria-expanded', this.expanded.toString());
    } else {
      this.removeAttribute('aria-expanded');
    }
  }

  @watch('expanded')
  protected expandedChange(oldValue: boolean): void {
    // always update the visible cache
    this.navService?.update_visible_cache(this, this.expanded);
    if (!oldValue) {
      return;
    }
    // await for load on demand children
    Promise.resolve().then(() => {
      if (this.navService?.focusedItem !== this && !this.isFocused) {
        this.navService?.focusedItem?.wrapper?.scrollIntoView({
          behavior: 'smooth',
          block: 'nearest',
          inline: 'nearest',
        });
      }
    });
  }

  @watch('active', { waitUntilFirstUpdate: true })
  protected activeChange(): void {
    if ((this.active && this.navService?.activeItem === this) || !this.active) {
      return;
    }
    if (this.navService) {
      this.navService.setActiveItem(this, false);
    }
    // Expand and scroll to the newly active item
    this.tree?.expandToItem(this);
    // Await for expanding
    Promise.resolve().then(() => {
      this.wrapper?.scrollIntoView({
        behavior: 'smooth',
        block: 'nearest',
        inline: 'nearest',
      });
    });
  }

  @watch('disabled')
  protected disabledChange(): void {
    this.navService?.update_disabled_cache(this);
  }

  @watch('selected', { waitUntilFirstUpdate: true })
  protected selectedChange(): void {
    if (this.selected && !this.selectionService?.isItemSelected(this)) {
      this.selectionService?.selectItemsWithNoEvent([this]);
    }
    if (!this.selected && this.selectionService?.isItemSelected(this)) {
      this.selectionService?.deselectItemsWithNoEvent([this]);
    }
  }

  public override connectedCallback(): void {
    super.connectedCallback();
    this.tree = this.closest('igc-tree') as IgcTreeComponent;
    this.parent = this.parentElement?.closest(
      'igc-tree-item'
    ) as IgcTreeItemComponent | null;
    this.level = this.parent ? this.parent.level + 1 : 0;
    this.setAttribute('role', 'treeitem');
    this.addEventListener('blur', this.onBlur);
    this.addEventListener('focus', this.onFocus);
    this.addEventListener('pointerdown', this.pointerDown);
    this.activeChange();
    // if the item is not added/moved runtime
    if (this.init) {
      this.selectedChange();
    } else {
      // retriger the item selection state in order to update the collections within the selectionService
      // and to handle correctly the itemParents recursively to the top-most ancestor
      this.selectionService?.retriggerItemState(this);
    }
    this.init = false;
  }

  public override disconnectedCallback(): void {
    super.disconnectedCallback();
    this.selectionService?.ensureStateOnItemDelete(this);
    this.navService?.delete_item(this);
  }

  private get selectionService(): IgcTreeSelectionService | undefined {
    return this.tree?.selectionService;
  }

  private get navService(): IgcTreeNavigationService | undefined {
    return this.tree?.navService;
  }

  private get parts() {
    return {
      selected: this.selected,
      focused: this.isFocused,
      active: this.active,
    };
  }

  private get directChildren(): Array<IgcTreeItemComponent> {
    return this.allChildren.filter(
      (x) =>
        (x.parent ?? x.parentElement?.closest('igc-tree-item'))?.isSameNode(
          this
        )
    ) as IgcTreeItemComponent[];
  }

  private get allChildren(): Array<IgcTreeItemComponent> {
    return Array.from(this.querySelectorAll(`igc-tree-item`));
  }

  /** The full path to the tree item, starting from the top-most ancestor. */
  public get path(): IgcTreeItemComponent[] {
    return this.parent?.path ? [...this.parent.path, this] : [this];
  }

  private pointerDown(event: MouseEvent): void {
    event.stopPropagation();
    if (this.disabled) {
      return;
    }
    this.tabIndex = 0;
    this.navService?.setFocusedAndActiveItem(this, true, false);
  }

  private expandIndicatorClick(): void {
    if (this.disabled) {
      return;
    }
    if (this.expanded) {
      this.collapseWithEvent();
    } else {
      this.expandWithEvent();
    }
  }

  private selectorClick(event: MouseEvent): void {
    event.preventDefault();
    if (event.shiftKey) {
      this.selectionService?.selectMultipleItems(this);
      return;
    }
    if (this.selected) {
      this.selectionService?.deselectItem(this);
    } else {
      this.selectionService?.selectItem(this);
    }
  }

  private onFocus(): void {
    if (this.disabled) {
      return;
    }
    if (this.navService?.focusedItem !== this) {
      this.navService?.focusItem(this, false);
      this.wrapper?.scrollIntoView({
        behavior: 'smooth',
        block: 'nearest',
        inline: 'nearest',
      });
    }
    if (this.tabbableEl && this.tabbableEl.length) {
      // set tabIndex = 0 to all tabbable elements
      // focus the first one
      this.tabbableEl.forEach((element: HTMLElement) => {
        element.tabIndex = 0;
      });
      this.focusedProgrammatically = true;
      this.tabbableEl[0].focus();
      return;
    }
    this.isFocused = true;
  }

  private onBlur(): void {
    this.isFocused = false;
  }

  private onFocusIn(ev: Event): void {
    ev?.stopPropagation();
    if (!this.disabled) {
      // clicking directly over tabbable element when the item is not focused
      if (!this.focusedProgrammatically) {
        this.tabbableEl?.forEach((element: HTMLElement) => {
          element.tabIndex = 0;
        });
      }
      this.removeAttribute('tabIndex');
      this.isFocused = true;
      this.focusedProgrammatically = false;
    }
  }

  private onFocusOut(ev: Event): void {
    ev?.stopPropagation();
    this.isFocused = false;
    this.tabbableEl?.forEach((element: HTMLElement) => {
      element.tabIndex = -1;
    });

    if (this.navService?.focusedItem === this) {
      // called twice when clicking on already focused item with link (pointerDown handler)
      this.setAttribute('tabindex', '0');
    }
  }

  private labelChange(): void {
    const firstElement = this.contentList[0];
    const tabbableSelector =
      'a[href], button, input, textarea, select, details, [tabindex]:not([tabindex="-1"])';

    this.tabbableEl = [
      ...firstElement.querySelectorAll<HTMLElement>(tabbableSelector),
    ];
    if (firstElement.matches(tabbableSelector)) {
      this.tabbableEl.splice(0, 0, firstElement);
    }

    if (this.tabbableEl && this.tabbableEl.length) {
      this.setAttribute('role', 'none');
      this.tabbableEl[0].setAttribute('role', 'treeitem');

      this.tabbableEl.forEach((element: HTMLElement) => {
        element.tabIndex = -1;
      });
    } else {
      this.setAttribute('role', 'treeitem');
    }
  }

  private handleChange(): void {
    this.hasChildren = !!this.directChildren.length;
    // there is no need to update nested children beacuse they're state is already up to date
    this.navService?.update_visible_cache(this, this.expanded, false);
  }

  /**
   * Returns a collection of child items.
   * If the parameter value is true returns all tree item's direct children,
   * otherwise - only the direct children.
   */
  @blazorSuppress()
  public getChildren(
    options: { flatten: boolean } = { flatten: false }
  ): IgcTreeItemComponent[] {
    if (options.flatten) {
      return this.allChildren;
    } else {
      return this.directChildren;
    }
  }

  /**
   * @private
   * Expands the tree item.
   */
  public async expandWithEvent() {
    if (this.expanded) {
      return;
    }
    const args = {
      detail: this,
      cancelable: true,
    };

    const allowed = this.tree?.emitEvent('igcItemExpanding', args);

    if (!allowed) {
      return;
    }

    if (this.tree?.singleBranchExpand) {
      const pathSet = new Set(this.path.splice(0, this.path.length - 1));
      this.tree.items.forEach((item: IgcTreeItemComponent) => {
        if (!pathSet.has(item)) {
          item.collapseWithEvent();
        }
      });
    }

    this.expanded = true;
    if (await this.toggleAnimation('open')) {
      this.tree?.emitEvent('igcItemExpanded', { detail: this });
    }
  }

  /**
   * @private
   * Collapses the tree item.
   */
  public async collapseWithEvent() {
    if (!this.expanded) {
      return;
    }
    const args = {
      detail: this,
      cancelable: true,
    };

    const allowed = this.tree?.emitEvent('igcItemCollapsing', args);

    if (!allowed) {
      return;
    }

    this.expanded = false;
    if (await this.toggleAnimation('close')) {
      this.tree?.emitEvent('igcItemCollapsed', { detail: this });
    }
  }

  /** Toggles tree item expansion state. */
  public toggle(): void {
    this.expanded = !this.expanded;
  }

  /** Expands the tree item. */
  public expand(): void {
    this.expanded = true;
  }

  /** Collapses the tree item. */
  public collapse(): void {
    this.expanded = false;
  }

  protected override render() {
    const ltr = this.tree ? isLTR(this.tree) : true;

    return html`
      <div id="wrapper" part="wrapper ${partNameMap(this.parts)}">
        <div
          style="width: calc(${this.level} * var(--igc-tree-indentation-size))"
          part="indentation"
          aria-hidden="true"
        >
          <slot name="indentation"></slot>
        </div>
        <div part="indicator" aria-hidden="true">
          ${this.loading
            ? html`
                <slot name="loading">
                  <igc-circular-progress indeterminate></igc-circular-progress>
                </slot>
              `
            : html`
                <slot name="indicator" @click=${this.expandIndicatorClick}>
                  ${this.hasChildren
                    ? html`
                        <igc-icon
                          name=${this.expanded
                            ? 'keyboard_arrow_down'
                            : !ltr
                            ? 'navigate_before'
                            : 'keyboard_arrow_right'}
                          collection="internal"
                        >
                        </igc-icon>
                      `
                    : ''}
                </slot>
              `}
        </div>
        ${this.tree?.selection !== 'none'
          ? html`
              <div part="select" aria-hidden="true">
                <igc-checkbox
                  @click=${this.selectorClick}
                  .checked=${this.selected}
                  .indeterminate=${this.indeterminate}
                  .disabled=${this.disabled}
                  tabindex="-1"
                >
                </igc-checkbox>
              </div>
            `
          : ''}
        <div part="label">
          <slot
            name="label"
            @slotchange=${this.labelChange}
            @focusin=${this.onFocusIn}
            @focusout=${this.onFocusOut}
          >
            <span part="text">${this.label}</span>
          </slot>
        </div>
      </div>
      <div role="group" aria-hidden=${!this.expanded}>
        <slot @slotchange=${this.handleChange}></slot>
      </div>
    `;
  }
}

declare global {
  interface HTMLElementTagNameMap {
    'igc-tree-item': IgcTreeItemComponent;
  }
}<|MERGE_RESOLUTION|>--- conflicted
+++ resolved
@@ -27,20 +27,6 @@
 import { registerComponent } from '../common/definitions/register.js';
 import IgcIconComponent from '../icon/icon.js';
 import IgcCircularProgressComponent from '../progress/circular-progress.js';
-
-<<<<<<< HEAD
-const sizeMultiplier: Record<'small' | 'medium' | 'large', number> = {
-  small: 1 / 2,
-  medium: 2 / 3,
-  large: 1,
-};
-=======
-defineComponents(
-  IgcIconComponent,
-  IgcCheckboxComponent,
-  IgcCircularProgressComponent
-);
->>>>>>> e5607580
 
 /**
  * The tree-item component represents a child item of the tree component or another tree item.
