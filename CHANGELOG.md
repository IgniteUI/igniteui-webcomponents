# Ignite UI Web Components Changelog
All notable changes to this project will be documented in this file.

The format is based on [Keep a Changelog](http://keepachangelog.com/)
and this project adheres to [Semantic Versioning](http://semver.org/).

## [4.3.0] - 2023-06-28
### Added
- Combo: Added `matchDiacritics` to the filtering options property. Defaults to `false`.
  If set to `true` the filter distinguishes between accented letters and
  their base letters. Otherwise strings are normalized and then matched.
- Combo: Added `selection` property which returns the current selection as an array of data objects.
- Card: Support explicit height
- Dialog: Added animations
- Snackbar: Added animations
- Toast: Added animations

### Changed
- Combo: `value` is no longer readonly and can be explicitly set. The value attribute also supports declarative binding,
  accepting a valid JSON stringified array.
- Combo: `value` type changed from `string[]` to `ComboValue<T>[]` where
  ```ts
  ComboValue<T> = T | T[keyof T]
  ```
- Combo: `igcChange` event object properties are also changed to reflect tee new `value` type:
  ```typescript
  interface IgcComboChangeEventArgs<T> {
  newValue: ComboValue<T>[];
  items: T[];
  type: ComboChangeType;
  }
  ```

### Deprecated
- Select: Deprecated `sameWidth`, `positionStrategy` and `flip`. They will be removed in the next major release.

<<<<<<< HEAD
- Combo: Added `matchDiacritics` to the filtering options property. Defaults to `false`.
If set to `true` the filter distinguishes between accented letters and
their base letters. Otherwise strings are normalized and then matched.
- Text area component
=======
### Fixed
- Select: prefix/suffix/helper-text slots not being rendered [#722](https://github.com/IgniteUI/igniteui-webcomponents/issues/722)
- Tabs: Nested tabs selection [#713](https://github.com/IgniteUI/igniteui-webcomponents/issues/713)
- Dialog: Backdrop doesn't overlay elements [#727](https://github.com/IgniteUI/igniteui-webcomponents/issues/727)
- Dropdown: Listbox position on initial open state [#723](https://github.com/IgniteUI/igniteui-webcomponents/issues/723)
- Stepper: Stretch vertically in parent container [#738](https://github.com/IgniteUI/igniteui-webcomponents/issues/738)
- Navbar: Wrong colors in fluent theme [#719](https://github.com/IgniteUI/igniteui-webcomponents/issues/719)
- Animation player throws errors when height is unspecified [#793](https://github.com/IgniteUI/igniteui-webcomponents/issues/793)
- DateTimeInput: Intl.DateTimeFormat issues in Chromium based browsers [#803](https://github.com/IgniteUI/igniteui-webcomponents/issues/803)
>>>>>>> 96aea344

## [4.2.3] - 2023-04-03
### Deprecated
- Dialog - Property `closeOnEscape` is deprecated in favor of new property `keepOpenOnEscape`.

### Fixed
- Radio Button- colors in selected focus state [#685](https://github.com/IgniteUI/igniteui-webcomponents/issues/685)
- Icon Button - set icon size to match other design system products [#598](https://github.com/IgniteUI/igniteui-webcomponents/issues/598), [#695](https://github.com/IgniteUI/igniteui-webcomponents/issues/695)
- Chip - removed outline styles for Fluent and Material themes [#702](https://github.com/IgniteUI/igniteui-webcomponents/pull/702)
- Calendar - navigation to date on set value [#436](https://github.com/IgniteUI/igniteui-webcomponents/issues/436)
- Tabs - not taking the full height of their parents [#710](https://github.com/IgniteUI/igniteui-webcomponents/issues/710)

## [4.2.2] - 2023-03-07
### Deprecated
- Button - The prefix/suffix slots are no longer needed and will be removed in the next major release.

### Fixed
- Button - UI inconsistencies [#675](https://github.com/IgniteUI/igniteui-webcomponents/issues/675), [#679](https://github.com/IgniteUI/igniteui-webcomponents/issues/679)
- Calendar - Fluent theme inconsistencies [#653](https://github.com/IgniteUI/igniteui-webcomponents/issues/653), [#672](https://github.com/IgniteUI/igniteui-webcomponents/issues/672)
- Combo - Selection via API doesn't work on a searched list [#649](https://github.com/IgniteUI/igniteui-webcomponents/issues/649)
- Dialog - Fluent theme inconsistency [#603](https://github.com/IgniteUI/igniteui-webcomponents/issues/603)
- Input - UI inconsistencies [#657](https://github.com/IgniteUI/igniteui-webcomponents/issues/657), [#658](https://github.com/IgniteUI/igniteui-webcomponents/issues/658)
- Toast - Fluent theme inconsistency [#668](https://github.com/IgniteUI/igniteui-webcomponents/issues/668)
- Components missing in defineAllComponents [#691](https://github.com/IgniteUI/igniteui-webcomponents/issues/691)
- Wrong host sizes for Avatar, Badge, Button and Icon Button [#669](https://github.com/IgniteUI/igniteui-webcomponents/issues/669)

## [4.2.1] - 2023-02-01
### Fixed
- Combo - Matching item not activated on filtering in single selection mode

## [4.2.0] - 2023-01-31
### Added
- Combo - Single Selection mode via the `single-select` attribute [#626](https://github.com/IgniteUI/igniteui-webcomponents/issues/626)

### Fixed
- Input - UI inconsistencies [#619](https://github.com/IgniteUI/igniteui-webcomponents/issues/619), [#620](https://github.com/IgniteUI/igniteui-webcomponents/issues/620), [#633](https://github.com/IgniteUI/igniteui-webcomponents/issues/633), [#638](https://github.com/IgniteUI/igniteui-webcomponents/issues/638)
- Badge - Doesn't correctly render `igc-icon` and font icons [#631](https://github.com/IgniteUI/igniteui-webcomponents/issues/631)
- Radio - UI inconsistencies [#621](https://github.com/IgniteUI/igniteui-webcomponents/issues/621), [#623](https://github.com/IgniteUI/igniteui-webcomponents/issues/623)
- Navigation Drawer - Can't override item margin [#614](https://github.com/IgniteUI/igniteui-webcomponents/issues/614)

## [4.1.1] - 2023-01-12
### Fixed
- Input - position label based on component size [#589](https://github.com/IgniteUI/igniteui-webcomponents/pull/589)
- Input - material themes don't match design by [#580](https://github.com/IgniteUI/igniteui-webcomponents/issues/580)
- Input - do not cache the underlying input [#604](https://github.com/IgniteUI/igniteui-webcomponents/issues/604)
- Card - color discrepancy between WC and Angular [#586](https://github.com/IgniteUI/igniteui-webcomponents/issues/586)
- Theme - update stale --igc-* variables to --ig-* [#603](https://github.com/IgniteUI/igniteui-webcomponents/issues/603)
- Removed dangling references after element disconnect [#608](https://github.com/IgniteUI/igniteui-webcomponents/pull/608)

## [4.1.0] - 2022-12-09
### Added
- Stepper Component [#219](https://github.com/IgniteUI/igniteui-webcomponents/issues/219)
- Combo Component [#411](https://github.com/IgniteUI/igniteui-webcomponents/issues/411)
- Mask Input - Skip literal positions when deleting symbols in the component

### Fixed
- Mask input - Validation state on user input [#558](https://github.com/IgniteUI/igniteui-webcomponents/issues/558)

## [4.0.0] - 2022-11-02
### Changed
- Themes
  - Build - Utilize [Ignite UI Theming](https://github.com/IgniteUI/igniteui-theming) package when building themes [#415](https://github.com/IgniteUI/igniteui-webcomponents/issues/415)
  - Sizing - Introduced CSS variables that allow runtime CSS configuration of the size for all or individual components [#115](https://github.com/IgniteUI/igniteui-webcomponents/issues/115)
  - Spacing - Introduced CSS variables that allow runtime CSS configuration of the internal spacing (padding/margin) of components [#506](https://github.com/IgniteUI/igniteui-webcomponents/issues/506)
  - Scrollbars - Added the ability to style application-level scrollbars by setting the `ig-scrollbar` CSS class on any element [#141](https://github.com/IgniteUI/igniteui-webcomponents/issues/141)

## [3.4.2] - 2022-11-01
### Fixed
- Resolved importing error for `DateRangeType` [#535](https://github.com/IgniteUI/igniteui-webcomponents/issues/535)

## [3.4.1] - 2022-09-19
### Changed
- Slider - updated theme with the latest fluent spec [#453](https://github.com/IgniteUI/igniteui-webcomponents/pull/453)
- Calendar - updated weekend days color [#483](https://github.com/IgniteUI/igniteui-webcomponents/issues/483)

### Fixed
- Tabs `selected` attribute breaks content visibility on init [#507](https://github.com/IgniteUI/igniteui-webcomponents/issues/507)

## [3.4.0] - 2022-09-07
### Added
- Dialog component [#175](https://github.com/IgniteUI/igniteui-webcomponents/issues/175)
- Select component [#180](https://github.com/IgniteUI/igniteui-webcomponents/issues/180)

### Fixed
- Calendar - range selection a11y improvements [#476](https://github.com/IgniteUI/igniteui-webcomponents/issues/476)
- Range slider - a11y improvements for choosing range values [#477](https://github.com/IgniteUI/igniteui-webcomponents/issues/477)
- Rating - improved a11y with assistive software now reading the total number of items [#478](https://github.com/IgniteUI/igniteui-webcomponents/issues/478)
- Toast - added `role="alert"` to the message container for assistive software to read it without the need of focusing [#479](https://github.com/IgniteUI/igniteui-webcomponents/issues/479)
- Chip - made remove button accessible with the keyboard [#480](https://github.com/IgniteUI/igniteui-webcomponents/issues/480)
- Button prefix/suffix does not align icons to the button text [#491](https://github.com/IgniteUI/igniteui-webcomponents/issues/491)

## [3.3.1] - 2022-08-10
### Changed
- Tree - Removed theme-specified height [#460](https://github.com/IgniteUI/igniteui-webcomponents/pull/460)

### Fixed
- Dropdown - Dispose of top-level event listeners [#462](https://github.com/IgniteUI/igniteui-webcomponents/issues/462)
- Linear Progress - Indeterminate animation in Safari [#378](https://github.com/IgniteUI/igniteui-webcomponents/issues/378)
- Radio Group - Child radio components auto-registration [#464](https://github.com/IgniteUI/igniteui-webcomponents/pull/464)

## [3.3.0] - 2022-07-26
### Added
- DateTime input component [#314](https://github.com/IgniteUI/igniteui-webcomponents/pull/314)
- Tabs component [#341](https://github.com/IgniteUI/igniteui-webcomponents/pull/341)
- Typography styles in themes [#392](https://github.com/IgniteUI/igniteui-webcomponents/pull/392)
- Accordion component [#418](https://github.com/IgniteUI/igniteui-webcomponents/pull/418)

### Changed
- Rating - Added support for single selection and empty symbols [#428](https://github.com/IgniteUI/igniteui-webcomponents/pull/428)
- Slider - Improved slider steps rendering [#448](https://github.com/IgniteUI/igniteui-webcomponents/pull/448)
- Components will now auto register their dependencies when they are registered in `defineComponents`

    ```typescript
    import { IgcDropdownComponent, defineComponents } from 'igniteui-webcomponents';
    // will automatically register the dropdown item & group elements
    // as well as their dependencies if any
    defineComponents(IgcDropdownComponent);
    ```

    Check the official [documentation](https://www.infragistics.com/products/ignite-ui-web-components/web-components/components/general-getting-started) for more information.

### Fixed
- Remove input helper text container when it is empty [#395](https://github.com/IgniteUI/igniteui-webcomponents/pull/395)
- Icon not showing in Safari [#393](https://github.com/IgniteUI/igniteui-webcomponents/pull/393)
- Checkbox not showing in Safari [#398](https://github.com/IgniteUI/igniteui-webcomponents/pull/398)
- Button stretches correctly in flex containers [#407](https://github.com/IgniteUI/igniteui-webcomponents/pull/407)
- Various theming issues [#402](https://github.com/IgniteUI/igniteui-webcomponents/pull/402) [#409](https://github.com/IgniteUI/igniteui-webcomponents/pull/409) [#424](https://github.com/IgniteUI/igniteui-webcomponents/pull/424)
- Dropdown - bug fixes and improvements [#434](https://github.com/IgniteUI/igniteui-webcomponents/pull/434)

## [3.2.0] - 2022-05-30
### Added
- Mask input [#173](https://github.com/IgniteUI/igniteui-webcomponents/issues/173)
- Expansion Panel [#177](https://github.com/IgniteUI/igniteui-webcomponents/issues/177)
- Tree [#188](https://github.com/IgniteUI/igniteui-webcomponents/issues/188)
- Rating - Added `selected` CSS part and exposed CSS variable to control symbol sizes [#340](https://github.com/IgniteUI/igniteui-webcomponents/pull/340) [#371](https://github.com/IgniteUI/igniteui-webcomponents/pull/371)
- Icon Button - Allow slotted content [#355](https://github.com/IgniteUI/igniteui-webcomponents/pull/355)

### Fixed
- Navigation drawer - Various styles fixes [#356](https://github.com/IgniteUI/igniteui-webcomponents/pull/356) [#349](https://github.com/IgniteUI/igniteui-webcomponents/pull/349) [#363](https://github.com/IgniteUI/igniteui-webcomponents/pull/363) [#364](https://github.com/IgniteUI/igniteui-webcomponents/pull/364)
- Buttons - Vertical align [#357](https://github.com/IgniteUI/igniteui-webcomponents/pull/357) and focus management [#380](https://github.com/IgniteUI/igniteui-webcomponents/pull/380)
- Input - Overflow for suffix/prefix [#359](https://github.com/IgniteUI/igniteui-webcomponents/pull/359)
- Switch - Collapse with small sizes [#362](https://github.com/IgniteUI/igniteui-webcomponents/pull/362)
- List - Overflow behaviour [#391](https://github.com/IgniteUI/igniteui-webcomponents/pull/391)

## [3.1.0] - 2022-04-15
### Added
- Chip: Added `prefix` and `suffix` slots [#334](https://github.com/IgniteUI/igniteui-webcomponents/pull/334)
- Snackbar: Added `toggle` method [#326](https://github.com/IgniteUI/igniteui-webcomponents/issues/326)

### Deprecated
- Chip: Previously exposed `start` and `end` slots are replaced by prefix and suffix. They remain active, but are now deprecated and will be removed in a future version.

### Fixed
- Chip: Auto load internal icons [#327](https://github.com/IgniteUI/igniteui-webcomponents/issues/327)
- Chip: Selected chip is misaligned [#328](https://github.com/IgniteUI/igniteui-webcomponents/issues/328)
- Package: ESM internal import paths

## [3.0.0] - 2022-04-12
### Changed
- **Breaking Change**: All dropdown related classes renamed from `IgcDropDown*` to `IgcDropdown*`

## [2.2.0] - 2022-04-01
### Added
- Drop Down component
- Calendar: Active date can be set via an attribute

## [2.1.1] - 2022-03-15
### Added
- Control border radius and elevation from `--igc-radius-factor` and `--igc-elevation-factor`:

  Example:

  ```css
  /* Make all components square and remove all shadows */
  :root {
    --igc-radius-factor: 0;
    --igc-elevation-factor: 0;
  }
  ```

## [2.1.0] - 2022-03-15
### Added
- Linear Progress component
- Circular Progress component
- Chip component
- Snackbar component
- Toast component
- Rating component
- Component themes can be changed at runtime by calling the `configureTheme(theme: Theme)` function

## [2.0.0] - 2022-02-03
### Added
- Dark Themes
- Slider component
- Range Slider component
- Support `required` property in Radio component.

### Changed
- Fix checkbox/switch validity status
- Split Calendar component's `value: Date | Date[]` property into two properties - `value: Date` and `values: Date[]`
- Replaced Calendar component's `hasHeader` property & `has-header` attribute with `hideHeader` & `hide-header` respectively.
- Replaced Card component's `outlined` property with `elevated`.

### Removed
- Removed `igcOpening`, `igcOpened`, `igcClosing` and `igcClosed` events from Navigation drawer component.

## [1.0.0] - 2021-11-22
Initial release of Ignite UI Web Components

### Added
- Avatar component
- Badge component
- Button component
- Calendar component
- Card component
- Checkbox component
- Form component
- Icon component
- Icon button component
- Input component
- List component
- Navigation bar component
- Navigation drawer component
- Radio group component
- Radio component
- Ripple component
- Switch component

[4.3.0]: https://github.com/IgniteUI/igniteui-webcomponents/compare/4.2.3...4.3.0
[4.2.3]: https://github.com/IgniteUI/igniteui-webcomponents/compare/4.2.2...4.2.3
[4.2.2]: https://github.com/IgniteUI/igniteui-webcomponents/compare/4.2.1...4.2.2
[4.2.1]: https://github.com/IgniteUI/igniteui-webcomponents/compare/4.2.0...4.2.1
[4.2.0]: https://github.com/IgniteUI/igniteui-webcomponents/compare/4.1.1...4.2.0
[4.1.1]: https://github.com/IgniteUI/igniteui-webcomponents/compare/4.1.0...4.1.1
[4.1.0]: https://github.com/IgniteUI/igniteui-webcomponents/compare/4.0.0...4.1.0
[4.0.0]: https://github.com/IgniteUI/igniteui-webcomponents/compare/3.4.2...4.0.0
[3.4.2]: https://github.com/IgniteUI/igniteui-webcomponents/compare/3.4.1...3.4.2
[3.4.1]: https://github.com/IgniteUI/igniteui-webcomponents/compare/3.4.0...3.4.1
[3.4.0]: https://github.com/IgniteUI/igniteui-webcomponents/compare/3.3.1...3.4.0
[3.3.1]: https://github.com/IgniteUI/igniteui-webcomponents/compare/3.3.0...3.3.1
[3.3.0]: https://github.com/IgniteUI/igniteui-webcomponents/compare/3.2.0...3.3.0
[3.2.0]: https://github.com/IgniteUI/igniteui-webcomponents/compare/3.1.0...3.2.0
[3.1.0]: https://github.com/IgniteUI/igniteui-webcomponents/compare/3.0.0...3.1.0
[3.0.0]: https://github.com/IgniteUI/igniteui-webcomponents/compare/2.2.0...3.0.0
[2.2.0]: https://github.com/IgniteUI/igniteui-webcomponents/compare/2.1.1...2.2.0
[2.1.1]: https://github.com/IgniteUI/igniteui-webcomponents/compare/2.1.0...2.1.1
[2.1.0]: https://github.com/IgniteUI/igniteui-webcomponents/compare/2.0.0...2.1.0
[2.0.0]: https://github.com/IgniteUI/igniteui-webcomponents/compare/1.0.0...2.0.0
[1.0.0]: https://github.com/IgniteUI/igniteui-webcomponents/releases/tag/1.0.0<|MERGE_RESOLUTION|>--- conflicted
+++ resolved
@@ -3,6 +3,11 @@
 
 The format is based on [Keep a Changelog](http://keepachangelog.com/)
 and this project adheres to [Semantic Versioning](http://semver.org/).
+
+## [Unreleased]
+
+### Added
+- Text area component
 
 ## [4.3.0] - 2023-06-28
 ### Added
@@ -34,12 +39,6 @@
 ### Deprecated
 - Select: Deprecated `sameWidth`, `positionStrategy` and `flip`. They will be removed in the next major release.
 
-<<<<<<< HEAD
-- Combo: Added `matchDiacritics` to the filtering options property. Defaults to `false`.
-If set to `true` the filter distinguishes between accented letters and
-their base letters. Otherwise strings are normalized and then matched.
-- Text area component
-=======
 ### Fixed
 - Select: prefix/suffix/helper-text slots not being rendered [#722](https://github.com/IgniteUI/igniteui-webcomponents/issues/722)
 - Tabs: Nested tabs selection [#713](https://github.com/IgniteUI/igniteui-webcomponents/issues/713)
@@ -49,7 +48,6 @@
 - Navbar: Wrong colors in fluent theme [#719](https://github.com/IgniteUI/igniteui-webcomponents/issues/719)
 - Animation player throws errors when height is unspecified [#793](https://github.com/IgniteUI/igniteui-webcomponents/issues/793)
 - DateTimeInput: Intl.DateTimeFormat issues in Chromium based browsers [#803](https://github.com/IgniteUI/igniteui-webcomponents/issues/803)
->>>>>>> 96aea344
 
 ## [4.2.3] - 2023-04-03
 ### Deprecated
