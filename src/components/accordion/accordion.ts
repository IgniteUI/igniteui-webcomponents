import { LitElement, html } from 'lit';
import { property, queryAssignedElements } from 'lit/decorators.js';
<<<<<<< HEAD
import {
  addKeybindings,
  altKey,
  arrowDown,
  arrowUp,
  endKey,
  homeKey,
  shiftKey,
} from '../common/controllers/key-bindings.js';
=======

import { styles } from './themes/accordion.base.css.js';
>>>>>>> 2688ed88
import { blazorSuppress } from '../common/decorators/blazorSuppress.js';
import { registerComponent } from '../common/definitions/register.js';
import IgcExpansionPanelComponent from '../expansion-panel/expansion-panel.js';
import { styles } from './themes/accordion.base.css.js';

/**
 * The Accordion is a container-based component that can house multiple expansion panels
 * and offers keyboard navigation.
 *
 * @element igc-accordion
 *
 * @slot - Renders the expansion panels inside default slot.
 */
export default class IgcAccordionComponent extends LitElement {
  public static readonly tagName = 'igc-accordion';
  public static override styles = styles;

  public static register() {
    registerComponent(this, IgcExpansionPanelComponent);
  }

  @queryAssignedElements({ selector: 'igc-expansion-panel:not([disabled])' })
  private enabledPanels!: Array<IgcExpansionPanelComponent>;

  private get firstEnabled() {
    return this.enabledPanels[0];
  }

  private get lastEnabled() {
    return this.enabledPanels[this.enabledPanels.length - 1];
  }

  /**
   * Allows only one panel to be expanded at a time.
   * @attr single-expand
   */
  @property({ attribute: 'single-expand', reflect: true, type: Boolean })
  public singleExpand = false;

  /** Returns all of the accordions's direct igc-expansion-panel children. */
  @queryAssignedElements({ selector: 'igc-expansion-panel' })
  @blazorSuppress()
  public panels!: Array<IgcExpansionPanelComponent>;

  constructor() {
    super();

    this.addEventListener('igcOpening', this.handlePanelOpening);

    addKeybindings(this, {
      skip: this.skipKeybinding,
      bindingDefaults: { preventDefault: true },
    })
      .set(homeKey, () => this.getPanelHeader(this.firstEnabled).focus())
      .set(endKey, () => this.getPanelHeader(this.lastEnabled).focus())
      .set(arrowUp, this.navigatePrev)
      .set(arrowDown, this.navigateNext)
      .set([shiftKey, altKey, arrowDown], this.expandAll)
      .set([shiftKey, altKey, arrowUp], this.collapseAll);
  }

  private skipKeybinding(target: Element) {
    return !(
      target.matches(IgcExpansionPanelComponent.tagName) &&
      this.enabledPanels.includes(target as IgcExpansionPanelComponent)
    );
  }

  private navigatePrev(event: KeyboardEvent) {
    const current = event.target as IgcExpansionPanelComponent;
    const next = this.getNextPanel(current, -1);

    if (event.altKey || next.isSameNode(current)) {
      return;
    }

    this.getPanelHeader(next).focus();
  }

  private navigateNext(event: KeyboardEvent) {
    const current = event.target as IgcExpansionPanelComponent;
    const next = this.getNextPanel(current, 1);

    if (event.altKey || next.isSameNode(current)) {
      return;
    }

    this.getPanelHeader(next).focus();
  }

  private collapseAll() {
    const panels = this.enabledPanels;
    for (const panel of panels) {
      this.closePanel(panel);
    }
  }

  private expandAll(event: KeyboardEvent) {
    const current = event.target as IgcExpansionPanelComponent;
    const panels = this.enabledPanels;

    if (this.singleExpand) {
      for (const panel of panels) {
        current.isSameNode(panel)
          ? this.openPanel(panel)
          : this.closePanel(panel);
      }
    } else {
      for (const panel of panels) {
        this.openPanel(panel);
      }
    }
  }

  private handlePanelOpening(event: Event) {
    const panel = event.target as IgcExpansionPanelComponent;
    if (!this.singleExpand || !this.panels.includes(panel)) {
      return;
    }
    this.enabledPanels.forEach((p) => {
      if (p.open && p !== panel) {
        this.closePanel(p);
      }
    });
  }

  private getNextPanel(panel: IgcExpansionPanelComponent, dir: 1 | -1 = 1) {
    const idx = this.enabledPanels.indexOf(panel);
    return this.enabledPanels[idx + dir] || panel;
  }

  private getPanelHeader(panel: IgcExpansionPanelComponent) {
    return panel.shadowRoot?.querySelector('div[part="header"]') as HTMLElement;
  }

  private async closePanel(panel: IgcExpansionPanelComponent) {
    if (!panel.open) {
      return;
    }
    if (!panel.emitEvent('igcClosing', { cancelable: true, detail: panel })) {
      return;
    }
    panel.hide();
    await panel.updateComplete;

    panel.emitEvent('igcClosed', { detail: panel });
  }

  private async openPanel(panel: IgcExpansionPanelComponent) {
    if (panel.open) {
      return;
    }
    if (!panel.emitEvent('igcOpening', { cancelable: true, detail: panel })) {
      return;
    }

    panel.show();
    await panel.updateComplete;

    panel.emitEvent('igcOpened', { detail: panel });
  }

  /** Hides all of the child expansion panels' contents. */
  public hideAll() {
    this.panels.forEach((p) => p.hide());
  }

  /** Shows all of the child expansion panels' contents. */
  public showAll() {
    this.panels.forEach((p) => p.show());
  }

  protected override render() {
    return html`<slot></slot>`;
  }
}

declare global {
  interface HTMLElementTagNameMap {
    'igc-accordion': IgcAccordionComponent;
  }
}<|MERGE_RESOLUTION|>--- conflicted
+++ resolved
@@ -1,6 +1,7 @@
 import { LitElement, html } from 'lit';
 import { property, queryAssignedElements } from 'lit/decorators.js';
-<<<<<<< HEAD
+
+import { styles } from './themes/accordion.base.css.js';
 import {
   addKeybindings,
   altKey,
@@ -10,14 +11,9 @@
   homeKey,
   shiftKey,
 } from '../common/controllers/key-bindings.js';
-=======
-
-import { styles } from './themes/accordion.base.css.js';
->>>>>>> 2688ed88
 import { blazorSuppress } from '../common/decorators/blazorSuppress.js';
 import { registerComponent } from '../common/definitions/register.js';
 import IgcExpansionPanelComponent from '../expansion-panel/expansion-panel.js';
-import { styles } from './themes/accordion.base.css.js';
 
 /**
  * The Accordion is a container-based component that can house multiple expansion panels
