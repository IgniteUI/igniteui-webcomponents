--- conflicted
+++ resolved
@@ -43,10 +43,6 @@
     }
 }
 
-<<<<<<< HEAD
-:host([disabled]),
-:host(:disabled) {
-=======
 [part='empty'] {
     color: var-get($theme, 'empty-list-placeholder-color');
 }
@@ -104,7 +100,6 @@
 :host([disabled]) {
     ::slotted([slot='prefix']),
     ::slotted([slot='suffix']),
->>>>>>> 6041ce8a
     igc-input::part(label),
     igc-input::part(input)::placeholder,
     ::slotted([slot='helper-text']) {
