--- conflicted
+++ resolved
@@ -85,14 +85,11 @@
 
     padding-block: rem(6px);
     padding-inline: pad-inline(rem(2px), rem(4px), rem(6px));
-<<<<<<< HEAD
+    margin-block-end: rem(1px);
 
     &::placeholder {
         font-style: italic;
     }
-=======
-    margin-block-end: rem(1px);
->>>>>>> 7f26f184
 }
 
 [part~='filled'] {
