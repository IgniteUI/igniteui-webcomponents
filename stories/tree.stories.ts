--- conflicted
+++ resolved
@@ -185,18 +185,7 @@
   );
 };
 
-<<<<<<< HEAD
-const BasicTemplate = (
-  { singleBranchExpand, selection }: IgcTreeArgs,
-  { globals: { direction } }: Context
-) => {
-=======
-const BasicTemplate = ({
-  size,
-  singleBranchExpand,
-  selection,
-}: IgcTreeArgs) => {
->>>>>>> 8c61f5ec
+const BasicTemplate = ({ singleBranchExpand, selection }: IgcTreeArgs) => {
   return html`
       <igc-tree style="height: 250px"
         id="tree"
