import {
  aTimeout,
  elementUpdated,
  expect,
  fixture,
  nextFrame,
} from '@open-wc/testing';
import { html } from 'lit';
import { type SinonFakeTimers, spy, useFakeTimers } from 'sinon';
import {
  arrowDown,
  arrowUp,
  endKey,
  enterKey,
  homeKey,
} from '../common/controllers/key-bindings.js';
import { defineComponents } from '../common/definitions/defineComponents.js';
import {
  isFocused,
  simulateBlur,
  simulateClick,
  simulateFocus,
  simulateKeyboard,
} from '../common/utils.spec.js';
import { simulateFileUpload } from '../file-input/file-input.spec.js';
import IgcChatComponent from './chat.js';

describe('Chat', () => {
  before(() => {
    defineComponents(IgcChatComponent);
  });

  const DIFF_OPTIONS = {
    ignoreAttributes: ['exportparts'],
  };

  const createChatComponent = () => html`<igc-chat></igc-chat>`;

  const messageTemplate = (msg: any) => {
    return html`<div>
      <h5>${msg.sender === 'user' ? 'You' : 'Bot'}:</h5>
      <p>${msg.text}</p>
    </div> `;
  };

  const messageActionsTemplate = (msg: any) => {
    return msg.sender !== 'user' && msg.text.trim()
      ? html`<div style="float: right">
          <igc-button name="regenerate" variant="flat">...</igc-button>
        </div> `
      : html``;
  };

  const typingIndicatorTemplate = html`<span>loading...</span>`;

  const attachmentTemplate = (attachment: any) => {
    return html`<igc-chip><span>${attachment.name}</span></igc-chip>`;
  };

  const attachmentHeaderTemplate = (attachment: any, _message: any) => {
    return html`<h5>Custom ${attachment.name}</h5>`;
  };

  const attachmentContentTemplate = (attachment: any) => {
    return html`<p>
      This is a template rendered as content of ${attachment.name}
    </p>`;
  };

  const textInputTemplate = (text: string) =>
    html`<igc-input
      placeholder="Type text here..."
      .value=${text}
    ></igc-input>`;

  const textAreaActionsTemplate = html`<div>
    <igc-button>Upload</igc-button>
    <igc-button>Send</igc-button>
  </div>`;

  const textAreaAttachmentsTemplate = (attachments: any[]) => {
    return html`<div>
      ${attachments.map(
        (attachment) =>
          html`<a
            href=${attachment.file
              ? URL.createObjectURL(attachment.file)
              : attachment.url}
            target="_blank"
            >${attachment.name}</a
          >`
      )}
    </div>`;
  };

  const messages: any[] = [
    {
      id: '1',
      text: 'Hello! How can I help you today?',
      sender: 'bot',
      timestamp: new Date(Date.now() - 3600000),
    },
    {
      id: '2',
      text: 'Hello!',
      sender: 'user',
      timestamp: new Date(Date.now() - 3500000),
      attachments: [
        {
          id: 'img1',
          name: 'img1.png',
          url: 'https://www.infragistics.com/angular-demos/assets/images/men/1.jpg',
          type: 'image',
        },
      ],
    },
    {
      id: '3',
      text: 'Thank you!',
      sender: 'bot',
      timestamp: new Date(Date.now() - 3400000),
      attachments: [
        {
          id: 'img2',
          name: 'img2.png',
          url: 'https://www.infragistics.com/angular-demos/assets/images/men/2.jpg',
          type: 'file',
        },
      ],
    },
    {
      id: '4',
      text: 'Thank you too!',
      sender: 'user',
      timestamp: new Date(Date.now() - 3300000),
    },
  ];

  const draftMessage = {
    text: 'Draft message',
    attachments: [
      {
        id: 'img1',
        name: 'img1.png',
        url: 'https://www.infragistics.com/angular-demos/assets/images/men/1.jpg',
        type: 'image',
      },
    ],
  };

  const files = [
    new File(['test content'], 'test.txt', { type: 'text/plain' }),
    new File(['image data'], 'image.png', { type: 'image/png' }),
  ];

  const messageReactions = `<div>
                          <igc-icon-button
                            collection="material"
                            id="copy-response-button"
                            name="copy-response"
                            type="button"
                            variant="flat"
                          >
                          </igc-icon-button>
                          <igc-icon-button
                            collection="material"
                            id="good-response-button"
                            name="good-response"
                            type="button"
                            variant="flat"
                          >
                          </igc-icon-button>
                          <igc-icon-button
                            collection="material"
                            id="bad-response-button"
                            name="bad-response"
                            type="button"
                            variant="flat"
                          >
                          </igc-icon-button>
                          <igc-icon-button
                            collection="material"
                            id="redo-button"
                            name="redo"
                            type="button"
                            variant="flat"
                          >
                          </igc-icon-button>
                          <igc-tooltip id="sharedTooltip">
                          </igc-tooltip>
                        </div>`;

  let chat: IgcChatComponent;
  let clock: SinonFakeTimers;

  beforeEach(async () => {
    chat = await fixture<IgcChatComponent>(createChatComponent());
    clock = useFakeTimers({ toFake: ['setInterval'] });
  });

  afterEach(() => {
    clock.restore();
  });

  describe('Initialization', () => {
    it('is correctly initialized with its default component state', () => {
      expect(chat.messages.length).to.equal(0);
      expect(chat.options).to.be.undefined;
      expect(chat.draftMessage).to.deep.equal({ text: '', attachments: [] });
    });

    it('is rendered correctly', () => {
      expect(chat).dom.to.equal(
        `<igc-chat>
        </igc-chat>`
      );

      expect(chat).shadowDom.to.equal(
        ` <div part="chat-container">
                    <div hidden="" part="header">
                      <slot name="prefix" part="prefix"></slot>
                      <slot name="title" part="title"></slot>
                      <slot part="actions" name="actions"></slot>
                    </div>
                    <div part="chat-wrapper">
                      <div part="empty-state">
                        <slot name="empty-state">
                        </slot>
                      </div>
                    </div>
                    <igc-chat-input>
                    </igc-chat-input>
                </div>`,
        DIFF_OPTIONS
      );

      const inputArea = chat.shadowRoot?.querySelector('igc-chat-input');

      expect(inputArea).shadowDom.to.equal(
        `<div part="input-container">
                    <div part="input-wrapper">
                        <igc-textarea
                        part="text-input"
                        resize="auto"
                        rows="1"
                        >
                        </igc-textarea>
                    </div>
                    <div part="buttons-container">
                        <label for="input_attachments" part="upload-button">
                          <igc-icon-button
                            variant="flat"
                            name="attachment"
                            type="button"
                            collection="material"
                          ></igc-icon-button>
                          <input
                            type="file"
                            id="input_attachments"
                            name="input_attachments"
                            multiple=""
                          ></input>
                        </label>
                        <igc-icon-button
                          aria-label="Send message"
                          part="send-button"
                          collection="material"
                          disabled=""
                          name="send-message"
                          type="button"
                          variant="contained"
                        >
                        </igc-icon-button>
                        </div>
                    </div>`
      );
    });

    it('should render initially set messages correctly', async () => {
      chat = await fixture<IgcChatComponent>(
        html`<igc-chat .messages=${messages}> </igc-chat>`
      );

      await aTimeout(500);
      const messageList = chat.shadowRoot?.querySelector(
        'igc-chat-message-list'
      );
      const messageContainer = messageList?.shadowRoot?.querySelector(
        `div[part='message-list']`
      );

      expect(messageList).shadowDom.to.equal(
        `<div aria-label="Message list" part="message-container" role="group" tabindex="0">
                  </div>
                  <div part="message-list">
                   <igc-chat-message id="message-1" part="message-item" role="option">
                    </igc-chat-message>
                    <igc-chat-message id="message-2" part="message-item" role="option">
                    </igc-chat-message>
                    <igc-chat-message id="message-3" part="message-item" role="option">
                    </igc-chat-message>
                    <igc-chat-message id="message-4" part="message-item" role="option">
                    </igc-chat-message>
                  </div>`,
        DIFF_OPTIONS
      );

      expect(chat.messages.length).to.equal(4);

      const firstMessage =
        messageContainer?.querySelectorAll('igc-chat-message')[0];
      expect(firstMessage).shadowDom.to.equal(
        `<div part="message-container ">
            <pre part="plain-text">
              Hello! How can I help you today?
            </pre>
            ${firstMessage?.message?.sender !== 'user' ? messageReactions : ''}
        </div>`
      );

      expect(
        messageContainer?.querySelectorAll('igc-chat-message')[3]
      ).shadowDom.to.equal(
        `<div part="message-container sent">
          <pre part="plain-text">
            Thank you too!
          </pre>
        </div>`
      );
    });

    it('should sanitize message content', async () => {
      const rawMessages = [
        {
          id: '1',
          text: '<script>alert("XSS")</script> Hello!',
          sender: 'bot',
          timestamp: new Date(Date.now() - 3600000),
        },
      ];
      chat = await fixture<IgcChatComponent>(
        html`<igc-chat .messages=${rawMessages}> </igc-chat>`
      );
      await aTimeout(500);

      const messageContainer = chat.shadowRoot
        ?.querySelector('igc-chat-message-list')
        ?.shadowRoot?.querySelector(`div[part='message-list']`);

      expect(chat.messages.length).to.equal(1);

      const firstMessage =
        messageContainer?.querySelectorAll('igc-chat-message')[0];
      expect(firstMessage).shadowDom.to.equal(
        `<div part="message-container ">
          <pre part="plain-text">
            Hello!
          </pre>
          ${firstMessage?.message?.sender !== 'user' ? messageReactions : ''}
        </div>`
      );
    });

    it('should render messages from the current user correctly', async () => {
      const initialMessages = [
        messages[0],
        messages[3],
        {
          id: '2',
          text: 'Hello!',
          sender: 'me',
          timestamp: new Date(Date.now() - 3200000),
        },
      ];

      const options = {
        currentUserId: 'me',
      };

      chat = await fixture<IgcChatComponent>(
        html`<igc-chat .messages=${initialMessages} .options=${options}>
        </igc-chat>`
      );

      await aTimeout(500);

      const messageContainer = chat.shadowRoot
        ?.querySelector('igc-chat-message-list')
        ?.shadowRoot?.querySelector(`div[part='message-list']`);

      expect(messageContainer).not.to.be.undefined;
      expect(chat.messages.length).to.equal(3);

      messageContainer
        ?.querySelectorAll('igc-chat-message')
        .forEach((messageElement, index) => {
          if (index !== 2) {
            expect(
              messageElement.shadowRoot?.querySelector(
                `div[part='message-container ']`
              )
            ).not.to.be.undefined;
          } else {
            expect(
              messageElement.shadowRoot?.querySelector(
                `div[part='message-container sent']`
              )
            ).not.to.be.undefined;
          }
        });
    });

    it('should render the message in `draftMessage` correctly', async () => {
      chat = await fixture<IgcChatComponent>(
        html`<igc-chat .draftMessage=${draftMessage}></igc-chat>`
      );

      const textArea = chat.shadowRoot
        ?.querySelector('igc-chat-input')
        ?.shadowRoot?.querySelector('igc-textarea');
      const attachmentsArea = chat.shadowRoot
        ?.querySelector('igc-chat-input')
        ?.shadowRoot?.querySelectorAll('igc-chip');

      expect(textArea?.value).to.equal(draftMessage.text);
      expect(attachmentsArea?.length).to.equal(draftMessage.attachments.length);
    });

    it('should apply `headerText` correctly', async () => {
      chat.options = {
        headerText: 'Chat',
      };
      await elementUpdated(chat);

      const headerArea = chat.shadowRoot?.querySelector(`div[part='header']`);

      expect(headerArea).dom.to.equal(
        `<div hidden="" part="header">
                      <slot name="prefix" part="prefix">
                      </slot>
                      <slot name="title" part="title">
                          Chat
                      </slot>
                    <slot part="actions" name="actions">
                    </slot>
                </div>`
      );
    });

    it('should apply `inputPlaceholder` correctly', async () => {
      chat.options = {
        inputPlaceholder: 'Type message here...',
      };
      await elementUpdated(chat);

      const inputArea = chat.shadowRoot?.querySelector('igc-chat-input');
      const textArea = inputArea?.shadowRoot?.querySelector('igc-textarea');

      expect(textArea?.placeholder).to.equal('Type message here...');
    });

    it('should enable/disable the send button properly', async () => {
      const inputArea = chat.shadowRoot?.querySelector('igc-chat-input');
      const sendButton = inputArea?.shadowRoot?.querySelector(
        'igc-icon-button[name="send-message"]'
      ) as HTMLButtonElement;

      expect(sendButton?.disabled).to.be.true;
      const textArea = inputArea?.shadowRoot?.querySelector('igc-textarea');

      // When there is a text in the text area, the send button should be enabled
      let value = 'Hello!';
      textArea?.setAttribute('value', value);
      textArea?.dispatchEvent(new CustomEvent('igcInput', { detail: value }));
      await elementUpdated(chat);

      expect(sendButton?.disabled).to.be.false;

      // When there is no text in the text area, the send button should be disabled
      value = '';
      textArea?.setAttribute('value', value);
      textArea?.dispatchEvent(new CustomEvent('igcInput', { detail: value }));
      await elementUpdated(chat);

      expect(sendButton?.disabled).to.be.true;

      // When there are attachments, the send button should be enabled regardless of the text area content
      const fileInput = inputArea?.shadowRoot?.querySelector(
        'input[type="file"]'
      ) as HTMLInputElement;
      simulateFileUpload(fileInput, files);
      await elementUpdated(chat);

      expect(sendButton?.disabled).to.be.false;
    });

    it('should not render attachment button if `disableAttachments` is true', async () => {
      chat.options = {
        disableAttachments: true,
      };
      await elementUpdated(chat);

      const inputArea = chat.shadowRoot?.querySelector('igc-chat-input');

      expect(inputArea).shadowDom.to.equal(
        `<div part="input-container">
                    <div part="input-wrapper">
                        <igc-textarea
                        part="text-input"
                        resize="auto"
                        rows="1"
                        >
                        </igc-textarea>
                    </div>
                    <div part="buttons-container">
                        <igc-icon-button
                          aria-label="Send message"
                          part="send-button"
                          collection="material"
                          disabled=""
                          name="send-message"
                          type="button"
                          variant="contained"
                        >
                        </igc-icon-button>
                        </div>
                    </div>`
      );
    });

    it('should update the file-input accepted prop based on the `acceptedFiles`', async () => {
      chat.options = {
        acceptedFiles: 'image/*',
      };
      await elementUpdated(chat);
      const inputArea = chat.shadowRoot?.querySelector('igc-chat-input');
      const element = inputArea?.shadowRoot?.querySelector('igc-file-input');
      expect(element).not.to.be.undefined;
      if (element) {
        expect(element.accept).to.equal('image/*');

        chat.options = {
          acceptedFiles: '',
        };
        await elementUpdated(chat);

        expect(element.accept).to.be.empty;
      }
    });

    it('should render attachments chips correctly', async () => {
      const eventSpy = spy(chat, 'emitEvent');
      const inputArea = chat.shadowRoot?.querySelector('igc-chat-input');
      const fileInput = inputArea?.shadowRoot?.querySelector(
        'input[type="file"]'
      ) as HTMLInputElement;
      simulateFileUpload(fileInput, files);
      await elementUpdated(chat);

      expect(eventSpy).calledWith('igcAttachmentChange');
      const eventArgs = eventSpy.getCall(0).args[1]?.detail;
      const args = Array.isArray(eventArgs)
        ? eventArgs.map((file: File, index) => ({ ...file, ...files[index] }))
        : [];
      expect(eventArgs).to.deep.equal(args);

      expect(inputArea).shadowDom.to.equal(
        `<div part="input-container">
            <div aria-label="Attachments" part="attachments" role="list">
              <div part="attachment-wrapper" role="listitem">
                <igc-chip removable="">
                  <igc-icon
                    collection="material"
                    name="file-document"
                    slot="prefix"
                  >
                  </igc-icon>
                  <span part="attachment-name">
                    test.txt
                  </span>
                </igc-chip>
              </div>
              <div part="attachment-wrapper" role="listitem">
                <igc-chip removable="">
                  <igc-icon
                    collection="material"
                    name="file-image"
                    slot="prefix"
                  >
                  </igc-icon>
                  <span part="attachment-name">
                    image.png
                  </span>
                </igc-chip>
              </div>
            </div>
            <div part="input-wrapper">
              <igc-textarea
                part="text-input"
                resize="auto"
                rows="1"
              >
              </igc-textarea>
            </div>
            <div part="buttons-container">
              <label for="input_attachments" part="upload-button">
                <igc-icon-button
                  variant="flat"
                  name="attachment"
                  type="button"
                  collection="material"
                ></igc-icon-button>
                <input
                  type="file"
                  id="input_attachments"
                  name="input_attachments"
                  multiple=""
                ></input>
              </label>
              <igc-icon-button
                aria-label="Send message"
                part="send-button"
                collection="material"
                name="send-message"
                type="button"
                variant="contained"
              >
              </igc-icon-button>
            </div>
            </div>`
      );
    });

    it('should render attachments correctly', async () => {
      chat.messages = [messages[1], messages[2]];
      await elementUpdated(chat);
      await aTimeout(500);

      const messageElements = chat.shadowRoot
        ?.querySelector('igc-chat-message-list')
        ?.shadowRoot?.querySelector(`div[part='message-list']`)
        ?.querySelectorAll('igc-chat-message');
      expect(messageElements).not.to.be.undefined;
      messageElements?.forEach((messageElement, index) => {
        const messsageContainer =
          messageElement.shadowRoot?.querySelector(`div[part='bubble']`);
        expect(messsageContainer).not.to.be.undefined;
        expect(messsageContainer).dom.to.equal(
          `<div part="bubble">
                              <pre part="plain-text">
                                ${(messsageContainer as HTMLElement)?.innerText}
                              </pre>
                            <igc-message-attachments>
                            </igc-message-attachments>
                            ${chat.messages[index].sender !== 'user' ? messageReactions : ''}
                    </div>`
        );

        const attachments = messsageContainer?.querySelector(
          'igc-message-attachments'
        );
        // Check if image attachments are rendered correctly
        if (index === 0) {
          expect(attachments).shadowDom.to.equal(
            `<div part="attachments-container">
                <div part="attachment sent">
                  <div part="attachment-content sent">
                    <img
                        alt="img1.png"
                        part="image-attachment"
                        src="https://www.infragistics.com/angular-demos/assets/images/men/1.jpg"
                    >
                  </div>
                  <div part="attachment-header sent" role="button">
                      <div part="details">
                          <span part="file-name">
                              img1.png
                          </span>
                      </div>
                  </div>
                </div>
              </div>`
          );
        }
        // Check if non-image attachments are rendered correctly
        if (index === 1) {
          expect(attachments).shadowDom.to.equal(
            `<div part="attachments-container">
                <div part="attachment">
                  <div part="attachment-header" role="button">
                      <div part="details">
                          <igc-icon
                            collection="material"
                            name="file"
                            part="attachment-icon"
                          >
                          </igc-icon>
                          <span part="file-name">
                              img2.png
                          </span>
                      </div>
                  </div>
                  <div part="attachment-content">
                    <img
                      alt="img2.png"
                      part="file-attachment"
                      src="http://localhost:8000/src/components/chat/assets/file.png"
                    >
                  </div>
                </div>
              </div>`
          );
        }
      });
    });

    it('should not render container if suggestions are not provided', async () => {
      const suggestionsContainer = chat.shadowRoot?.querySelector(
        `[part='suggestions-container']`
      );

      expect(suggestionsContainer).to.be.null;
    });

    it('should render suggestions if provided', async () => {
      chat.options = {
        suggestions: ['Suggestion 1', 'Suggestion 2'],
      };
      await elementUpdated(chat);

      const suggestionsContainer = chat.shadowRoot?.querySelector(
        `[part='suggestions-container']`
      );

      expect(suggestionsContainer).dom.to.equal(
        `<div part="suggestions-container">
        <igc-list
          aria-label="Suggestions"
          role="list"
        >
          <igc-list-header part="suggestions-header">
            <span>
              Suggestions
            </span>
            <slot name="suggestions-header">
            </slot>
          </igc-list-header>
          <slot
            name="suggestions"
            part="suggestions"
          >
            <slot
              name="suggestion"
              part="suggestion"
              role="listitem"
            >
              <igc-list-item>
                <span slot="start">
                  <igc-icon
                    collection="material"
                    name="star-icon"
                  >
                  </igc-icon>
                </span>
                <span slot="title">
                  Suggestion 1
                </span>
              </igc-list-item>
            </slot>
            <slot
              name="suggestion"
              part="suggestion"
              role="listitem"
            >
              <igc-list-item>
                <span slot="start">
                  <igc-icon
                    collection="material"
                    name="star-icon"
                  >
                  </igc-icon>
                </span>
                <span slot="title">
                  Suggestion 2
                </span>
              </igc-list-item>
            </slot>
          </slot>
          <slot
            name="suggestions-actions"
            part="suggestions-actions"
          >
          </slot>
        </igc-list>
      </div>`
      );
    });

    it('should render suggestions below empty state by default', async () => {
      chat.options = {
        suggestions: ['Suggestion 1', 'Suggestion 2'],
      };
      await elementUpdated(chat);
      const suggestionsContainer = chat.shadowRoot?.querySelector(
        `[part='suggestions-container']`
      );

      expect(suggestionsContainer?.previousElementSibling?.part[0]).to.equal(
        'empty-state'
      );
    });

    it('should render suggestions below messages by default', async () => {
      chat.options = {
        suggestions: ['Suggestion 1', 'Suggestion 2'],
      };
      chat.messages.push({
        id: '5',
        text: 'New message',
        sender: 'user',
        timestamp: new Date(),
      });
      await elementUpdated(chat);

      const suggestionsContainer = chat.shadowRoot?.querySelector(
        `[part='suggestions-container']`
      )!;

      const messageList = chat.shadowRoot?.querySelector(
        'igc-chat-message-list'
      )!;

      const diff =
        suggestionsContainer.getBoundingClientRect().top -
        messageList.getBoundingClientRect().bottom;
      expect(diff).to.greaterThanOrEqual(0);
    });

    it("should render suggestions below input area when position is 'below-input'", async () => {
      chat.options = {
        suggestions: ['Suggestion 1', 'Suggestion 2'],
        suggestionsPosition: 'below-input',
      };
      await elementUpdated(chat);

      const suggestionsContainer = chat.shadowRoot?.querySelector(
        `[part='suggestions-container']`
      )!;

      const inputArea = chat.shadowRoot?.querySelector('igc-chat-input')!;
      const diff =
        suggestionsContainer.getBoundingClientRect().top -
        inputArea.getBoundingClientRect().bottom;
      expect(diff).to.greaterThanOrEqual(0);
    });

    it('should render typing indicator if `isTyping` is true', async () => {
      chat.messages = [messages[0]];
      chat.options = {
        isTyping: true,
      };
      await elementUpdated(chat);

      const messageContainer = chat.shadowRoot
        ?.querySelector('igc-chat-message-list')
        ?.shadowRoot?.querySelector(`div[part='message-list']`);

      expect(chat.messages.length).to.equal(1);
      expect(messageContainer).dom.to.equal(
        `<div part="message-list">
                <igc-chat-message id="message-1" part="message-item" role="option">
                </igc-chat-message>
                <div part="typing-indicator">
                    <div part="typing-dot">
                    </div>
                    <div part="typing-dot">
                    </div>
                    <div part="typing-dot">
                    </div>
                    <div part="typing-dot">
                    </div>
                </div>
            </div>`,
        DIFF_OPTIONS
      );
    });
  });

  describe('Slots', () => {
    beforeEach(async () => {
      chat = await fixture<IgcChatComponent>(
        html`<igc-chat>
          <div slot="prefix">
            <igc-button variant="flat">⋯</igc-button>
          </div>
          <h4 slot="title">Title</h4>
          <div slot="actions">
            <igc-button variant="flat">?</igc-button>
          </div>
        </igc-chat>`
      );
    });

    it('should slot header prefix', () => {});
    it('should slot header title', () => {});
    it('should slot header action buttons area', () => {});
    it('should slot message list area when there are no messages', () => {});
    it('should slot suggestions area', () => {});
  });

  describe('Templates', () => {
    beforeEach(async () => {
      chat.messages = [messages[1], messages[2]];
    });

    it('should render attachmentTemplate', async () => {
      chat.options = {
        templates: {
          attachmentTemplate: attachmentTemplate,
        },
      };
      await elementUpdated(chat);
      await aTimeout(500);

      const messageElements = chat.shadowRoot
        ?.querySelector('igc-chat-message-list')
        ?.shadowRoot?.querySelector(`div[part='message-list']`)
        ?.querySelectorAll('igc-chat-message');
      expect(messageElements).not.to.be.undefined;
      messageElements?.forEach((messageElement, index) => {
        const messsageContainer =
          messageElement.shadowRoot?.querySelector(`div[part='bubble']`);
        expect(messsageContainer).not.to.be.undefined;
        const attachments = messsageContainer?.querySelector(
          'igc-message-attachments'
        );
        expect(attachments).shadowDom.to.equal(
          `<div part="attachments-container">
                        <igc-chip>
                            <span>
                            ${chat.messages[index].attachments?.[0].name || ''}
                            </span>
                        </igc-chip>
                    </div>`
        );
      });
    });

    it('should render attachmentHeaderTemplate, attachmentContentTemplate', async () => {
      chat.options = {
        templates: {
          attachmentHeaderTemplate: attachmentHeaderTemplate,
          // attachmentActionsTemplate: attachmentActionsTemplate,
          attachmentContentTemplate: attachmentContentTemplate,
        },
      };
      await elementUpdated(chat);
      await aTimeout(500);

      const messageElements = chat.shadowRoot
        ?.querySelector('igc-chat-message-list')
        ?.shadowRoot?.querySelectorAll('igc-chat-message');
      expect(messageElements).not.to.be.undefined;
      messageElements?.forEach((messageElement, index) => {
        const messsageContainer =
          messageElement.shadowRoot?.querySelector(`div[part='bubble']`);
        expect(messsageContainer).not.to.be.undefined;
        const attachments = messsageContainer?.querySelector(
          'igc-message-attachments'
        );

        const details =
          attachments?.shadowRoot?.querySelector(`div[part='details']`);
        expect(details).dom.to.equal(
          `<div part="details">
              <h5>Custom ${chat.messages[index].attachments?.[0].name}</h5>
            </div>`
        );

        const isCurrentUser = chat.messages[index].sender === 'user';
        const content = attachments?.shadowRoot?.querySelector(
          `div[part='attachment-content${isCurrentUser ? ' sent' : ''}']`
        );
        expect(content).dom.to.equal(
          `<div part="attachment-content${isCurrentUser ? ' sent' : ''}">
              <p>This is a template rendered as content of ${chat.messages[index].attachments?.[0].name}</p>
            </div>`
        );
      });
    });

    it('should render messageTemplate', async () => {
      chat.options = {
        templates: {
          messageTemplate: messageTemplate,
        },
      };
      await elementUpdated(chat);
      await aTimeout(500);
      const messageElements = chat.shadowRoot
        ?.querySelector('igc-chat-message-list')
        ?.shadowRoot?.querySelectorAll('igc-chat-message');
      expect(messageElements).not.to.be.undefined;
      messageElements?.forEach((messageElement, index) => {
        const messsageContainer =
          messageElement.shadowRoot?.querySelector(`div[part='bubble']`);
        expect(messsageContainer).not.to.be.undefined;
        expect(messsageContainer).dom.to.equal(
          `<div part="bubble">
                <div>
                    <h5>${chat.messages[index].sender === 'user' ? 'You' : 'Bot'}: </h5>
                    <p>${(messsageContainer?.querySelector('p') as HTMLElement)?.innerText}</p>
                </div>
            </div>`
        );
      });
    });

    it('should render messageActionsTemplate', async () => {
      chat.options = {
        templates: {
          messageActionsTemplate: messageActionsTemplate,
        },
      };
      await elementUpdated(chat);
      await aTimeout(500);
      const messageElements = chat.shadowRoot
        ?.querySelector('igc-chat-message-list')
        ?.shadowRoot?.querySelector(`div[part='message-list']`)
        ?.querySelectorAll('igc-chat-message');
      expect(messageElements).not.to.be.undefined;
      messageElements?.forEach((messageElement, index) => {
        const messsageContainer =
          messageElement.shadowRoot?.querySelector(`div[part='bubble']`);
        expect(messsageContainer).not.to.be.undefined;
<<<<<<< HEAD
        const isCurrentUser = chat.messages[index].sender === 'user';
        expect(messsageContainer).dom.to.equal(
          `<div part="bubble">
                            <pre part="plain-text">
                              ${chat.messages[index].text}
                            </pre>
                          <igc-message-attachments>
                          </igc-message-attachments>
                      ${
                        !isCurrentUser
                          ? `<div style="float: right">
                            <igc-button name="regenerate" type="button" variant="flat">...</igc-button>
                          </div>`
                          : ''
                      }
            </div>`
        );
=======
        if (index === 0) {
          expect(messsageContainer).dom.to.equal(
            `<div part="bubble">
                              <pre part="plain-text">
                                ${chat.messages[index].text}
                              </pre>
                            <igc-message-attachments>
                            </igc-message-attachments>
                        </div>`
          );
        } else {
          expect(messsageContainer).dom.to.equal(
            `<div part="bubble">
                            <pre part="plain-text">
                              ${chat.messages[index].text}
                            </pre>
                            <igc-message-attachments>
                            </igc-message-attachments>
                            <div style="float: right">
                                <igc-button name="regenerate" type="button" variant="flat">...</igc-button>
                            </div>
                        </div>`
          );
        }
>>>>>>> f701b471
      });
    });

    it('should render typingIndicatorTemplate', async () => {
      chat.messages = [messages[0]];
      chat.options = {
        isTyping: true,
        templates: {
          typingIndicatorTemplate: typingIndicatorTemplate,
        },
      };
      await elementUpdated(chat);
      const messageContainer = chat.shadowRoot
        ?.querySelector('igc-chat-message-list')
        ?.shadowRoot?.querySelector(`div[part='message-list']`);

      expect(chat.messages.length).to.equal(1);
      expect(messageContainer).dom.to.equal(
        `<div part="message-list">
                <igc-chat-message id="message-1" part="message-item" role="option">
                </igc-chat-message>
                <span>loading...</span>
            </div>`,
        DIFF_OPTIONS
      );
    });

    it('should render text area templates', async () => {
      chat.draftMessage = draftMessage;
      chat.options = {
        templates: {
          textInputTemplate: textInputTemplate,
          textAreaActionsTemplate: () => textAreaActionsTemplate,
          textAreaAttachmentsTemplate: textAreaAttachmentsTemplate,
        },
      };
      await elementUpdated(chat);
      const inputArea = chat.shadowRoot?.querySelector('igc-chat-input');

      expect(inputArea).shadowDom.to.equal(
        `<div part="input-container">
          <div aria-label="Attachments" part="attachments" role="list">
              <div>
                <a href=${draftMessage.attachments[0].url} target="_blank">
                  ${draftMessage.attachments[0].name}
                </a>
              </div>
            </div>
            <div part="input-wrapper">
                <igc-input placeholder="Type text here...">
            </div>
            <div part="buttons-container">
              <div>
                <igc-button type="button" variant="contained">Upload</igc-button>
                <igc-button type="button" variant="contained">Send</igc-button>
              </div>
            </div>
          </div>
          `
      );

      expect(inputArea?.shadowRoot?.querySelector('igc-input')?.value).to.equal(
        draftMessage.text
      );
    });
  });

  describe('Interactions', () => {
    describe('Click', () => {
      it('should update messages properly on send button click', async () => {
        const eventSpy = spy(chat, 'emitEvent');
        const inputArea = chat.shadowRoot?.querySelector('igc-chat-input');
        const sendButton = inputArea?.shadowRoot?.querySelector(
          'igc-icon-button[name="send-message"]'
        );
        const textArea = inputArea?.shadowRoot?.querySelector('igc-textarea');
        expect(sendButton).not.to.be.undefined;
        expect(textArea).not.to.be.undefined;

        if (sendButton && textArea) {
          textArea.setAttribute('value', 'Hello!');
          textArea.dispatchEvent(
            new CustomEvent('igcInput', { detail: 'Hello!' })
          );
          await elementUpdated(chat);
          simulateClick(sendButton);
          await elementUpdated(chat);
          await aTimeout(500);

          expect(eventSpy).calledWith('igcMessageCreated');
          const eventArgs = eventSpy.getCall(1).args[1]?.detail;
          const args =
            eventArgs && typeof eventArgs === 'object'
              ? { ...eventArgs, text: 'Hello!', sender: 'user' }
              : { text: 'Hello!', sender: 'user' };
          expect(eventArgs).to.deep.equal(args);
          expect(chat.messages.length).to.equal(1);
          expect(chat.messages[0].text).to.equal('Hello!');
          expect(chat.messages[0].sender).to.equal('user');
          // The focus should be on the input area after send button is clicked
          expect(isFocused(textArea)).to.be.true;
        }
      });

      it('should update messages properly on suggestion chip click', async () => {
        const eventSpy = spy(chat, 'emitEvent');
        chat.options = {
          suggestions: ['Suggestion 1', 'Suggestion 2'],
        };
        await elementUpdated(chat);

        const suggestionItems = chat.shadowRoot
          ?.querySelector('igc-list')
          ?.querySelectorAll('igc-list-item');

        expect(suggestionItems?.length).to.equal(2);
        if (suggestionItems) {
          simulateClick(suggestionItems[0]);
          await elementUpdated(chat);

          expect(eventSpy).calledWith('igcMessageCreated');
          const eventArgs = eventSpy.getCall(0).args[1]?.detail;
          const args =
            eventArgs && typeof eventArgs === 'object'
              ? { ...eventArgs, text: 'Suggestion 1', sender: 'user' }
              : { text: 'Suggestion 1', sender: 'user' };
          expect(eventArgs).to.deep.equal(args);
          expect(chat.messages.length).to.equal(1);
          expect(chat.messages[0].text).to.equal('Suggestion 1');
          expect(chat.messages[0].sender).to.equal('user');
          // The focus should be on the input area after suggestion click
          const inputArea = chat.shadowRoot?.querySelector('igc-chat-input');
          const textArea = inputArea?.shadowRoot?.querySelector(
            'igc-textarea'
          ) as HTMLElement;
          expect(isFocused(textArea)).to.be.true;
        }
      });

      it('should remove attachment on chip remove button click', async () => {
        const eventSpy = spy(chat, 'emitEvent');
        const inputArea = chat.shadowRoot?.querySelector('igc-chat-input');
        const fileInput = inputArea?.shadowRoot?.querySelector(
          'input[type="file"]'
        ) as HTMLInputElement;
        simulateFileUpload(fileInput, files);
        await elementUpdated(chat);
        await aTimeout(500);

        const removeFileButton = inputArea?.shadowRoot
          ?.querySelectorAll('igc-chip')[0]
          ?.shadowRoot?.querySelector('igc-icon') as HTMLElement;
        simulateClick(removeFileButton);
        await elementUpdated(chat);

        expect(eventSpy).calledTwice;
        expect(eventSpy.alwaysCalledWith('igcAttachmentChange')).to.be.true;
        const eventArgs = eventSpy.getCall(1).args[1]?.detail;
        const argsArr = Array.isArray(eventArgs) ? [...eventArgs] : [];
        expect(argsArr.length).to.equal(1);
        expect(argsArr[0].name).to.equal(files[1].name);
      });
    });

    describe('Drag & Drop', () => {
      beforeEach(async () => {
        const options = {
          acceptedFiles: '.txt',
        };
        chat = await fixture<IgcChatComponent>(
          html`<igc-chat .options=${options}> </igc-chat>`
        );
      });

      it('should be able to drag & drop files based on the types listed in `acceptedFiles`', async () => {
        const eventSpy = spy(chat, 'emitEvent');
        const inputArea = chat.shadowRoot?.querySelector('igc-chat-input')!;
        const dropZone = inputArea?.shadowRoot?.querySelector(
          `div[part='input-container']`
        );

        expect(dropZone).not.to.be.undefined;
        if (dropZone) {
          const mockDataTransfer = new DataTransfer();
          files.forEach((file) => {
            mockDataTransfer.items.add(file);
          });

          const dragEnterEvent = new DragEvent('dragenter', {
            bubbles: true,
            cancelable: true,
          });

          Object.defineProperty(dragEnterEvent, 'dataTransfer', {
            value: mockDataTransfer,
          });

          dropZone?.dispatchEvent(dragEnterEvent);
          await elementUpdated(chat);

          expect(eventSpy.callCount).to.equal(1);
          expect(eventSpy).calledWith('igcAttachmentDrag');

          const dropEvent = new DragEvent('drop', {
            bubbles: true,
            cancelable: true,
          });
          Object.defineProperty(dropEvent, 'dataTransfer', {
            value: mockDataTransfer,
          });

          dropZone.dispatchEvent(dropEvent);
          await elementUpdated(chat);

          expect(eventSpy).calledWith('igcAttachmentDrop');
          const attachments =
            inputArea?.shadowRoot?.querySelectorAll('igc-chip');
          expect(attachments?.length).to.equal(1);
          expect(attachments?.[0]?.textContent?.trim()).to.equal('test.txt');
          expect(eventSpy).calledWith('igcAttachmentDrop');
          expect(eventSpy).calledWith('igcAttachmentChange');
        }
      });
    });

    describe('Keyboard', () => {
      it('should update messages properly on `Enter` keypress when the textarea is focused', async () => {
        const eventSpy = spy(chat, 'emitEvent');
        const inputArea = chat.shadowRoot?.querySelector('igc-chat-input');
        const sendButton = inputArea?.shadowRoot?.querySelector(
          'igc-icon-button[name="send-message"]'
        );
        const textArea = inputArea?.shadowRoot?.querySelector('igc-textarea');

        expect(sendButton).not.to.be.undefined;
        expect(textArea).not.to.be.undefined;

        if (sendButton && textArea) {
          textArea.setAttribute('value', 'Hello!');
          textArea.dispatchEvent(
            new CustomEvent('igcInput', { detail: 'Hello!' })
          );
          await elementUpdated(chat);
          simulateFocus(textArea);
          simulateKeyboard(textArea, enterKey);
          await elementUpdated(chat);
          await clock.tickAsync(500);

          expect(eventSpy).calledWith('igcMessageCreated');
          const eventArgs = eventSpy.getCall(2).args[1]?.detail;
          const args =
            eventArgs && typeof eventArgs === 'object'
              ? { ...eventArgs, text: 'Hello!', sender: 'user' }
              : { text: 'Hello!', sender: 'user' };
          expect(eventArgs).to.deep.equal(args);
          expect(chat.messages.length).to.equal(1);
          expect(chat.messages[0].text).to.equal('Hello!');
          expect(chat.messages[0].sender).to.equal('user');

          // The focus should be on the input area after message is sent
          expect(isFocused(textArea)).to.be.true;
        }
      });

      it('should activates the recent message when the message list is focused', async () => {
        chat.messages = messages;
        await elementUpdated(chat);
        await aTimeout(500);

        const messageContainer = chat.shadowRoot
          ?.querySelector('igc-chat-message-list')
          ?.shadowRoot?.querySelector(
            `div[part='message-container']`
          ) as HTMLElement;
        messageContainer.focus();
        await elementUpdated(chat);

        const messageElements =
          messageContainer?.querySelectorAll('igc-chat-message');
        messageElements?.forEach((message, index) => {
          if (index === messages.length - 1) {
            expect(message.part.length).to.equal(2);
            expect(message.part[0]).to.equal('message-item');
            expect(message.part[1]).to.equal('active');
          } else {
            expect(message.part.length).to.equal(1);
            expect(message.part[0]).to.equal('message-item');
          }
        });
      });

      xit('should activates the next/previous message on `ArrowDown`/`ArrowUp`', async () => {
        chat.messages = messages;
        await elementUpdated(chat);
        await aTimeout(500);

        const messageContainer = chat.shadowRoot
          ?.querySelector('igc-chat-message-list')
          ?.shadowRoot?.querySelector(
            `div[part='message-container']`
          ) as HTMLElement;
        messageContainer.focus();
        await elementUpdated(chat);
        await nextFrame();
        await nextFrame();

        // Activates the previous message on `ArrowUp`
        simulateKeyboard(messageContainer, arrowUp);
        await elementUpdated(chat);
        expect(messageContainer.getAttribute('aria-activedescendant')).to.equal(
          'message-3'
        );

        // Activates the next message on `ArrowDown`
        simulateKeyboard(messageContainer, arrowDown);
        await elementUpdated(chat);
        expect(messageContainer.getAttribute('aria-activedescendant')).to.equal(
          'message-4'
        );
      });

      xit('should activates the first/last message on `Home`/`End`', async () => {
        chat.messages = messages;
        await elementUpdated(chat);
        await aTimeout(500);

        const messageContainer = chat.shadowRoot
          ?.querySelector('igc-chat-message-list')
          ?.shadowRoot?.querySelector(
            `div[part='message-container']`
          ) as HTMLElement;
        messageContainer.focus();
        await elementUpdated(chat);
        await nextFrame();
        await nextFrame();

        // Activates the first message on `Home`
        simulateKeyboard(messageContainer, homeKey);
        await elementUpdated(chat);
        expect(messageContainer.getAttribute('aria-activedescendant')).to.equal(
          'message-1'
        );

        // Activates the last message on `End`
        simulateKeyboard(messageContainer, endKey);
        await elementUpdated(chat);
        expect(messageContainer.getAttribute('aria-activedescendant')).to.equal(
          'message-4'
        );
      });
    });
  });

  describe('Events', () => {
    it('emits igcAttachmentClick', async () => {
      const eventSpy = spy(chat, 'emitEvent');
      chat.messages = [messages[1]];
      await elementUpdated(chat);
      await aTimeout(500);

      const messageElement = chat.shadowRoot
        ?.querySelector('igc-chat-message-list')
        ?.shadowRoot?.querySelector(`div[part='message-list'`)
        ?.querySelector('igc-chat-message');

      const attachmentHeader = messageElement?.shadowRoot
        ?.querySelector('igc-message-attachments')
        ?.shadowRoot?.querySelector(
          `div[part='attachment-header sent']`
        ) as HTMLElement;

      simulateClick(attachmentHeader);
      expect(eventSpy).calledWith('igcAttachmentClick', {
        detail: { ...messages[1].attachments[0] },
      });
    });

    it('emits igcTypingChange', async () => {
      const eventSpy = spy(chat, 'emitEvent');
      const inputArea = chat.shadowRoot?.querySelector('igc-chat-input');
      const textArea = inputArea?.shadowRoot?.querySelector('igc-textarea');

      expect(textArea).not.to.be.undefined;
      if (textArea) {
        simulateFocus(textArea);
        simulateKeyboard(textArea, 'a');
        expect(eventSpy).calledWith('igcTypingChange', {
          detail: { isTyping: true },
        });

        aTimeout(3000).then(() => {
          expect(eventSpy).calledWith('igcTypingChange', {
            detail: { isTyping: false },
          });
        });
      }
    });

    it('emits igcInputFocus', async () => {
      const eventSpy = spy(chat, 'emitEvent');
      const inputArea = chat.shadowRoot?.querySelector('igc-chat-input');
      const textArea = inputArea?.shadowRoot?.querySelector('igc-textarea');
      expect(textArea).not.to.be.undefined;

      if (textArea) {
        simulateFocus(textArea);
        expect(eventSpy).calledWith('igcInputFocus');
      }
    });

    it('emits igcInputBlur', async () => {
      const eventSpy = spy(chat, 'emitEvent');
      const inputArea = chat.shadowRoot?.querySelector('igc-chat-input');
      const textArea = inputArea?.shadowRoot?.querySelector('igc-textarea');
      expect(textArea).not.to.be.undefined;

      if (textArea) {
        simulateBlur(textArea);
        expect(eventSpy).calledWith('igcInputBlur');
      }
    });

    it('emits igcInputChange', async () => {
      const eventSpy = spy(chat, 'emitEvent');
      const inputArea = chat.shadowRoot?.querySelector('igc-chat-input');
      const textArea = inputArea?.shadowRoot?.querySelector('igc-textarea');

      expect(textArea).not.to.be.undefined;
      if (textArea) {
        textArea.setAttribute('value', 'Hello!');
        textArea.dispatchEvent(
          new CustomEvent('igcInput', { detail: 'Hello!' })
        );
        await elementUpdated(chat);
        expect(eventSpy).calledWith('igcInputChange', {
          detail: { value: 'Hello!' },
        });
      }
    });

    it('emits igcMessageReact', async () => {
      const eventSpy = spy(chat, 'emitEvent');
      chat.messages = [messages[0]];
      await elementUpdated(chat);
      await aTimeout(500);

      const messageElement = chat.shadowRoot
        ?.querySelector('igc-chat-message-list')
        ?.shadowRoot?.querySelector(`div[part='message-list'`)
        ?.querySelector('igc-chat-message');

      const goodResponseIcon = messageElement?.shadowRoot?.querySelector(
        'igc-icon-button[name="good-response"]'
      ) as HTMLElement;

      simulateClick(goodResponseIcon);
      expect(eventSpy).calledWith('igcMessageReact', {
        detail: { message: messages[0], reaction: 'good-response' },
      });
    });

    it('can cancel `igcMessageCreated` event', async () => {
      const inputArea = chat.shadowRoot?.querySelector('igc-chat-input');
      const sendButton = inputArea?.shadowRoot?.querySelector(
        'igc-icon-button[name="send-message"]'
      );
      const textArea = inputArea?.shadowRoot?.querySelector('igc-textarea');
      expect(sendButton).not.to.be.undefined;
      expect(textArea).not.to.be.undefined;

      chat.addEventListener('igcMessageCreated', (event) => {
        event.preventDefault();
      });

      if (sendButton && textArea) {
        textArea.setAttribute('value', 'Hello!');
        textArea.dispatchEvent(
          new CustomEvent('igcInput', { detail: 'Hello!' })
        );
        await elementUpdated(chat);
        simulateClick(sendButton);
        await elementUpdated(chat);
        await clock.tickAsync(500);

        expect(chat.messages.length).to.equal(0);
      }
    });

    it('can cancel `igcAttachmentChange` event', async () => {
      const inputArea = chat.shadowRoot?.querySelector('igc-chat-input');
      const fileInput = inputArea?.shadowRoot?.querySelector(
        'input[type="file"]'
      ) as HTMLInputElement;

      chat.addEventListener('igcAttachmentChange', (event) => {
        event.preventDefault();
      });

      simulateFileUpload(fileInput, files);
      await elementUpdated(chat);
      aTimeout(500);

      expect(
        inputArea?.shadowRoot?.querySelectorAll('igc-chip').length
      ).to.equal(0);
    });
  });
});<|MERGE_RESOLUTION|>--- conflicted
+++ resolved
@@ -310,7 +310,7 @@
       const firstMessage =
         messageContainer?.querySelectorAll('igc-chat-message')[0];
       expect(firstMessage).shadowDom.to.equal(
-        `<div part="message-container ">
+        `<div part="message-container">
             <pre part="plain-text">
               Hello! How can I help you today?
             </pre>
@@ -642,11 +642,13 @@
         ?.querySelectorAll('igc-chat-message');
       expect(messageElements).not.to.be.undefined;
       messageElements?.forEach((messageElement, index) => {
-        const messsageContainer =
-          messageElement.shadowRoot?.querySelector(`div[part='bubble']`);
+        const isCurrentUser = chat.messages[index].sender === 'user';
+        const messsageContainer = messageElement.shadowRoot?.querySelector(
+          `div[part='message-container${isCurrentUser ? ' sent' : ''}']`
+        );
         expect(messsageContainer).not.to.be.undefined;
         expect(messsageContainer).dom.to.equal(
-          `<div part="bubble">
+          `<div part="message-container${isCurrentUser ? ' sent' : ''}">
                               <pre part="plain-text">
                                 ${(messsageContainer as HTMLElement)?.innerText}
                               </pre>
@@ -928,8 +930,10 @@
         ?.querySelectorAll('igc-chat-message');
       expect(messageElements).not.to.be.undefined;
       messageElements?.forEach((messageElement, index) => {
-        const messsageContainer =
-          messageElement.shadowRoot?.querySelector(`div[part='bubble']`);
+        const isCurrentUser = chat.messages[index].sender === 'user';
+        const messsageContainer = messageElement.shadowRoot?.querySelector(
+          `div[part='message-container${isCurrentUser ? ' sent' : ''}']`
+        );
         expect(messsageContainer).not.to.be.undefined;
         const attachments = messsageContainer?.querySelector(
           'igc-message-attachments'
@@ -962,8 +966,10 @@
         ?.shadowRoot?.querySelectorAll('igc-chat-message');
       expect(messageElements).not.to.be.undefined;
       messageElements?.forEach((messageElement, index) => {
-        const messsageContainer =
-          messageElement.shadowRoot?.querySelector(`div[part='bubble']`);
+        const isCurrentUser = chat.messages[index].sender === 'user';
+        const messsageContainer = messageElement.shadowRoot?.querySelector(
+          `div[part='message-container${isCurrentUser ? ' sent' : ''}']`
+        );
         expect(messsageContainer).not.to.be.undefined;
         const attachments = messsageContainer?.querySelector(
           'igc-message-attachments'
@@ -977,7 +983,6 @@
             </div>`
         );
 
-        const isCurrentUser = chat.messages[index].sender === 'user';
         const content = attachments?.shadowRoot?.querySelector(
           `div[part='attachment-content${isCurrentUser ? ' sent' : ''}']`
         );
@@ -1002,11 +1007,13 @@
         ?.shadowRoot?.querySelectorAll('igc-chat-message');
       expect(messageElements).not.to.be.undefined;
       messageElements?.forEach((messageElement, index) => {
-        const messsageContainer =
-          messageElement.shadowRoot?.querySelector(`div[part='bubble']`);
+        const isCurrentUser = chat.messages[index].sender === 'user';
+        const messsageContainer = messageElement.shadowRoot?.querySelector(
+          `div[part='message-container${isCurrentUser ? ' sent' : ''}']`
+        );
         expect(messsageContainer).not.to.be.undefined;
         expect(messsageContainer).dom.to.equal(
-          `<div part="bubble">
+          `<div part="message-container${isCurrentUser ? ' sent' : ''}">
                 <div>
                     <h5>${chat.messages[index].sender === 'user' ? 'You' : 'Bot'}: </h5>
                     <p>${(messsageContainer?.querySelector('p') as HTMLElement)?.innerText}</p>
@@ -1030,13 +1037,13 @@
         ?.querySelectorAll('igc-chat-message');
       expect(messageElements).not.to.be.undefined;
       messageElements?.forEach((messageElement, index) => {
-        const messsageContainer =
-          messageElement.shadowRoot?.querySelector(`div[part='bubble']`);
+        const isCurrentUser = chat.messages[index].sender === 'user';
+        const messsageContainer = messageElement.shadowRoot?.querySelector(
+          `div[part='message-container${isCurrentUser ? ' sent' : ''}']`
+        );
         expect(messsageContainer).not.to.be.undefined;
-<<<<<<< HEAD
-        const isCurrentUser = chat.messages[index].sender === 'user';
         expect(messsageContainer).dom.to.equal(
-          `<div part="bubble">
+          `<div part="message-container${isCurrentUser ? ' sent' : ''}">
                             <pre part="plain-text">
                               ${chat.messages[index].text}
                             </pre>
@@ -1051,32 +1058,6 @@
                       }
             </div>`
         );
-=======
-        if (index === 0) {
-          expect(messsageContainer).dom.to.equal(
-            `<div part="bubble">
-                              <pre part="plain-text">
-                                ${chat.messages[index].text}
-                              </pre>
-                            <igc-message-attachments>
-                            </igc-message-attachments>
-                        </div>`
-          );
-        } else {
-          expect(messsageContainer).dom.to.equal(
-            `<div part="bubble">
-                            <pre part="plain-text">
-                              ${chat.messages[index].text}
-                            </pre>
-                            <igc-message-attachments>
-                            </igc-message-attachments>
-                            <div style="float: right">
-                                <igc-button name="regenerate" type="button" variant="flat">...</igc-button>
-                            </div>
-                        </div>`
-          );
-        }
->>>>>>> f701b471
       });
     });
 
