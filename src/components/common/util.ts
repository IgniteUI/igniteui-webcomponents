export interface PartNameInfo {
  readonly [name: string]: string | boolean | number;
}

export const partNameMap = (partNameInfo: PartNameInfo) => {
  return Object.keys(partNameInfo)
    .filter((key) => partNameInfo[key])
    .join(' ');
};

export function noop() {}

export const asPercent = (part: number, whole: number) => (part / whole) * 100;

export const clamp = (number: number, min: number, max: number) =>
  Math.max(min, Math.min(number, max));

export function numberInRangeInclusive(
  value: number,
  min: number,
  max: number
) {
  return value >= min && value <= max;
}

/**
 *
 * Returns an element's offset relative to its parent. Similar to element.offsetTop and element.offsetLeft, except the
 * parent doesn't have to be positioned relative or absolute.
 *
 * Work around for the following issues in Chromium based browsers:
 *
 * https://bugs.chromium.org/p/chromium/issues/detail?id=1330819
 * https://bugs.chromium.org/p/chromium/issues/detail?id=1334556
 *
 */
export function getOffset(element: HTMLElement, parent: HTMLElement) {
  const { top, left, bottom, right } = element.getBoundingClientRect();
  const {
    top: pTop,
    left: pLeft,
    bottom: pBottom,
    right: pRight,
  } = parent.getBoundingClientRect();

  return {
    top: Math.round(top - pTop),
    left: Math.round(left - pLeft),
    right: Math.round(right - pRight),
    bottom: Math.round(bottom - pBottom),
  };
}

export function createCounter() {
  let i = 0;
  return () => {
    i++;
    return i;
  };
}

/**
 * Returns whether an element has a Left-to-Right directionality.
 */
export function isLTR(element: HTMLElement) {
  return element.matches(':dir(ltr)');
}

/**
 * Builds a string from format specifiers and replacement parameters.
 * Will coerce non-string parameters to their string representations.
 *
 * @example
 * ```typescript
 * formatString('{0} says "{1}".', 'John', 'Hello'); // 'John says "Hello".'
 * formatString('{1} is greater than {0}', 0, 1); // '1 is greater than 0'
 * ```
 */
export function formatString(template: string, ...params: unknown[]): string {
  const length = params.length;

  return template.replace(/{(\d+)}/g, (match: string, index: number) =>
    index >= length ? match : `${params[index]}`
  );
}

/**
 * Parse the passed `value` as a number or return the `fallback` if it can't be done.
 *
 * @example
 * ```typescript
 * asNumber('5'); // 5
 * asNumber('3.14'); // 3.14
 * asNumber('five'); // 0
 * asNUmber('five', 5); // 5
 * ```
 */
export function asNumber(value: unknown, fallback = 0) {
  const parsed = Number.parseFloat(value as string);
  return Number.isNaN(parsed) ? fallback : parsed;
}

/**
 * Returns the value wrapped between the min and max bounds.
 *
 * If the value is greater than max, returns the min and vice-versa.
 * If the value is between the bounds, it is returned unchanged.
 *
 * @example
 * ```typescript
 * wrap(1, 4, 2); // 2
 * wrap(1, 4, 5); // 1
 * wrap(1, 4, -1); // 4
 * ```
 */
export function wrap(min: number, max: number, value: number) {
  if (value < min) {
    return max;
  }
  if (value > max) {
    return min;
  }

  return value;
}

export function isDefined<T = unknown>(value: T) {
  return value !== undefined;
}

export function* iterNodes<T = Node>(
  root: Node,
  whatToShow?: keyof typeof NodeFilter,
  filter?: (node: T) => boolean
): Generator<T> {
  if (!isDefined(globalThis.document)) {
    return;
  }

  const iter = globalThis.document.createTreeWalker(
    root,
    NodeFilter[whatToShow ?? 'SHOW_ALL']
  );

  let node = iter.nextNode() as T;

  while (node) {
    if (filter) {
      if (filter(node)) {
        yield node;
      }
    } else {
      yield node;
    }

    node = iter.nextNode() as T;
  }
}

export function getElementByIdFromRoot(root: HTMLElement, id: string) {
  return (root.getRootNode() as Document | ShadowRoot).getElementById(id);
}

export function isElement(node: unknown): node is Element {
  return node instanceof Node && node.nodeType === Node.ELEMENT_NODE;
}

export function getElementsFromEventPath<T extends Element>(event: Event) {
  return event.composedPath().filter((item) => isElement(item)) as T[];
}

export function findElementFromEventPath<T extends Element>(
  predicate: string | ((element: Element) => boolean),
  event: Event
) {
  const func =
    typeof predicate === 'string'
      ? (e: Element) => e.matches(predicate)
      : (e: Element) => predicate(e);

  return getElementsFromEventPath(event).find(func) as T | undefined;
}

export function groupBy<T>(array: T[], key: keyof T | ((item: T) => any)) {
  const result: Record<string, T[]> = {};
  const _get = typeof key === 'function' ? key : (item: T) => item[key];

  for (const item of array) {
    const category = _get(item);
    const group = result[category];

    if (Array.isArray(group)) {
      group.push(item);
    } else {
      result[category] = [item];
    }
  }

  return result;
}

<<<<<<< HEAD
export function splitToWords(text: string) {
  const input = text.replaceAll(/[^a-zA-Z0-9\s-_]/g, '');
  if (/[\s-_]+/.test(input)) return input.split(/[\s-_]+/);
  return input.split(/(?=[A-Z])+/);
}

export function toKebabCase(text: string): string {
  const input = text.trim();
  return splitToWords(input).join('-').toLocaleLowerCase();
=======
export function first<T>(arr: T[]) {
  return arr.at(0) as T;
}

export function last<T>(arr: T[]) {
  return arr.at(-1) as T;
}

export function modulo(n: number, d: number) {
  return ((n % d) + d) % d;
}

/**
 * Creates an array of `n` elements from a given iterator.
 *
 */
export function take<T>(iterable: IterableIterator<T>, n: number) {
  const result: T[] = [];
  let i = 0;
  let current = iterable.next();

  while (i < n && !current.done) {
    result.push(current.value);
    current = iterable.next();
    i++;
  }

  return result;
}

/**
 * Splits an array into chunks of length `size` and returns a generator
 * yielding each chunk.
 * The last chunk may contain less than `size` elements.
 *
 * @example
 * ```typescript
 * const arr = [0,1,2,3,4,5,6,7,8,9];
 *
 * Array.from(chunk(arr, 2)) // [[0, 1], [2, 3], [4, 5], [6, 7], [8, 9]]
 * Array.from(chunk(arr, 3)) // [[0, 1, 2], [3, 4, 5], [6, 7, 8], [9]]
 * Array.from(chunk([], 3)) // []
 * Array.from(chunk(arr, -3)) // Error
 * ```
 */
export function* chunk<T>(arr: T[], size: number) {
  if (size < 1) {
    throw new Error('size must be an integer >= 1');
  }
  for (let i = 0; i < arr.length; i += size) {
    yield arr.slice(i, i + size);
  }
>>>>>>> bdff63c2
}<|MERGE_RESOLUTION|>--- conflicted
+++ resolved
@@ -199,7 +199,60 @@
   return result;
 }
 
-<<<<<<< HEAD
+export function first<T>(arr: T[]) {
+  return arr.at(0) as T;
+}
+
+export function last<T>(arr: T[]) {
+  return arr.at(-1) as T;
+}
+
+export function modulo(n: number, d: number) {
+  return ((n % d) + d) % d;
+}
+
+/**
+ * Creates an array of `n` elements from a given iterator.
+ *
+ */
+export function take<T>(iterable: IterableIterator<T>, n: number) {
+  const result: T[] = [];
+  let i = 0;
+  let current = iterable.next();
+
+  while (i < n && !current.done) {
+    result.push(current.value);
+    current = iterable.next();
+    i++;
+  }
+
+  return result;
+}
+
+/**
+ * Splits an array into chunks of length `size` and returns a generator
+ * yielding each chunk.
+ * The last chunk may contain less than `size` elements.
+ *
+ * @example
+ * ```typescript
+ * const arr = [0,1,2,3,4,5,6,7,8,9];
+ *
+ * Array.from(chunk(arr, 2)) // [[0, 1], [2, 3], [4, 5], [6, 7], [8, 9]]
+ * Array.from(chunk(arr, 3)) // [[0, 1, 2], [3, 4, 5], [6, 7, 8], [9]]
+ * Array.from(chunk([], 3)) // []
+ * Array.from(chunk(arr, -3)) // Error
+ * ```
+ */
+export function* chunk<T>(arr: T[], size: number) {
+  if (size < 1) {
+    throw new Error('size must be an integer >= 1');
+  }
+  for (let i = 0; i < arr.length; i += size) {
+    yield arr.slice(i, i + size);
+  }
+}
+
 export function splitToWords(text: string) {
   const input = text.replaceAll(/[^a-zA-Z0-9\s-_]/g, '');
   if (/[\s-_]+/.test(input)) return input.split(/[\s-_]+/);
@@ -209,58 +262,4 @@
 export function toKebabCase(text: string): string {
   const input = text.trim();
   return splitToWords(input).join('-').toLocaleLowerCase();
-=======
-export function first<T>(arr: T[]) {
-  return arr.at(0) as T;
-}
-
-export function last<T>(arr: T[]) {
-  return arr.at(-1) as T;
-}
-
-export function modulo(n: number, d: number) {
-  return ((n % d) + d) % d;
-}
-
-/**
- * Creates an array of `n` elements from a given iterator.
- *
- */
-export function take<T>(iterable: IterableIterator<T>, n: number) {
-  const result: T[] = [];
-  let i = 0;
-  let current = iterable.next();
-
-  while (i < n && !current.done) {
-    result.push(current.value);
-    current = iterable.next();
-    i++;
-  }
-
-  return result;
-}
-
-/**
- * Splits an array into chunks of length `size` and returns a generator
- * yielding each chunk.
- * The last chunk may contain less than `size` elements.
- *
- * @example
- * ```typescript
- * const arr = [0,1,2,3,4,5,6,7,8,9];
- *
- * Array.from(chunk(arr, 2)) // [[0, 1], [2, 3], [4, 5], [6, 7], [8, 9]]
- * Array.from(chunk(arr, 3)) // [[0, 1, 2], [3, 4, 5], [6, 7, 8], [9]]
- * Array.from(chunk([], 3)) // []
- * Array.from(chunk(arr, -3)) // Error
- * ```
- */
-export function* chunk<T>(arr: T[], size: number) {
-  if (size < 1) {
-    throw new Error('size must be an integer >= 1');
-  }
-  for (let i = 0; i < arr.length; i += size) {
-    yield arr.slice(i, i + size);
-  }
->>>>>>> bdff63c2
 }