--- conflicted
+++ resolved
@@ -77,7 +77,7 @@
       @igcClosing=${handleClosing}
       @igcClosed=${handleClosed}
     >
-<<<<<<< HEAD
+      <<<<<<< HEAD
       <div slot="title">The Expendables</div>
       <div slot="subTitle">Action, Adventure, Thriller</div>
       <div slot="content">
@@ -86,11 +86,11 @@
         expert Yin Yang, heavy weapons specialist Hale Caesar, demolitionist
         Toll Road and loose-cannon sniper Gunner Jensen.
       </div>
-=======
+      =======
       <div slot="title">Title</div>
       <div slot="subTitle">SubTitle</div>
       <div><p>Content Text</p></div>
->>>>>>> f29616dd
+      >>>>>>> f29616ddc6b851b82269a05062f0d9ab9088db1a
     </igc-expansion-panel>
     <p style="visibility: collapse">"${direction}"</p>
   `;
