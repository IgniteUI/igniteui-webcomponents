--- conflicted
+++ resolved
@@ -239,12 +239,6 @@
 
   return html`
     <igc-calendar
-<<<<<<< HEAD
-      .showWeekNumbers=${showWeekNumbers}
-      .hideOutsideDays=${hideOutsideDays}
-      .weekStart=${weekStart}
-      .locale=${locale}
-=======
       ?has-header=${hasHeader}
       ?show-week-numbers=${showWeekNumbers}
       ?hide-outside-days=${hideOutsideDays}
@@ -252,7 +246,6 @@
       orientation=${ifDefined(orientation)}
       week-start=${ifDefined(weekStart)}
       locale=${ifDefined(locale)}
->>>>>>> 06263e15
       .viewDate=${new Date(viewDate)}
       selection=${ifDefined(selection)}
       active-view=${ifDefined(activeView)}
