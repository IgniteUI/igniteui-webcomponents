--- conflicted
+++ resolved
@@ -1,8 +1,5 @@
 export * from './watch';
 export * from './alternateName';
 export * from './blazorSuppress';
-<<<<<<< HEAD
 export * from './blazorInclude';
-=======
-export * from './blazorTwoWayBind';
->>>>>>> 0af55998
+export * from './blazorTwoWayBind';