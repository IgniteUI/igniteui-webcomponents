# Ignite UI Web Components Changelog
All notable changes to this project will be documented in this file.

The format is based on [Keep a Changelog](http://keepachangelog.com/)
and this project adheres to [Semantic Versioning](http://semver.org/).

## [Unreleased]
<<<<<<< HEAD

### Added
- Text area component
=======
### Added
- The following components are now Form Associated Custom Elements and support native form element:
    - Checkbox
    - Combo
    - DateTime input
    - Input
    - Masked input
    - Radio
    - Rating
    - Single slider
    - Select
    - Switch

### Deprecated
 - IgcForm component is deprecated
>>>>>>> 6ccaa7f3

## [4.3.1] - 2023-08-02
### Added
- Tree - component animations [#846](https://github.com/IgniteUI/igniteui-webcomponents/issues/846)
- Components border radius is consumed from their schemas [#805](https://github.com/IgniteUI/igniteui-webcomponents/issues/805)

### Changed
- Combo, Input, Select - schema colors [#767](https://github.com/IgniteUI/igniteui-webcomponents/issues/767)
- Dropdown - schema colors [#828](https://github.com/IgniteUI/igniteui-webcomponents/issues/828)
- Icon - updated theming styles and size [#813](https://github.com/IgniteUI/igniteui-webcomponents/issues/813)

### Fixed
- Combo - single selection not working in certain scenarios [#816](https://github.com/IgniteUI/igniteui-webcomponents/issues/816)
- Dropdown - various styling fixes [#841](https://github.com/IgniteUI/igniteui-webcomponents/issues/841) [#848](https://github.com/IgniteUI/igniteui-webcomponents/issues/848)
- Icon button - border radius with ripple [#839](https://github.com/IgniteUI/igniteui-webcomponents/issues/839)
- Icon button - fixed wrong color in Fluent theme [#845](https://github.com/IgniteUI/igniteui-webcomponents/issues/845)
- Input - various styling fixes [#818](https://github.com/IgniteUI/igniteui-webcomponents/issues/818) [#832](https://github.com/IgniteUI/igniteui-webcomponents/issues/832) [#844](https://github.com/IgniteUI/igniteui-webcomponents/pull/844)
- Tree Item - assign closest *igc-tree-item* ancestor as a parent [#829](https://github.com/IgniteUI/igniteui-webcomponents/issues/829)
- Tabs - internal **hidden** styles and custom display property [#851](https://github.com/IgniteUI/igniteui-webcomponents/issues/851)

## [4.3.0] - 2023-06-28
### Added
- Combo: Added `matchDiacritics` to the filtering options property. Defaults to `false`.
  If set to `true` the filter distinguishes between accented letters and
  their base letters. Otherwise strings are normalized and then matched.
- Combo: Added `selection` property which returns the current selection as an array of data objects.
- Card: Support explicit height
- Dialog: Added animations
- Snackbar: Added animations
- Toast: Added animations

### Changed
- Combo: `value` is no longer readonly and can be explicitly set. The value attribute also supports declarative binding,
  accepting a valid JSON stringified array.
- Combo: `value` type changed from `string[]` to `ComboValue<T>[]` where
  ```ts
  ComboValue<T> = T | T[keyof T]
  ```
- Combo: `igcChange` event object properties are also changed to reflect tee new `value` type:
  ```typescript
  interface IgcComboChangeEventArgs<T> {
  newValue: ComboValue<T>[];
  items: T[];
  type: ComboChangeType;
  }
  ```

### Deprecated
- Select: Deprecated `sameWidth`, `positionStrategy` and `flip`. They will be removed in the next major release.

### Fixed
- Select: prefix/suffix/helper-text slots not being rendered [#722](https://github.com/IgniteUI/igniteui-webcomponents/issues/722)
- Tabs: Nested tabs selection [#713](https://github.com/IgniteUI/igniteui-webcomponents/issues/713)
- Dialog: Backdrop doesn't overlay elements [#727](https://github.com/IgniteUI/igniteui-webcomponents/issues/727)
- Dropdown: Listbox position on initial open state [#723](https://github.com/IgniteUI/igniteui-webcomponents/issues/723)
- Stepper: Stretch vertically in parent container [#738](https://github.com/IgniteUI/igniteui-webcomponents/issues/738)
- Navbar: Wrong colors in fluent theme [#719](https://github.com/IgniteUI/igniteui-webcomponents/issues/719)
- Animation player throws errors when height is unspecified [#793](https://github.com/IgniteUI/igniteui-webcomponents/issues/793)
- DateTimeInput: Intl.DateTimeFormat issues in Chromium based browsers [#803](https://github.com/IgniteUI/igniteui-webcomponents/issues/803)

## [4.2.3] - 2023-04-03
### Deprecated
- Dialog - Property `closeOnEscape` is deprecated in favor of new property `keepOpenOnEscape`.

### Fixed
- Radio Button- colors in selected focus state [#685](https://github.com/IgniteUI/igniteui-webcomponents/issues/685)
- Icon Button - set icon size to match other design system products [#598](https://github.com/IgniteUI/igniteui-webcomponents/issues/598), [#695](https://github.com/IgniteUI/igniteui-webcomponents/issues/695)
- Chip - removed outline styles for Fluent and Material themes [#702](https://github.com/IgniteUI/igniteui-webcomponents/pull/702)
- Calendar - navigation to date on set value [#436](https://github.com/IgniteUI/igniteui-webcomponents/issues/436)
- Tabs - not taking the full height of their parents [#710](https://github.com/IgniteUI/igniteui-webcomponents/issues/710)

## [4.2.2] - 2023-03-07
### Deprecated
- Button - The prefix/suffix slots are no longer needed and will be removed in the next major release.

### Fixed
- Button - UI inconsistencies [#675](https://github.com/IgniteUI/igniteui-webcomponents/issues/675), [#679](https://github.com/IgniteUI/igniteui-webcomponents/issues/679)
- Calendar - Fluent theme inconsistencies [#653](https://github.com/IgniteUI/igniteui-webcomponents/issues/653), [#672](https://github.com/IgniteUI/igniteui-webcomponents/issues/672)
- Combo - Selection via API doesn't work on a searched list [#649](https://github.com/IgniteUI/igniteui-webcomponents/issues/649)
- Dialog - Fluent theme inconsistency [#603](https://github.com/IgniteUI/igniteui-webcomponents/issues/603)
- Input - UI inconsistencies [#657](https://github.com/IgniteUI/igniteui-webcomponents/issues/657), [#658](https://github.com/IgniteUI/igniteui-webcomponents/issues/658)
- Toast - Fluent theme inconsistency [#668](https://github.com/IgniteUI/igniteui-webcomponents/issues/668)
- Components missing in defineAllComponents [#691](https://github.com/IgniteUI/igniteui-webcomponents/issues/691)
- Wrong host sizes for Avatar, Badge, Button and Icon Button [#669](https://github.com/IgniteUI/igniteui-webcomponents/issues/669)

## [4.2.1] - 2023-02-01
### Fixed
- Combo - Matching item not activated on filtering in single selection mode

## [4.2.0] - 2023-01-31
### Added
- Combo - Single Selection mode via the `single-select` attribute [#626](https://github.com/IgniteUI/igniteui-webcomponents/issues/626)

### Fixed
- Input - UI inconsistencies [#619](https://github.com/IgniteUI/igniteui-webcomponents/issues/619), [#620](https://github.com/IgniteUI/igniteui-webcomponents/issues/620), [#633](https://github.com/IgniteUI/igniteui-webcomponents/issues/633), [#638](https://github.com/IgniteUI/igniteui-webcomponents/issues/638)
- Badge - Doesn't correctly render `igc-icon` and font icons [#631](https://github.com/IgniteUI/igniteui-webcomponents/issues/631)
- Radio - UI inconsistencies [#621](https://github.com/IgniteUI/igniteui-webcomponents/issues/621), [#623](https://github.com/IgniteUI/igniteui-webcomponents/issues/623)
- Navigation Drawer - Can't override item margin [#614](https://github.com/IgniteUI/igniteui-webcomponents/issues/614)

## [4.1.1] - 2023-01-12
### Fixed
- Input - position label based on component size [#589](https://github.com/IgniteUI/igniteui-webcomponents/pull/589)
- Input - material themes don't match design by [#580](https://github.com/IgniteUI/igniteui-webcomponents/issues/580)
- Input - do not cache the underlying input [#604](https://github.com/IgniteUI/igniteui-webcomponents/issues/604)
- Card - color discrepancy between WC and Angular [#586](https://github.com/IgniteUI/igniteui-webcomponents/issues/586)
- Theme - update stale --igc-* variables to --ig-* [#603](https://github.com/IgniteUI/igniteui-webcomponents/issues/603)
- Removed dangling references after element disconnect [#608](https://github.com/IgniteUI/igniteui-webcomponents/pull/608)

## [4.1.0] - 2022-12-09
### Added
- Stepper Component [#219](https://github.com/IgniteUI/igniteui-webcomponents/issues/219)
- Combo Component [#411](https://github.com/IgniteUI/igniteui-webcomponents/issues/411)
- Mask Input - Skip literal positions when deleting symbols in the component

### Fixed
- Mask input - Validation state on user input [#558](https://github.com/IgniteUI/igniteui-webcomponents/issues/558)

## [4.0.0] - 2022-11-02
### Changed
- Themes
  - Build - Utilize [Ignite UI Theming](https://github.com/IgniteUI/igniteui-theming) package when building themes [#415](https://github.com/IgniteUI/igniteui-webcomponents/issues/415)
  - Sizing - Introduced CSS variables that allow runtime CSS configuration of the size for all or individual components [#115](https://github.com/IgniteUI/igniteui-webcomponents/issues/115)
  - Spacing - Introduced CSS variables that allow runtime CSS configuration of the internal spacing (padding/margin) of components [#506](https://github.com/IgniteUI/igniteui-webcomponents/issues/506)
  - Scrollbars - Added the ability to style application-level scrollbars by setting the `ig-scrollbar` CSS class on any element [#141](https://github.com/IgniteUI/igniteui-webcomponents/issues/141)

## [3.4.2] - 2022-11-01
### Fixed
- Resolved importing error for `DateRangeType` [#535](https://github.com/IgniteUI/igniteui-webcomponents/issues/535)

## [3.4.1] - 2022-09-19
### Changed
- Slider - updated theme with the latest fluent spec [#453](https://github.com/IgniteUI/igniteui-webcomponents/pull/453)
- Calendar - updated weekend days color [#483](https://github.com/IgniteUI/igniteui-webcomponents/issues/483)

### Fixed
- Tabs `selected` attribute breaks content visibility on init [#507](https://github.com/IgniteUI/igniteui-webcomponents/issues/507)

## [3.4.0] - 2022-09-07
### Added
- Dialog component [#175](https://github.com/IgniteUI/igniteui-webcomponents/issues/175)
- Select component [#180](https://github.com/IgniteUI/igniteui-webcomponents/issues/180)

### Fixed
- Calendar - range selection a11y improvements [#476](https://github.com/IgniteUI/igniteui-webcomponents/issues/476)
- Range slider - a11y improvements for choosing range values [#477](https://github.com/IgniteUI/igniteui-webcomponents/issues/477)
- Rating - improved a11y with assistive software now reading the total number of items [#478](https://github.com/IgniteUI/igniteui-webcomponents/issues/478)
- Toast - added `role="alert"` to the message container for assistive software to read it without the need of focusing [#479](https://github.com/IgniteUI/igniteui-webcomponents/issues/479)
- Chip - made remove button accessible with the keyboard [#480](https://github.com/IgniteUI/igniteui-webcomponents/issues/480)
- Button prefix/suffix does not align icons to the button text [#491](https://github.com/IgniteUI/igniteui-webcomponents/issues/491)

## [3.3.1] - 2022-08-10
### Changed
- Tree - Removed theme-specified height [#460](https://github.com/IgniteUI/igniteui-webcomponents/pull/460)

### Fixed
- Dropdown - Dispose of top-level event listeners [#462](https://github.com/IgniteUI/igniteui-webcomponents/issues/462)
- Linear Progress - Indeterminate animation in Safari [#378](https://github.com/IgniteUI/igniteui-webcomponents/issues/378)
- Radio Group - Child radio components auto-registration [#464](https://github.com/IgniteUI/igniteui-webcomponents/pull/464)

## [3.3.0] - 2022-07-26
### Added
- DateTime input component [#314](https://github.com/IgniteUI/igniteui-webcomponents/pull/314)
- Tabs component [#341](https://github.com/IgniteUI/igniteui-webcomponents/pull/341)
- Typography styles in themes [#392](https://github.com/IgniteUI/igniteui-webcomponents/pull/392)
- Accordion component [#418](https://github.com/IgniteUI/igniteui-webcomponents/pull/418)

### Changed
- Rating - Added support for single selection and empty symbols [#428](https://github.com/IgniteUI/igniteui-webcomponents/pull/428)
- Slider - Improved slider steps rendering [#448](https://github.com/IgniteUI/igniteui-webcomponents/pull/448)
- Components will now auto register their dependencies when they are registered in `defineComponents`

    ```typescript
    import { IgcDropdownComponent, defineComponents } from 'igniteui-webcomponents';
    // will automatically register the dropdown item & group elements
    // as well as their dependencies if any
    defineComponents(IgcDropdownComponent);
    ```

    Check the official [documentation](https://www.infragistics.com/products/ignite-ui-web-components/web-components/components/general-getting-started) for more information.

### Fixed
- Remove input helper text container when it is empty [#395](https://github.com/IgniteUI/igniteui-webcomponents/pull/395)
- Icon not showing in Safari [#393](https://github.com/IgniteUI/igniteui-webcomponents/pull/393)
- Checkbox not showing in Safari [#398](https://github.com/IgniteUI/igniteui-webcomponents/pull/398)
- Button stretches correctly in flex containers [#407](https://github.com/IgniteUI/igniteui-webcomponents/pull/407)
- Various theming issues [#402](https://github.com/IgniteUI/igniteui-webcomponents/pull/402) [#409](https://github.com/IgniteUI/igniteui-webcomponents/pull/409) [#424](https://github.com/IgniteUI/igniteui-webcomponents/pull/424)
- Dropdown - bug fixes and improvements [#434](https://github.com/IgniteUI/igniteui-webcomponents/pull/434)

## [3.2.0] - 2022-05-30
### Added
- Mask input [#173](https://github.com/IgniteUI/igniteui-webcomponents/issues/173)
- Expansion Panel [#177](https://github.com/IgniteUI/igniteui-webcomponents/issues/177)
- Tree [#188](https://github.com/IgniteUI/igniteui-webcomponents/issues/188)
- Rating - Added `selected` CSS part and exposed CSS variable to control symbol sizes [#340](https://github.com/IgniteUI/igniteui-webcomponents/pull/340) [#371](https://github.com/IgniteUI/igniteui-webcomponents/pull/371)
- Icon Button - Allow slotted content [#355](https://github.com/IgniteUI/igniteui-webcomponents/pull/355)

### Fixed
- Navigation drawer - Various styles fixes [#356](https://github.com/IgniteUI/igniteui-webcomponents/pull/356) [#349](https://github.com/IgniteUI/igniteui-webcomponents/pull/349) [#363](https://github.com/IgniteUI/igniteui-webcomponents/pull/363) [#364](https://github.com/IgniteUI/igniteui-webcomponents/pull/364)
- Buttons - Vertical align [#357](https://github.com/IgniteUI/igniteui-webcomponents/pull/357) and focus management [#380](https://github.com/IgniteUI/igniteui-webcomponents/pull/380)
- Input - Overflow for suffix/prefix [#359](https://github.com/IgniteUI/igniteui-webcomponents/pull/359)
- Switch - Collapse with small sizes [#362](https://github.com/IgniteUI/igniteui-webcomponents/pull/362)
- List - Overflow behaviour [#391](https://github.com/IgniteUI/igniteui-webcomponents/pull/391)

## [3.1.0] - 2022-04-15
### Added
- Chip: Added `prefix` and `suffix` slots [#334](https://github.com/IgniteUI/igniteui-webcomponents/pull/334)
- Snackbar: Added `toggle` method [#326](https://github.com/IgniteUI/igniteui-webcomponents/issues/326)

### Deprecated
- Chip: Previously exposed `start` and `end` slots are replaced by prefix and suffix. They remain active, but are now deprecated and will be removed in a future version.

### Fixed
- Chip: Auto load internal icons [#327](https://github.com/IgniteUI/igniteui-webcomponents/issues/327)
- Chip: Selected chip is misaligned [#328](https://github.com/IgniteUI/igniteui-webcomponents/issues/328)
- Package: ESM internal import paths

## [3.0.0] - 2022-04-12
### Changed
- **Breaking Change**: All dropdown related classes renamed from `IgcDropDown*` to `IgcDropdown*`

## [2.2.0] - 2022-04-01
### Added
- Drop Down component
- Calendar: Active date can be set via an attribute

## [2.1.1] - 2022-03-15
### Added
- Control border radius and elevation from `--igc-radius-factor` and `--igc-elevation-factor`:

  Example:

  ```css
  /* Make all components square and remove all shadows */
  :root {
    --igc-radius-factor: 0;
    --igc-elevation-factor: 0;
  }
  ```

## [2.1.0] - 2022-03-15
### Added
- Linear Progress component
- Circular Progress component
- Chip component
- Snackbar component
- Toast component
- Rating component
- Component themes can be changed at runtime by calling the `configureTheme(theme: Theme)` function

## [2.0.0] - 2022-02-03
### Added
- Dark Themes
- Slider component
- Range Slider component
- Support `required` property in Radio component.

### Changed
- Fix checkbox/switch validity status
- Split Calendar component's `value: Date | Date[]` property into two properties - `value: Date` and `values: Date[]`
- Replaced Calendar component's `hasHeader` property & `has-header` attribute with `hideHeader` & `hide-header` respectively.
- Replaced Card component's `outlined` property with `elevated`.

### Removed
- Removed `igcOpening`, `igcOpened`, `igcClosing` and `igcClosed` events from Navigation drawer component.

## [1.0.0] - 2021-11-22
Initial release of Ignite UI Web Components

### Added
- Avatar component
- Badge component
- Button component
- Calendar component
- Card component
- Checkbox component
- Form component
- Icon component
- Icon button component
- Input component
- List component
- Navigation bar component
- Navigation drawer component
- Radio group component
- Radio component
- Ripple component
- Switch component

[4.3.1]: https://github.com/IgniteUI/igniteui-webcomponents/compare/4.3.0...4.3.1
[4.3.0]: https://github.com/IgniteUI/igniteui-webcomponents/compare/4.2.3...4.3.0
[4.2.3]: https://github.com/IgniteUI/igniteui-webcomponents/compare/4.2.2...4.2.3
[4.2.2]: https://github.com/IgniteUI/igniteui-webcomponents/compare/4.2.1...4.2.2
[4.2.1]: https://github.com/IgniteUI/igniteui-webcomponents/compare/4.2.0...4.2.1
[4.2.0]: https://github.com/IgniteUI/igniteui-webcomponents/compare/4.1.1...4.2.0
[4.1.1]: https://github.com/IgniteUI/igniteui-webcomponents/compare/4.1.0...4.1.1
[4.1.0]: https://github.com/IgniteUI/igniteui-webcomponents/compare/4.0.0...4.1.0
[4.0.0]: https://github.com/IgniteUI/igniteui-webcomponents/compare/3.4.2...4.0.0
[3.4.2]: https://github.com/IgniteUI/igniteui-webcomponents/compare/3.4.1...3.4.2
[3.4.1]: https://github.com/IgniteUI/igniteui-webcomponents/compare/3.4.0...3.4.1
[3.4.0]: https://github.com/IgniteUI/igniteui-webcomponents/compare/3.3.1...3.4.0
[3.3.1]: https://github.com/IgniteUI/igniteui-webcomponents/compare/3.3.0...3.3.1
[3.3.0]: https://github.com/IgniteUI/igniteui-webcomponents/compare/3.2.0...3.3.0
[3.2.0]: https://github.com/IgniteUI/igniteui-webcomponents/compare/3.1.0...3.2.0
[3.1.0]: https://github.com/IgniteUI/igniteui-webcomponents/compare/3.0.0...3.1.0
[3.0.0]: https://github.com/IgniteUI/igniteui-webcomponents/compare/2.2.0...3.0.0
[2.2.0]: https://github.com/IgniteUI/igniteui-webcomponents/compare/2.1.1...2.2.0
[2.1.1]: https://github.com/IgniteUI/igniteui-webcomponents/compare/2.1.0...2.1.1
[2.1.0]: https://github.com/IgniteUI/igniteui-webcomponents/compare/2.0.0...2.1.0
[2.0.0]: https://github.com/IgniteUI/igniteui-webcomponents/compare/1.0.0...2.0.0
[1.0.0]: https://github.com/IgniteUI/igniteui-webcomponents/releases/tag/1.0.0<|MERGE_RESOLUTION|>--- conflicted
+++ resolved
@@ -5,11 +5,6 @@
 and this project adheres to [Semantic Versioning](http://semver.org/).
 
 ## [Unreleased]
-<<<<<<< HEAD
-
-### Added
-- Text area component
-=======
 ### Added
 - The following components are now Form Associated Custom Elements and support native form element:
     - Checkbox
@@ -22,10 +17,10 @@
     - Single slider
     - Select
     - Switch
+- Text area component
 
 ### Deprecated
  - IgcForm component is deprecated
->>>>>>> 6ccaa7f3
 
 ## [4.3.1] - 2023-08-02
 ### Added
