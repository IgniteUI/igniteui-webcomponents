import { github, whiteHouse1 } from '@igniteui/material-icons-extended';
import { Meta, StoryObj } from '@storybook/web-components';
import { html } from 'lit';
import {
  IgcDropdownComponent,
  IgcDropdownItemComponent,
  IgcInputComponent,
  defineComponents,
  registerIconFromText,
} from '../src/index.js';

const icons = [github, whiteHouse1];

icons.forEach((icon) => {
  registerIconFromText(icon.name, icon.value);
});

defineComponents(IgcDropdownComponent, IgcInputComponent);

// region default
const metadata: Meta<IgcDropdownComponent> = {
  title: 'Dropdown',
  component: 'igc-dropdown',
  parameters: {
    docs: { description: { component: 'Represents a DropDown component.' } },
  },
  argTypes: {
    keepOpenOnSelect: {
      type: 'boolean',
      description: 'Whether the dropdown should be kept open on selection.',
      control: 'boolean',
      defaultValue: false,
    },
    scrollStrategy: {
      type: '"scroll" | "block" | "close"',
      description:
        'Determines the behavior of the component during scrolling the container.',
      options: ['scroll', 'block', 'close'],
      control: { type: 'inline-radio' },
      defaultValue: 'scroll',
    },
    keepOpenOnOutsideClick: {
      type: 'boolean',
      description:
        'Whether the component should be kept open on clicking outside of it.',
      control: 'boolean',
      defaultValue: false,
    },
    open: {
      type: 'boolean',
      description: 'Sets the open state of the component.',
      control: 'boolean',
      defaultValue: false,
    },
    placement: {
      type: '"top" | "top-start" | "top-end" | "bottom" | "bottom-start" | "bottom-end" | "right" | "right-start" | "right-end" | "left" | "left-start" | "left-end"',
      description:
        'The preferred placement of the component around the target element.',
      options: [
        'top',
        'top-start',
        'top-end',
        'bottom',
        'bottom-start',
        'bottom-end',
        'right',
        'right-start',
        'right-end',
        'left',
        'left-start',
        'left-end',
      ],
      control: { type: 'select' },
      defaultValue: 'bottom-start',
    },
    positionStrategy: {
      type: '"absolute" | "fixed"',
      description: "Sets the component's positioning strategy.",
      options: ['absolute', 'fixed'],
      control: { type: 'inline-radio' },
      defaultValue: 'absolute',
    },
    flip: {
      type: 'boolean',
      description:
        "Whether the component should be flipped to the opposite side of the target once it's about to overflow the visible area.\nWhen true, once enough space is detected on its preferred side, it will flip back.",
      control: 'boolean',
      defaultValue: false,
    },
    distance: {
      type: 'number',
      description: 'The distance from the target element.',
      control: 'number',
      defaultValue: 0,
    },
    sameWidth: {
      type: 'boolean',
      description:
        "Whether the dropdown's width should be the same as the target's one.",
      control: 'boolean',
      defaultValue: false,
    },
  },
  args: {
    keepOpenOnSelect: false,
    scrollStrategy: 'scroll',
    keepOpenOnOutsideClick: false,
    open: false,
    placement: 'bottom-start',
    positionStrategy: 'absolute',
    flip: false,
    distance: 0,
    sameWidth: false,
  },
};

export default metadata;

interface IgcDropdownArgs {
  /** Whether the dropdown should be kept open on selection. */
  keepOpenOnSelect: boolean;
  /** Determines the behavior of the component during scrolling the container. */
  scrollStrategy: 'scroll' | 'block' | 'close';
  /** Whether the component should be kept open on clicking outside of it. */
  keepOpenOnOutsideClick: boolean;
  /** Sets the open state of the component. */
  open: boolean;
  /** The preferred placement of the component around the target element. */
  placement:
    | 'top'
    | 'top-start'
    | 'top-end'
    | 'bottom'
    | 'bottom-start'
    | 'bottom-end'
    | 'right'
    | 'right-start'
    | 'right-end'
    | 'left'
    | 'left-start'
    | 'left-end';
  /** Sets the component's positioning strategy. */
  positionStrategy: 'absolute' | 'fixed';
  /**
   * Whether the component should be flipped to the opposite side of the target once it's about to overflow the visible area.
   * When true, once enough space is detected on its preferred side, it will flip back.
   */
  flip: boolean;
  /** The distance from the target element. */
  distance: number;
  /** Whether the dropdown's width should be the same as the target's one. */
  sameWidth: boolean;
}
type Story = StoryObj<IgcDropdownArgs>;

// endregion

Object.assign(metadata.parameters!, {
  actions: {
    handles: [
      'igcChange',
      'igcOpening',
      'igcOpened',
      'igcClosing',
      'igcClosed',
    ],
  },
});

const toggleDDL = (ev: Event, ddlId: string) => {
  const ddl = document.getElementById(ddlId) as IgcDropdownComponent;
  if (ddlId === 'ddl2') {
    const target = ev.target as HTMLElement;
    ddl.placement = target.id === 'ddlButton2' ? 'top-end' : 'bottom-start';
    ddl.toggle(ev.target as HTMLElement);
  } else {
    ev.stopPropagation();
    ddl.toggle();
  }
};

const items = [
  'Specification',
  'Implementation',
  'Testing',
  'Samples',
  'Documentation',
  'Builds',
];
<<<<<<< HEAD
const Template = (
  {
    open = false,
    flip = false,
    keepOpenOnOutsideClick = false,
    positionStrategy = 'absolute',
    placement = 'bottom-start',
    scrollStrategy = 'block',
    keepOpenOnSelect = false,
    sameWidth = false,
    distance = 0,
  }: IgcDropdownArgs,
  { globals: { direction } }: Context
) => html`
=======
const Template = ({
  size = 'large',
  open = false,
  flip = false,
  keepOpenOnOutsideClick = false,
  positionStrategy = 'absolute',
  placement = 'bottom-start',
  scrollStrategy = 'block',
  keepOpenOnSelect = false,
  sameWidth = false,
  distance = 0,
}: IgcDropdownArgs) => html`
>>>>>>> 8c61f5ec
  <div
    style="display: flex; align-items: flex-start; position: relative; height: 400px"
  >
    <igc-dropdown
      id="ddl1"
      ?open=${open}
      ?flip=${flip}
      ?keep-open-on-outside-click=${keepOpenOnOutsideClick}
      placement=${placement}
      scroll-strategy=${scrollStrategy}
      distance=${distance}
      .sameWidth=${sameWidth}
      .positionStrategy=${positionStrategy}
      .keepOpenOnSelect=${keepOpenOnSelect}
    >
      <igc-button slot="target">Dropdown 1</igc-button>
      <igc-dropdown-header>Tasks</igc-dropdown-header>
      <!-- ${items.map(
        (item) => html`<igc-dropdown-item>${item}</igc-dropdown-item>`
      )} -->
      ${items
        .slice(0, 2)
        .map(
          (item) =>
            html`<igc-dropdown-item
              ><igc-icon slot="prefix" name="white-house-1"></igc-icon
              >${item}<igc-icon name="github" slot="suffix"></igc-icon
            ></igc-dropdown-item>`
        )}
      ${html`<igc-dropdown-item disabled
        ><igc-icon slot="prefix" name="white-house-1"></igc-icon
        >${items[2]}<igc-icon name="github" slot="suffix"></igc-icon
      ></igc-dropdown-item>`}
      ${html`<igc-dropdown-item
        ><igc-icon slot="prefix" name="white-house-1"></igc-icon
        >${items[3]}<igc-icon name="github" slot="suffix"></igc-icon
      ></igc-dropdown-item>`}
      ${html`<igc-dropdown-item
        ><igc-icon slot="prefix" name="white-house-1"></igc-icon
        >${items[4]}<igc-icon name="github" slot="suffix"></igc-icon
      ></igc-dropdown-item>`}
      ${html`<igc-dropdown-item disabled
        ><igc-icon slot="prefix" name="white-house-1"></igc-icon
        >${items[5]}<igc-icon name="github" slot="suffix"></igc-icon
      ></igc-dropdown-item>`}
    </igc-dropdown>

    <div class="ig-scrollbar" style="display: flex;">
      <div style="position: absolute; right: 0px; top: 50px">
        <style>
          #ddl2::part(list) {
            height: 150px;
            width: 200px;
          }
        </style>
        <igc-button
          id="ddlButton"
          @click="${(ev: Event) => toggleDDL(ev, 'ddl2')}"
          >Dropdown 2.1</igc-button
        >
        <igc-button
          id="ddlButton2"
          @click="${(ev: Event) => toggleDDL(ev, 'ddl2')}"
          >Dropdown 2.2</igc-button
        >
        <igc-dropdown
          id="ddl2"
          .open=${open}
          .flip=${flip}
          .keepOpenOnOutsideClick=${keepOpenOnOutsideClick}
          .placement=${placement}
          .scrollStrategy=${scrollStrategy}
          .sameWidth=${sameWidth}
          .positionStrategy=${positionStrategy}
        >
          <igc-dropdown-group>
            <h3 slot="label">Research & Development</h3>
            ${items
              .slice(0, 3)
              .map(
                (item) => html`<igc-dropdown-item>${item}</igc-dropdown-item>`
              )}
          </igc-dropdown-group>
          <igc-dropdown-group>
            <h3 slot="label">Product Guidance</h3>
            ${items
              .slice(3, 5)
              .map(
                (item) => html`<igc-dropdown-item>${item}</igc-dropdown-item>`
              )}
          </igc-dropdown-group>
          <igc-dropdown-group>
            <h3 slot="label">Release Engineering</h3>
            <igc-dropdown-item
              ><igc-icon slot="prefix" name="home"></igc-icon>${items[5]}<span
                slot="suffix"
                >-</span
              ></igc-dropdown-item
            >
          </igc-dropdown-group>
        </igc-dropdown>
      </div>
    </div>

    <igc-dropdown
      id="ddl3"
      style="align-self: center;"
      distance=${distance}
      .open=${open}
      .flip=${flip}
      .keepOpenOnOutsideClick=${keepOpenOnOutsideClick}
      .placement=${placement}
      .scrollStrategy=${scrollStrategy}
      .sameWidth=${sameWidth}
      .positionStrategy=${positionStrategy}
    >
      <igc-button slot="target">Dropdown 3</igc-button>
      ${items.map(
        (item) => html`<igc-dropdown-item>${item}</igc-dropdown-item>`
      )}
    </igc-dropdown>

    <igc-dropdown
      style="position: absolute; bottom: 10px; left: 0px"
      id="ddl4"
      .open=${open}
      .flip=${flip}
      .keepOpenOnOutsideClick=${keepOpenOnOutsideClick}
      .placement=${placement}
      .scrollStrategy=${scrollStrategy}
      .sameWidth=${sameWidth}
      .positionStrategy=${positionStrategy}
    >
      <input
        type="button"
        slot="target"
        style="width: 150px"
        value="Dropdown 4"
      />
      <!-- ${items.slice(0, 5).map((item) => html`<h4>${item}</h4>`)} -->
      ${items.map(
        (item) => html`<igc-dropdown-item>${item}</igc-dropdown-item>`
      )}
    </igc-dropdown>
    <igc-dropdown
      style="position: fixed; bottom: 0px; right: 0px"
      id="ddl5"
      .open=${open}
      .flip=${true}
      .keepOpenOnOutsideClick=${keepOpenOnOutsideClick}
      .placement=${placement}
      .positionStrategy=${positionStrategy}
      .scrollStrategy=${scrollStrategy}
      .sameWidth=${sameWidth}
    >
      <input slot="target" style="width: 150px" />
      <!-- ${items.slice(0, 5).map((item) => html`<h4>${item}</h4>`)} -->
      ${items.map(
        (item) => html`<igc-dropdown-item>${item}</igc-dropdown-item>`
      )}
    </igc-dropdown>
  </div>
`;

const FormTemplate = () => checkoutForm;
const countries = [
  'Bulgaria',
  'United Kingdom',
  'USA',
  'Canada',
  'Japan',
  'India',
];
const scrollStrategy = 'block';
const checkoutForm = html`
  <!-- <div> -->
  <igc-form>
    <div>
      <igc-dropdown
        id="ddlCountry"
        @igcChange=${(_ev: CustomEvent) => {
          (document.getElementById('txtCountry') as IgcInputComponent).value = (
            _ev.detail as IgcDropdownItemComponent
          ).value;
        }}
        .scrollStrategy=${scrollStrategy}
      >
        <igc-input
          slot="target"
          type="text"
          label="Country"
          id="txtCountry"
          size="small"
          style="width: 150px"
        ></igc-input>
        <igc-dropdown-group>
          <igc-dropdown-header slot="label">Europe</igc-dropdown-header>
          ${countries
            .slice(0, 2)
            .map(
              (item) => html`<igc-dropdown-item>${item}</igc-dropdown-item>`
            )}
        </igc-dropdown-group>
        <igc-dropdown-group>
          <igc-dropdown-header slot="label">North America</igc-dropdown-header>
          ${countries
            .slice(2, 4)
            .map(
              (item) => html`<igc-dropdown-item>${item}</igc-dropdown-item>`
            )}
        </igc-dropdown-group>
        <igc-dropdown-group>
          <igc-dropdown-header slot="label">Asia</igc-dropdown-header>
          ${countries
            .slice(4)
            .map(
              (item) => html`<igc-dropdown-item>${item}</igc-dropdown-item>`
            )}
        </igc-dropdown-group>
      </igc-dropdown>
    </div>
  </igc-form>
  <!-- </div> -->
`;

export const Basic: Story = Template.bind({});
export const Form: Story = FormTemplate.bind({});<|MERGE_RESOLUTION|>--- conflicted
+++ resolved
@@ -187,24 +187,7 @@
   'Documentation',
   'Builds',
 ];
-<<<<<<< HEAD
-const Template = (
-  {
-    open = false,
-    flip = false,
-    keepOpenOnOutsideClick = false,
-    positionStrategy = 'absolute',
-    placement = 'bottom-start',
-    scrollStrategy = 'block',
-    keepOpenOnSelect = false,
-    sameWidth = false,
-    distance = 0,
-  }: IgcDropdownArgs,
-  { globals: { direction } }: Context
-) => html`
-=======
 const Template = ({
-  size = 'large',
   open = false,
   flip = false,
   keepOpenOnOutsideClick = false,
@@ -215,7 +198,6 @@
   sameWidth = false,
   distance = 0,
 }: IgcDropdownArgs) => html`
->>>>>>> 8c61f5ec
   <div
     style="display: flex; align-items: flex-start; position: relative; height: 400px"
   >
@@ -408,7 +390,6 @@
           type="text"
           label="Country"
           id="txtCountry"
-          size="small"
           style="width: 150px"
         ></igc-input>
         <igc-dropdown-group>
