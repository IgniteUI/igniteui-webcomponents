--- conflicted
+++ resolved
@@ -74,27 +74,18 @@
       .filter(
         (prop) =>
           prop.type &&
-<<<<<<< HEAD
-          (SUPPORTED_TYPES.some(type => prop.type === type || prop.type.startsWith(`${type} `)) ||
-=======
           (SUPPORTED_TYPES.some(
             (type) => prop.type === type || prop.type.startsWith(`${type} `)
           ) ||
->>>>>>> 42c34234
             UNION_TYPE_REGEX.test(prop.type))
       )
       .map((prop) => {
         const options =
           UNION_TYPE_REGEX.test(prop.type) &&
-<<<<<<< HEAD
-            !SUPPORTED_TYPES.some(
-              (type) => prop.type === type || prop.type.startsWith(`${type} `)
-            )
-=======
+
           !SUPPORTED_TYPES.some(
             (type) => prop.type === type || prop.type.startsWith(`${type} `)
           )
->>>>>>> 42c34234
             ? prop.type.split('|').map((part) => part.trim().replace(/"/g, ''))
             : undefined;
         return [
