--- conflicted
+++ resolved
@@ -46,11 +46,8 @@
     'igc-mask-input',
     'textarea',
     'igc-rating',
-<<<<<<< HEAD
     'igc-select',
-=======
     'igc-date-time-input',
->>>>>>> 841674b4
   ];
   private _controlsThatSubmit = [
     'input',
