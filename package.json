{
  "name": "igniteui-webcomponents",
  "version": "0.0.0",
  "description": "Ignite UI Web Components",
  "author": "Infragistics",
  "license": "SEE LICENSE IN LICENSE",
  "exports": {
    ".": "./src/index.js",
    "./types": "./src/types.js",
    "./extras": "./src/extras/index.js"
  },
  "type": "module",
  "repository": {
    "type": "git",
    "url": "git+https://github.com/IgniteUI/igniteui-webcomponents"
  },
  "bugs": {
    "url": "https://github.com/IgniteUI/igniteui-webcomponents/issues"
  },
  "scripts": {
    "start": "npm run storybook",
    "build:publish": "npm run cem && node scripts/build.mjs",
    "cem": "cem analyze --config cem.config.mjs",
    "cem:watch": "cem analyze --config cem.config.mjs --watch",
    "build:styles": "node scripts/build-styles.mjs",
    "build:meta": "node scripts/build-stories.mjs",
    "watch-meta": "node scripts/stories-watcher.js ",
    "watch-scss": "node scripts/styles-watcher.mjs",
    "check-imports": "madge --circular --warning --no-spinner --ts-config ./tsconfig.json --extensions ts src/index.ts",
    "check-types": "tsc -p scripts/tsconfig-ci.json",
    "check": "npm run check-imports && npm run check-types",
    "clean": "npm run clean:dist && npm run clean:styles && npm run clean:docs",
    "clean:dist": "rimraf ./dist",
    "clean:styles": "rimraf --glob \"src/**/*.css.ts\"",
    "clean:docs": "rimraf ./docs",
    "lint": "npm run lint:biome && npm run lint:lit-analyzer && npm run lint:prettier && npm run lint:styles",
    "lint:biome": "biome lint",
    "lint:lit-analyzer": "lit-analyzer",
    "lint:prettier": "prettier \"**/*.ts\" --check --experimental-cli --ignore-path .gitignore",
    "lint:styles": "stylelint \"src/**/*.scss\"",
    "format": "biome check --fix && prettier \"**/*.ts\" --write --ignore-path .gitignore",
    "release": "node scripts/gen-changelog.mjs",
    "test": "npm run build:styles && wtr --coverage",
    "test:watch": "npm run build:styles && concurrently -k -r \"npm:watch-scss\" \"wtr --watch\"",
    "storybook": "npm run build:styles && concurrently -k -r \"npm run cem:watch\" \"npm:watch-scss\" \"npm:watch-meta\" \"storybook dev -p 8000\"",
    "storybook:build": "npm run build:styles && storybook build -o ./storybook-static",
    "build:typedoc:export": "node scripts/build-typedoc.js export",
    "build:typedoc:import": "node scripts/build-typedoc.js import",
    "build:typedoc:watch": "node scripts/build-typedoc.js watch",
    "build:typedoc:serve": "node scripts/build-typedoc.js serve && concurrently -k -r \"npm:build:typedoc:watch\"",
    "build:typedoc:ja": "set NODE_ENV=production && node scripts/build-typedoc.js buildJA",
    "build:typedoc:en": "set NODE_ENV=production && node scripts/build-typedoc.js buildEN",
    "prepare": "husky"
  },
  "dependencies": {
    "@floating-ui/dom": "^1.7.4",
    "@lit-labs/virtualizer": "^2.1.1",
    "@lit/context": "^1.1.6",
    "lit": "^3.3.1",
    "igniteui-i18n-core": "0.6.0-alpha.4"
  },
  "devDependencies": {
    "@biomejs/biome": "~2.2.4",
    "@custom-elements-manifest/analyzer": "^0.10.8",
    "@igniteui/material-icons-extended": "^3.1.0",
    "@open-wc/testing": "^4.0.0",
    "@storybook/addon-a11y": "^9.1.8",
    "@storybook/addon-docs": "^9.1.8",
    "@storybook/addon-links": "^9.1.8",
    "@storybook/web-components-vite": "^9.1.8",
    "@types/mocha": "^10.0.10",
    "@web/dev-server-esbuild": "^1.0.4",
    "@web/test-runner": "^0.20.2",
    "@web/test-runner-playwright": "^0.11.1",
    "autoprefixer": "^10.4.21",
    "browser-sync": "^3.0.4",
    "cem-plugin-expanded-types": "^1.4.0",
    "concurrently": "^9.2.1",
    "custom-element-jet-brains-integration": "^1.7.0",
    "custom-element-vs-code-integration": "^1.5.0",
    "globby": "^15.0.0",
    "husky": "^9.1.7",
    "ig-typedoc-theme": "^6.2.3",
<<<<<<< HEAD
    "igniteui-i18n-resources": "0.6.0-alpha.4",
    "igniteui-theming": "^19.2.4",
    "keep-a-changelog": "^2.6.2",
    "lint-staged": "^16.1.5",
=======
    "igniteui-theming": "^20.0.0",
    "keep-a-changelog": "^2.7.1",
    "lint-staged": "^16.2.3",
>>>>>>> a9ac4512
    "lit-analyzer": "^2.0.3",
    "madge": "^8.0.0",
    "node-watch": "^0.7.4",
    "playwright": "^1.55.1",
    "postcss": "^8.5.6",
    "prettier": "^3.6.2",
    "rimraf": "^6.0.1",
    "sass-embedded": "~1.93.2",
    "sinon": "^21.0.0",
    "storybook": "^9.1.8",
    "stylelint": "^16.24.0",
    "stylelint-config-standard-scss": "^16.0.0",
    "stylelint-prettier": "^5.0.3",
    "stylelint-scss": "^6.12.1",
    "ts-lit-plugin": "^2.0.2",
    "tslib": "^2.8.1",
    "typedoc": "~0.27.9",
    "typedoc-plugin-localization": "^3.0.6",
    "typescript": "^5.8.3",
    "vite": "^7.1.7"
  },
  "peerDependencies": {
    "dompurify": "^3.2.7",
    "marked": "^16.3.0",
    "marked-shiki": "^1.2.1",
    "shiki": "^3.13.0"
  },
  "browserslist": [
    "defaults"
  ],
  "lint-staged": {
    "*.{js,ts,cjs,mjs,jsx,tsx}": [
      "biome check --fix --no-errors-on-unmatched",
      "prettier --write"
    ]
  },
  "madge": {
    "detectiveOptions": {
      "ts": {
        "skipTypeImports": true
      }
    }
  },
  "customElements": "custom-elements.json",
  "overrides": {
    "storybook": "$storybook"
  }
}<|MERGE_RESOLUTION|>--- conflicted
+++ resolved
@@ -81,16 +81,10 @@
     "globby": "^15.0.0",
     "husky": "^9.1.7",
     "ig-typedoc-theme": "^6.2.3",
-<<<<<<< HEAD
     "igniteui-i18n-resources": "0.6.0-alpha.4",
-    "igniteui-theming": "^19.2.4",
-    "keep-a-changelog": "^2.6.2",
-    "lint-staged": "^16.1.5",
-=======
     "igniteui-theming": "^20.0.0",
     "keep-a-changelog": "^2.7.1",
     "lint-staged": "^16.2.3",
->>>>>>> a9ac4512
     "lit-analyzer": "^2.0.3",
     "madge": "^8.0.0",
     "node-watch": "^0.7.4",
