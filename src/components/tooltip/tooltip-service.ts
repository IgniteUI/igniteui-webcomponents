import { isServer } from 'lit';
import { escapeKey } from '../common/controllers/key-bindings.js';
import { isEmpty, last } from '../common/util.js';
import type IgcTooltipComponent from './tooltip.js';

type TooltipHideCallback = () => unknown | Promise<unknown>;

class TooltipEscapeCallbacks {
  private _collection = new Map<IgcTooltipComponent, TooltipHideCallback>();

  private _setListener(state = true): void {
    if (isServer) {
      return;
    }

    if (isEmpty(this._collection)) {
      state
        ? globalThis.addEventListener('keydown', this)
        : globalThis.removeEventListener('keydown', this);
    }
  }

  public add(
    instance: IgcTooltipComponent,
    hideCallback: TooltipHideCallback
  ): void {
    if (this._collection.has(instance)) {
      return;
    }

    this._setListener();
    this._collection.set(instance, hideCallback);
  }

  public remove(instance: IgcTooltipComponent): void {
    if (!this._collection.has(instance)) {
      return;
    }

    this._collection.delete(instance);
    this._setListener(false);
  }

  /** @internal */
  public handleEvent(event: KeyboardEvent): void {
    if (event.key !== escapeKey) {
      return;
    }

<<<<<<< HEAD
    const callback = last(Array.from(this._collection.values()));
    const customEvent = new CustomEvent('escapeKey-tooltip-hide', {
      detail: {
        forceHide: true,
        originalEvent: event,
      },
    });
    callback?.(customEvent);
=======
    const [tooltip, callback] = last(Array.from(this._collection.entries()));
    callback?.call(tooltip);
>>>>>>> 48c105c9
  }
}

const service = new TooltipEscapeCallbacks();
export default service;<|MERGE_RESOLUTION|>--- conflicted
+++ resolved
@@ -47,19 +47,8 @@
       return;
     }
 
-<<<<<<< HEAD
-    const callback = last(Array.from(this._collection.values()));
-    const customEvent = new CustomEvent('escapeKey-tooltip-hide', {
-      detail: {
-        forceHide: true,
-        originalEvent: event,
-      },
-    });
-    callback?.(customEvent);
-=======
     const [tooltip, callback] = last(Array.from(this._collection.entries()));
     callback?.call(tooltip);
->>>>>>> 48c105c9
   }
 }
 
