--- conflicted
+++ resolved
@@ -2,10 +2,7 @@
 @use 'themes' as *;
 
 :host {
-<<<<<<< HEAD
     @include css-vars-from-theme($bootstrap, 'ig-tree');
-=======
-    @include css-vars-from-theme($theme, 'ig-tree');
 
     background: var(--node-disabled-background, var-get($theme, 'background'));
     color: var(--node-disabled-foreground, var-get($theme, 'foreground'));
@@ -61,5 +58,4 @@
         color: var-get($theme, 'foreground-disabled');
         background: var-get($theme, 'background-disabled');
     }
->>>>>>> 66c061ef
 }