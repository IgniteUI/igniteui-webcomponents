--- conflicted
+++ resolved
@@ -119,10 +119,7 @@
     }
 }
 
-<<<<<<< HEAD
-=======
-
->>>>>>> a676aa4f
+
 :host(:hover) {
     [part^='container'] {
         background: var-get($theme, 'box-background-hover');
