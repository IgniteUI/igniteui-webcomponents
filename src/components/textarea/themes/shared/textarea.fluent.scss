@use 'styles/utilities' as *;
@use '../light/themes' as *;

$theme: $fluent;
$border-size: rem(1px);

:host {
    @include type-style('body-2');

    --component-size: var(--ig-size, #{var-get($theme, 'default-size')});

    ::part(helper-text) {
        @include type-style('caption');

        color: var-get($theme, 'helper-text-color');
        grid-auto-rows: minmax(rem(18px), auto);
        margin-block-start: rem(5px);
    }
}

[part~='label'] {
<<<<<<< HEAD
    @include type-style('subtitle-2') {
        --ig-subtitle-2-line-height: #{rem(16px)};

        margin-block: 0 rem(5px);
    };

    display: block;
    position: static;
    transform: translateY(0);
    transform-origin: top left;
    height: auto;


}

[part~='container'] {
    position: relative;
    background: var-get($theme, 'border-background');
    align-items: stretch;
    overflow: hidden;
    border-radius: var-get($theme, 'border-border-radius');

    &::before {
        content: '';
        position: absolute;
        inset: 0;
        width: 100%;
        height: 100%;
        box-shadow: inset 0 0 0 $border-size  var-get($theme, 'border-color');
        border-radius: var-get($theme, 'border-border-radius');
        user-select: none;
        pointer-events: none;
        z-index: 1;
    }
}


:host(:hover) {
    [part~='container'] {
        &::before {
            box-shadow: inset 0 0 0 $border-size var-get($theme, 'hover-border-color');
        }
    }
}

:host(:focus-within) {
    [part~='container'] {
        &::before {
            box-shadow: 0 0 0 $border-size var-get($theme, 'focused-border-color'),
            inset 0 0 0 calc($border-size + #{rem(1px)}) var-get($theme, 'focused-border-color');
        }
    }
}

=======
    display: block;
    font-size: rem(14px);
    font-weight: 600;
    position: static;
    transform: translateY(0);
    transform-origin: top left;
    margin-top: 0;
    height: auto;
    margin-block-end: rem(5px);
}

[part~='container'] {
    position: relative;
    background: var-get($theme, 'border-background');
    align-items: stretch;
    overflow: hidden;
    border-radius: var-get($theme, 'border-border-radius');

    &::before {
        content: '';
        position: absolute;
        inset: 0;
        width: 100%;
        height: 100%;
        box-shadow: inset 0 0 0 $border-size  var-get($theme, 'border-color');
        border-radius: var-get($theme, 'border-border-radius');
        user-select: none;
        pointer-events: none;
        z-index: 1;
    }
}


:host(:hover) {
    [part~='container'] {
        &::before {
            box-shadow: inset 0 0 0 $border-size var-get($theme, 'hover-border-color');
        }
    }
}

:host(:focus-within) {
    [part~='container'] {
        &::before {
            box-shadow: 0 0 0 $border-size var-get($theme, 'focused-border-color'),
            inset 0 0 0 calc($border-size + #{rem(1px)}) var-get($theme, 'focused-border-color');
        }
    }
}

>>>>>>> 81c3e17b

:host([invalid]) {
    [part~='label'] {
        color: var-get($theme, 'idle-text-color');
    }
}

textarea {
    @include type-style('body-2');

    padding: rem(8px);
}

:host([required]:not(:disabled)),
:host([required]:not([disabled])) {
    [part~='label'] {
        &::after {
            color: var-get($theme, 'error-secondary-color');
        }
    }
}

:host([invalid]:not(:disabled)),
:host([invalid]:not([disabled])) {
    ::part(helper-text) {
        color: var-get($theme, 'error-secondary-color');
    }

    [part~='container'] {
        &::before {
            box-shadow: inset 0 0 0 $border-size var-get($theme, 'error-secondary-color')
        }
    }
}

:host(:not(:disabled)[invalid]:focus-within),
:host(:not([disabled])[invalid]:focus-within) {
    [part^='container'] {
        &::before {
            box-shadow: 0 0 0 $border-size var-get($theme, 'error-secondary-color'),
            inset 0 0 0 calc($border-size + #{rem(1px)}) var-get($theme, 'error-secondary-color');
        }
    }
}

:host(:disabled),
:host([disabled]) {
    [part~='container'] {
        background: var-get($theme, 'border-disabled-background');

        &::before {
            box-shadow: inset 0 0 0 $border-size var-get($theme, 'disabled-border-color');
        }
    }
}<|MERGE_RESOLUTION|>--- conflicted
+++ resolved
@@ -19,7 +19,6 @@
 }
 
 [part~='label'] {
-<<<<<<< HEAD
     @include type-style('subtitle-2') {
         --ig-subtitle-2-line-height: #{rem(16px)};
 
@@ -74,17 +73,6 @@
     }
 }
 
-=======
-    display: block;
-    font-size: rem(14px);
-    font-weight: 600;
-    position: static;
-    transform: translateY(0);
-    transform-origin: top left;
-    margin-top: 0;
-    height: auto;
-    margin-block-end: rem(5px);
-}
 
 [part~='container'] {
     position: relative;
@@ -125,7 +113,6 @@
     }
 }
 
->>>>>>> 81c3e17b
 
 :host([invalid]) {
     [part~='label'] {
