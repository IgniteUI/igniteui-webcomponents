{
  "name": "igniteui-webcomponents",
  "version": "0.0.0",
  "description": "Ignite UI Web Components",
  "author": "Infragistics",
  "license": "SEE LICENSE IN LICENSE",
  "exports": {
    ".": "./src/index.js",
    "./types": "./src/types.js"
  },
  "type": "module",
  "repository": {
    "type": "git",
    "url": "git+https://github.com/IgniteUI/igniteui-webcomponents"
  },
  "bugs": {
    "url": "https://github.com/IgniteUI/igniteui-webcomponents/issues"
  },
  "scripts": {
    "start": "npm run storybook",
    "build:publish": "npm run cem && node scripts/build.mjs",
    "cem": "cem analyze --config cem.config.mjs",
    "cem:watch": "cem analyze --config cem.config.mjs --watch",
    "build:styles": "node scripts/build-styles.mjs",
    "build:meta": "node scripts/build-stories.mjs",
    "watch-meta": "node scripts/stories-watcher.js ",
    "watch-scss": "node scripts/styles-watcher.mjs",
    "check": "madge --circular --warning --no-spinner --ts-config ./tsconfig.json --extensions ts src/index.ts",
    "clean": "npm run clean:dist && npm run clean:styles && npm run clean:docs",
    "clean:dist": "rimraf ./dist",
    "clean:styles": "rimraf --glob \"src/**/*.css.ts\"",
    "clean:docs": "rimraf ./docs",
    "lint": "npm run lint:biome && npm run lint:lit-analyzer && npm run lint:prettier && npm run lint:styles",
    "lint:biome": "biome lint",
    "lint:lit-analyzer": "lit-analyzer",
    "lint:prettier": "prettier \"**/*.ts\" --check --ignore-path .gitignore",
    "lint:styles": "stylelint \"src/**/*.scss\"",
    "format": "biome check --fix && prettier \"**/*.ts\" --write --ignore-path .gitignore",
    "release": "node scripts/gen-changelog.mjs",
    "test": "npm run build:styles && wtr --coverage",
    "test:watch": "npm run build:styles && concurrently -k -r \"npm:watch-scss\" \"wtr --watch\"",
    "storybook": "npm run build:styles && concurrently -k -r \"npm run cem:watch\" \"npm:watch-scss\" \"npm:watch-meta\" \"storybook dev -p 8000\"",
    "storybook:build": "npm run build:styles && storybook build -o ./storybook-static",
    "build:typedoc:export": "node scripts/build-typedoc.js export",
    "build:typedoc:import": "node scripts/build-typedoc.js import",
    "build:typedoc:watch": "node scripts/build-typedoc.js watch",
    "build:typedoc:serve": "node scripts/build-typedoc.js serve && concurrently -k -r \"npm:build:typedoc:watch\"",
    "build:typedoc:ja": "set NODE_ENV=production && node scripts/build-typedoc.js buildJA",
    "build:typedoc:en": "set NODE_ENV=production && node scripts/build-typedoc.js buildEN",
    "prepare": "husky"
  },
  "dependencies": {
    "@floating-ui/dom": "^1.6.13",
    "@lit-labs/virtualizer": "^2.1.0",
    "@lit/context": "^1.1.4",
    "lit": "^3.2.1"
  },
  "devDependencies": {
    "@biomejs/biome": "1.9.4",
    "@custom-elements-manifest/analyzer": "^0.10.4",
    "@igniteui/material-icons-extended": "^3.1.0",
    "@open-wc/testing": "^4.0.0",
    "@storybook/addon-a11y": "^8.6.9",
    "@storybook/addon-actions": "^8.6.9",
    "@storybook/addon-essentials": "^8.6.9",
    "@storybook/addon-links": "^8.6.9",
    "@storybook/web-components": "^8.6.9",
    "@storybook/web-components-vite": "^8.6.9",
    "@types/mocha": "^10.0.10",
    "@web/dev-server-esbuild": "^1.0.4",
    "@web/test-runner": "^0.20.0",
    "@web/test-runner-playwright": "^0.11.0",
    "autoprefixer": "^10.4.21",
    "browser-sync": "^3.0.3",
    "cem-plugin-expanded-types": "^1.4.0",
    "concurrently": "^9.1.2",
    "custom-element-jet-brains-integration": "^1.7.0",
    "custom-element-vs-code-integration": "^1.5.0",
    "globby": "^14.1.0",
    "husky": "^9.1.7",
    "ig-typedoc-theme": "^6.0.0",
<<<<<<< HEAD
    "igniteui-theming": "^17.0.0",
    "keep-a-changelog": "^2.6.1",
=======
    "igniteui-theming": "^16.1.0",
    "keep-a-changelog": "^2.6.2",
>>>>>>> 11889702
    "lint-staged": "^15.5.0",
    "lit-analyzer": "^2.0.3",
    "madge": "^8.0.0",
    "node-watch": "^0.7.4",
    "playwright": "^1.51.1",
    "postcss": "^8.5.3",
    "prettier": "^3.5.3",
    "rimraf": "^6.0.1",
    "sass-embedded": "~1.78.0",
    "sinon": "^20.0.0",
    "storybook": "^8.6.9",
    "stylelint": "^16.16.0",
    "stylelint-config-standard-scss": "^14.0.0",
    "stylelint-prettier": "^5.0.3",
    "stylelint-scss": "^6.11.1",
    "ts-lit-plugin": "^2.0.2",
    "tslib": "^2.8.1",
    "typedoc": "~0.27.9",
    "typedoc-plugin-localization": "^3.0.6",
    "typescript": "^5.8.2",
    "vite": "^6.2.3"
  },
  "browserslist": [
    "defaults"
  ],
  "lint-staged": {
    "*.{js,ts,cjs,mjs,jsx,tsx}": [
      "biome check --fix --no-errors-on-unmatched",
      "prettier --write"
    ]
  },
  "madge": {
    "detectiveOptions": {
      "ts": {
        "skipTypeImports": true
      }
    }
  },
  "customElements": "custom-elements.json"
}<|MERGE_RESOLUTION|>--- conflicted
+++ resolved
@@ -79,13 +79,8 @@
     "globby": "^14.1.0",
     "husky": "^9.1.7",
     "ig-typedoc-theme": "^6.0.0",
-<<<<<<< HEAD
     "igniteui-theming": "^17.0.0",
-    "keep-a-changelog": "^2.6.1",
-=======
-    "igniteui-theming": "^16.1.0",
     "keep-a-changelog": "^2.6.2",
->>>>>>> 11889702
     "lint-staged": "^15.5.0",
     "lit-analyzer": "^2.0.3",
     "madge": "^8.0.0",
