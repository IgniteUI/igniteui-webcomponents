--- conflicted
+++ resolved
@@ -81,19 +81,10 @@
    * - Renders attachments and custom templates if provided.
    */
   protected override render() {
-<<<<<<< HEAD
-    const containerClass = `message-container ${this.message?.sender === this._chatState?.currentUserId ? 'sent' : ''}`;
+    const containerPart = `message-container ${this.message?.sender === this._chatState?.currentUserId ? 'sent' : ''}`;
     const sanitizedMessageText = this.message?.text.trim() || '';
     const rendererConfig = this._chatState?.options?.rendererConfig!;
     const isPlainText = rendererConfig?.type === 'plain';
-=======
-    const containerPart = `message-container ${this.message?.sender === this._chatState?.currentUserId ? 'sent' : ''}`;
-    const sanitizedMessageText = this.sanitizeMessageText(
-      this.message?.text.trim() || ''
-    );
-    const renderer =
-      this._chatState?.options?.markdownRenderer || renderMarkdown;
->>>>>>> dec12408
 
     return html`
       <div part=${containerPart}>
