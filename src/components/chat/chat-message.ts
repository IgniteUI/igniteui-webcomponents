--- conflicted
+++ resolved
@@ -2,11 +2,6 @@
 import { html, LitElement, type PropertyValues } from 'lit';
 import { property, state } from 'lit/decorators.js';
 // import DOMPurify from 'dompurify';
-<<<<<<< HEAD
-=======
-import { html, LitElement, nothing } from 'lit';
-import { property, query } from 'lit/decorators.js';
->>>>>>> a649390c
 import { addThemingController } from '../../theming/theming-controller.js';
 import IgcAvatarComponent from '../avatar/avatar.js';
 import { chatContext } from '../common/context.js';
@@ -108,7 +103,6 @@
     registerIconFromText('redo', redoIcon, 'material');
   }
 
-<<<<<<< HEAD
   /**
    * The renderer instance responsible for converting message data into HTML.
    * Typically provided through component options or chat state.
@@ -131,77 +125,6 @@
     if (this.message && this.renderer) {
       this.renderedContent = await this.renderer?.render(this.message);
     }
-=======
-  private get defaultMessageActionsTemplate() {
-    const isLastMessage = this.message === this._chatState?.messages.at(-1);
-    return this.message?.sender !== this._chatState?.currentUserId &&
-      this.message?.text.trim() &&
-      (!isLastMessage || !this._chatState?.options?.isTyping)
-      ? html`<div part="message-actions">
-          <igc-icon-button
-            id="copy-response-button"
-            @pointerenter=${() =>
-              this.showTooltip(
-                'copy-response-button',
-                this.resourceStrings.reactionCopyResponse
-              )}
-            name="copy-response"
-            collection="material"
-            variant="flat"
-            @click=${this.handleMessageActionClick}
-          ></igc-icon-button>
-          <igc-icon-button
-            id="good-response-button"
-            @pointerenter=${() =>
-              this.showTooltip(
-                'good-response-button',
-                this.resourceStrings.reactionGoodResponse
-              )}
-            name="good-response"
-            collection="material"
-            variant="flat"
-            @click=${this.handleMessageActionClick}
-          ></igc-icon-button>
-          <igc-icon-button
-            id="bad-response-button"
-            @pointerenter=${() =>
-              this.showTooltip(
-                'bad-response-button',
-                this.resourceStrings.reactionBadResponse
-              )}
-            name="bad-response"
-            variant="flat"
-            collection="material"
-            @click=${this.handleMessageActionClick}
-          ></igc-icon-button>
-          <igc-icon-button
-            id="redo-button"
-            @pointerenter=${() =>
-              this.showTooltip(
-                'redo-button',
-                this.resourceStrings.reactionRedo
-              )}
-            name="redo"
-            variant="flat"
-            collection="material"
-            @click=${this.handleMessageActionClick}
-          ></igc-icon-button>
-          <igc-tooltip id="sharedTooltip"></igc-tooltip>
-        </div>`
-      : nothing;
-  }
-
-  private showTooltip(elementId: string, text: string) {
-    this._sharedTooltip.message = text;
-    this._sharedTooltip.show(elementId);
-  }
-
-  private handleMessageActionClick(event: MouseEvent): void {
-    const reaction = (event.target as HTMLElement).getAttribute('name');
-    this._chatState?.emitEvent('igcMessageReact', {
-      detail: { message: this.message, reaction: reaction },
-    });
->>>>>>> a649390c
   }
 
   /**
@@ -227,40 +150,12 @@
    */
   protected override render() {
     const containerPart = `message-container ${this.message?.sender === this._chatState?.currentUserId ? 'sent' : ''}`;
-<<<<<<< HEAD
-=======
-    const sanitizedMessageText = this.sanitizeMessageText(
-      this.message?.text.trim() || ''
-    );
->>>>>>> a649390c
     // const renderer =
     //   this._chatState?.options?.markdownRenderer || renderMarkdown;
 
     return html`
       <div part=${containerPart}>
-<<<<<<< HEAD
         <div part="bubble">${this.renderedContent}</div>
-=======
-        <div part="bubble">
-          ${this._chatState?.options?.templates?.messageTemplate && this.message
-            ? this._chatState.options.templates.messageTemplate(this.message)
-            : html`${sanitizedMessageText ? html`<slot></slot>` : nothing}`}
-          ${this.message?.attachments && this.message?.attachments.length > 0
-            ? html` <igc-message-attachments
-                .message=${this.message}
-                part="message-attachments"
-                exportparts="message-attachments,attachments-container, attachment, attachment-header, attachment-content, attachment-icon, file-name, actions: attachment-actions"
-              >
-              </igc-message-attachments>`
-            : nothing}
-          ${this._chatState?.options?.templates?.messageActionsTemplate &&
-          this.message
-            ? this._chatState.options.templates.messageActionsTemplate(
-                this.message
-              )
-            : this.defaultMessageActionsTemplate}
-        </div>
->>>>>>> a649390c
       </div>
     `;
   }
