import { html } from 'lit';
import { property, query, state } from 'lit/decorators.js';

import { addThemingController } from '../../theming/theming-controller.js';
import {
  addKeybindings,
  arrowDown,
  arrowLeft,
  arrowRight,
  arrowUp,
  endKey,
  enterKey,
  escapeKey,
  homeKey,
  type KeyBindingController,
  type KeyBindingObserverCleanup,
  tabKey,
} from '../common/controllers/key-bindings.js';
import { addRootClickController } from '../common/controllers/root-click.js';
import { addRootScrollHandler } from '../common/controllers/root-scroll.js';
import { blazorAdditionalDependencies } from '../common/decorators/blazorAdditionalDependencies.js';
import { watch } from '../common/decorators/watch.js';
import { registerComponent } from '../common/definitions/register.js';
import {
  getActiveItems,
  getItems,
  getNextActiveItem,
  getPreviousActiveItem,
  IgcBaseComboBoxLikeComponent,
  setInitialSelectionState,
} from '../common/mixins/combo-box.js';
import type { AbstractConstructor } from '../common/mixins/constructor.js';
import { EventEmitterMixin } from '../common/mixins/event-emitter.js';
import {
  findElementFromEventPath,
  getElementByIdFromRoot,
  isString,
} from '../common/util.js';
import IgcPopoverComponent, {
  type PopoverPlacement,
} from '../popover/popover.js';
import type { PopoverScrollStrategy } from '../types.js';
import IgcDropdownGroupComponent from './dropdown-group.js';
import IgcDropdownHeaderComponent from './dropdown-header.js';
import IgcDropdownItemComponent from './dropdown-item.js';
import { all } from './themes/container.js';
import { styles } from './themes/dropdown.base.css.js';
import { styles as shared } from './themes/shared/dropdown.common.css.js';

export interface IgcDropdownComponentEventMap {
  igcOpening: CustomEvent<void>;
  igcOpened: CustomEvent<void>;
  igcClosing: CustomEvent<void>;
  igcClosed: CustomEvent<void>;
  igcChange: CustomEvent<IgcDropdownItemComponent>;
}

/**
 * Represents a DropDown component.
 *
 * @element igc-dropdown
 *
 * @fires igcChange - Emitted when the selected item changes.
 * @fires igcOpening - Emitted just before the dropdown is open.
 * @fires igcOpened - Emitted after the dropdown is open.
 * @fires igcClosing - Emitter just before the dropdown is closed.
 * @fires igcClosed - Emitted after closing the dropdown.
 *
 * @slot target - Renders the dropdown's target element.
 * @slot - Renders the dropdown list items.
 *
 * @csspart base - The dropdown list wrapper container.
 * @csspart list - The dropdown list element.
 */
@blazorAdditionalDependencies(
  'IgcDropdownItemComponent, IgcDropdownHeaderComponent, IgcDropdownGroupComponent'
)
export default class IgcDropdownComponent extends EventEmitterMixin<
  IgcDropdownComponentEventMap,
  AbstractConstructor<IgcBaseComboBoxLikeComponent>
>(IgcBaseComboBoxLikeComponent) {
  public static readonly tagName = 'igc-dropdown';
  public static styles = [styles, shared];

  /* blazorSuppress */
  public static register() {
    registerComponent(
      IgcDropdownComponent,
      IgcDropdownGroupComponent,
      IgcDropdownHeaderComponent,
      IgcDropdownItemComponent,
      IgcPopoverComponent
    );
  }

  private readonly _keyBindings: KeyBindingController;

  private _rootScrollController = addRootScrollHandler(this, {
    hideCallback: this.handleClosing,
  });

  protected override readonly _rootClickController = addRootClickController(
    this,
    {
      onHide: this.handleClosing,
    }
  );

  @state()
  protected _selectedItem: IgcDropdownItemComponent | null = null;

  @state()
  protected _activeItem!: IgcDropdownItemComponent;

  private get _activeItems() {
    return Array.from(
      getActiveItems<IgcDropdownItemComponent>(
        this,
        IgcDropdownItemComponent.tagName
      )
    );
  }

  private _targetListeners!: KeyBindingObserverCleanup;

  @state()
  private _target?: HTMLElement;

  @query('slot[name="target"]', true)
  protected trigger!: HTMLSlotElement;

  /** The preferred placement of the component around the target element.
   * @attr
   */
  @property()
  public placement: PopoverPlacement = 'bottom-start';

  /**
   * Determines the behavior of the component during scrolling of the parent container.
   * @attr scroll-strategy
   */
  @property({ attribute: 'scroll-strategy' })
  public scrollStrategy: PopoverScrollStrategy = 'scroll';

  /**
   * Whether the component should be flipped to the opposite side of the target once it's about to overflow the visible area.
   * When true, once enough space is detected on its preferred side, it will flip back.
   * @attr
   */
  @property({ type: Boolean })
  public flip = false;

  /**
   * The distance from the target element.
   * @attr
   */
  @property({ type: Number })
  public distance = 0;

  /**
   * Whether the dropdown's width should be the same as the target's one.
   * @attr same-width
   */
  @property({ type: Boolean, attribute: 'same-width' })
  public sameWidth = false;

  /** Returns the items of the dropdown. */
  public get items() {
    return Array.from(
      getItems<IgcDropdownItemComponent>(this, IgcDropdownItemComponent.tagName)
    );
  }

  /** Returns the group items of the dropdown. */
  public get groups() {
    return Array.from(
      getItems<IgcDropdownGroupComponent>(
        this,
        IgcDropdownGroupComponent.tagName
      )
    );
  }

  /** Returns the selected item from the dropdown or null. */
  public get selectedItem() {
    return this._selectedItem;
  }

  @watch('scrollStrategy', { waitUntilFirstUpdate: true })
  protected scrollStrategyChanged() {
    this._rootScrollController.update({ resetListeners: true });
  }

  @watch('open', { waitUntilFirstUpdate: true })
  @watch('keepOpenOnOutsideClick', { waitUntilFirstUpdate: true })
  protected openStateChange() {
    this._updateAnchorAccessibility(this._target);
    this._rootClickController.update();
    this._rootScrollController.update();

    if (!this.open) {
      this._target = undefined;
      this._targetListeners?.unsubscribe();
      this._rootClickController.update({ target: undefined });
    }
  }

  constructor() {
    super();

<<<<<<< HEAD
    addThemingController(this, all);

    this._rootClickController.update({ hideCallback: this.handleClosing });

=======
>>>>>>> b155b2f1
    this._keyBindings = addKeybindings(this, {
      skip: () => !this.open,
      bindingDefaults: { preventDefault: true, triggers: ['keydownRepeat'] },
    })
      .set(tabKey, this.onTabKey, {
        preventDefault: false,
      })
      .set(escapeKey, this.onEscapeKey)
      .set(arrowUp, this.onArrowUp)
      .set(arrowLeft, this.onArrowUp)
      .set(arrowDown, this.onArrowDown)
      .set(arrowRight, this.onArrowDown)
      .set(enterKey, this.onEnterKey)
      .set(homeKey, this.onHomeKey)
      .set(endKey, this.onEndKey);
  }

  protected override async firstUpdated() {
    await this.updateComplete;
    const selected = setInitialSelectionState(this.items);
    if (selected) {
      this._selectItem(selected, false);
    }
  }

  public override disconnectedCallback() {
    this._targetListeners?.unsubscribe();
    super.disconnectedCallback();
  }

  private handleListBoxClick(event: MouseEvent) {
    const item = findElementFromEventPath<IgcDropdownItemComponent>(
      IgcDropdownItemComponent.tagName,
      event
    );
    if (item && this._activeItems.includes(item)) {
      this._selectItem(item);
    }
  }

  private handleChange(item: IgcDropdownItemComponent) {
    this.emitEvent('igcChange', { detail: item });
  }

  private handleSlotChange() {
    this._updateAnchorAccessibility();
  }

  private onArrowUp() {
    this._navigateToActiveItem(
      getPreviousActiveItem(this.items, this._activeItem)
    );
  }

  private onArrowDown() {
    this._navigateToActiveItem(getNextActiveItem(this.items, this._activeItem));
  }

  protected onHomeKey() {
    this._navigateToActiveItem(this._activeItems.at(0));
  }

  protected onEndKey() {
    this._navigateToActiveItem(this._activeItems.at(-1));
  }

  protected onTabKey() {
    if (this._activeItem) {
      this._selectItem(this._activeItem);
    }
    if (this.open) {
      this._hide(true);
    }
  }

  protected onEscapeKey() {
    this._hide(true);
  }

  protected onEnterKey() {
    this._selectItem(this._activeItem);
  }

  protected handleClosing() {
    this._hide(true);
  }

  private activateItem(item: IgcDropdownItemComponent) {
    if (this._activeItem) {
      this._activeItem.active = false;
    }

    this._activeItem = item;
    this._activeItem.active = true;
  }

  private _navigateToActiveItem(item?: IgcDropdownItemComponent) {
    if (item) {
      this.activateItem(item);
      item.scrollIntoView({ behavior: 'auto', block: 'nearest' });
    }
  }

  private _selectItem(item: IgcDropdownItemComponent, emit = true) {
    if (this._selectedItem) {
      this._selectedItem.selected = false;
    }

    this.activateItem(item);
    this._selectedItem = item;
    this._selectedItem.selected = true;

    if (emit) this.handleChange(this._selectedItem);
    if (emit && !this.keepOpenOnSelect) this._hide(true);

    return this._selectedItem;
  }

  private _updateAnchorAccessibility(anchor?: HTMLElement | null) {
    const target =
      anchor ?? this.trigger.assignedElements({ flatten: true }).at(0);

    // Find tabbable elements ?
    if (target) {
      target.setAttribute('aria-haspopup', 'true');
      target.setAttribute('aria-expanded', this.open ? 'true' : 'false');
    }
  }

  private getItem(value: string) {
    return this.items.find((item) => item.value === value);
  }

  private _setTarget(anchor: HTMLElement | string) {
    const target = isString(anchor)
      ? getElementByIdFromRoot(this, anchor)!
      : anchor;

    this._target = target;
    this._targetListeners = this._keyBindings.observeElement(target);
    this._rootClickController.update({ target });
  }

  /* blazorSuppress */
  /** Shows the component. */
  public override async show(target?: HTMLElement | string): Promise<boolean> {
    if (target) {
      this._setTarget(target);
    }
    return super.show();
  }

  /* blazorSuppress */
  /** Toggles the open state of the component. */
  public override async toggle(
    target?: HTMLElement | string
  ): Promise<boolean> {
    return this.open ? this.hide() : this.show(target);
  }

  /* blazorSuppress */
  /** Navigates to the item with the specified value. If it exists, returns the found item, otherwise - null. */
  public navigateTo(value: string): IgcDropdownItemComponent | null;
  /* blazorSuppress */
  /** Navigates to the item at the specified index. If it exists, returns the found item, otherwise - null. */
  public navigateTo(index: number): IgcDropdownItemComponent | null;
  /* blazorSuppress */
  /** Navigates to the specified item. If it exists, returns the found item, otherwise - null. */
  public navigateTo(value: string | number): IgcDropdownItemComponent | null {
    const item = isString(value) ? this.getItem(value) : this.items[value];

    if (item) {
      this._navigateToActiveItem(item);
    }

    return item ?? null;
  }

  /* blazorSuppress */
  /** Selects the item with the specified value. If it exists, returns the found item, otherwise - null. */
  public select(value: string): IgcDropdownItemComponent | null;
  /* blazorSuppress */
  /** Selects the item at the specified index. If it exists, returns the found item, otherwise - null. */
  public select(index: number): IgcDropdownItemComponent | null;
  /* blazorSuppress */
  /** Selects the specified item. If it exists, returns the found item, otherwise - null. */
  public select(value: string | number): IgcDropdownItemComponent | null {
    const item = isString(value) ? this.getItem(value) : this.items[value];
    return item ? this._selectItem(item, false) : null;
  }

  /**  Clears the current selection of the dropdown. */
  public clearSelection() {
    if (this._selectedItem) {
      this._selectedItem.selected = false;
    }
    this._selectedItem = null;
  }

  protected override render() {
    return html`<igc-popover
      ?open=${this.open}
      ?flip=${this.flip}
      ?same-width=${this.sameWidth}
      .anchor=${this._target}
      .offset=${this.distance}
      .placement=${this.placement}
      shift
    >
      <slot
        id="dropdown-target"
        name="target"
        slot="anchor"
        @click=${this.handleAnchorClick}
        @slotchange=${this.handleSlotChange}
      ></slot>
      <div part="base" @click=${this.handleListBoxClick} .inert=${!this.open}>
        <div
          id="dropdown-list"
          role="listbox"
          part="list"
          aria-labelledby="dropdown-target"
        >
          <slot></slot>
        </div>
      </div>
    </igc-popover>`;
  }
}

declare global {
  interface HTMLElementTagNameMap {
    'igc-dropdown': IgcDropdownComponent;
  }
}<|MERGE_RESOLUTION|>--- conflicted
+++ resolved
@@ -208,13 +208,8 @@
   constructor() {
     super();
 
-<<<<<<< HEAD
     addThemingController(this, all);
 
-    this._rootClickController.update({ hideCallback: this.handleClosing });
-
-=======
->>>>>>> b155b2f1
     this._keyBindings = addKeybindings(this, {
       skip: () => !this.open,
       bindingDefaults: { preventDefault: true, triggers: ['keydownRepeat'] },
