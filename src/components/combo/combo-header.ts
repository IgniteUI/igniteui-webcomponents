--- conflicted
+++ resolved
@@ -1,19 +1,9 @@
 import { LitElement, html } from 'lit';
 
-import { styles } from './themes/light/header/combo-header.base.css.js';
+import { styles } from './themes/combo-header.base.css.js';
 import { themes } from '../../theming/theming-decorator.js';
 import { registerComponent } from '../common/definitions/register.js';
-<<<<<<< HEAD
 import { all } from '../dropdown/themes/header.js';
-import { styles } from './themes/combo-header.base.css.js';
-=======
-import { styles as bootstrap } from '../dropdown/themes/light/header/dropdown-header.bootstrap.css.js';
-import { styles as fluent } from '../dropdown/themes/light/header/dropdown-header.fluent.css.js';
-import {
-  styles as indigo,
-  styles as material,
-} from '../dropdown/themes/light/header/dropdown-header.material.css.js';
->>>>>>> 36e0bac5
 
 /* blazorSuppress */
 @themes(all)
