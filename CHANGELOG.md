--- conflicted
+++ resolved
@@ -3,13 +3,6 @@
 
 The format is based on [Keep a Changelog](http://keepachangelog.com/)
 and this project adheres to [Semantic Versioning](http://semver.org/).
-
-## [Unreleased]
-
-### Removed
-<<<<<<< HEAD
-- Removed size property from components.
-=======
 
 ## [Unreleased]
 ### Removed
@@ -22,6 +15,7 @@
 - Input - readonly, inputmode, maxlength and minlength.
   Use the native readOnly, inputMode, maxLength and minLength properties instead.
 - Date-time-input - `minValue`/`mavValue` are removed. Use `min`/`max` instead.
+- Removed size property from components.
 
 ## [4.11.1] - 2024-07-03
 ### Changed
@@ -32,7 +26,6 @@
  - Toast Component Indigo Theme [#1249](https://github.com/IgniteUI/igniteui-webcomponents/pull/1249)
  - Rating Component Indigo Theme [#1249](https://github.com/IgniteUI/igniteui-webcomponents/pull/1249)
  - Stepper Component Indigo Theme [#1249](https://github.com/IgniteUI/igniteui-webcomponents/pull/1249)
->>>>>>> 5fc525df
 
 ## [4.10.0] - 2024-07-01
 ### Added
