import { github } from '@igniteui/material-icons-extended';
import { Meta, StoryObj } from '@storybook/web-components';
import { html } from 'lit';
import { ifDefined } from 'lit/directives/if-defined.js';
import {
  IgcIconComponent,
  IgcSelectComponent,
  defineComponents,
  registerIconFromText,
} from '../src/index.js';
import {
  disableStoryControls,
  formControls,
  formSubmitHandler,
} from './story.js';

defineComponents(IgcSelectComponent, IgcIconComponent);
registerIconFromText(github.name, github.value);

// region default
const metadata: Meta<IgcSelectComponent> = {
  title: 'Select',
  component: 'igc-select',
  parameters: { docs: { description: {} } },
  argTypes: {
    value: {
      type: 'string | undefined',
      description: 'The value attribute of the control.',
      control: 'text',
    },
    outlined: {
      type: 'boolean',
      description: 'The outlined attribute of the control.',
      control: 'boolean',
      defaultValue: false,
    },
    autofocus: {
      type: 'boolean',
      description: 'The autofocus attribute of the control.',
      control: 'boolean',
    },
    label: {
      type: 'string',
      description: 'The label attribute of the control.',
      control: 'text',
    },
    placeholder: {
      type: 'string',
      description: 'The placeholder attribute of the control.',
      control: 'text',
    },
    required: {
      type: 'boolean',
      description: 'Makes the control a required field in a form context.',
      control: 'boolean',
      defaultValue: false,
    },
    name: {
      type: 'string',
      description: 'The name attribute of the control.',
      control: 'text',
    },
    disabled: {
      type: 'boolean',
      description: 'The disabled state of the component',
      control: 'boolean',
      defaultValue: false,
    },
    invalid: {
      type: 'boolean',
      description: 'Control the validity of the control.',
      control: 'boolean',
      defaultValue: false,
    },
    keepOpenOnSelect: {
      type: 'boolean',
      description: 'Whether the dropdown should be kept open on selection.',
      control: 'boolean',
      defaultValue: false,
    },
    scrollStrategy: {
      type: '"scroll" | "block" | "close"',
      description:
        'Determines the behavior of the component during scrolling the container.',
      options: ['scroll', 'block', 'close'],
      control: { type: 'inline-radio' },
      defaultValue: 'scroll',
    },
    keepOpenOnOutsideClick: {
      type: 'boolean',
      description:
        'Whether the component should be kept open on clicking outside of it.',
      control: 'boolean',
      defaultValue: false,
    },
    open: {
      type: 'boolean',
      description: 'Sets the open state of the component.',
      control: 'boolean',
      defaultValue: false,
    },
    placement: {
      type: '"top" | "top-start" | "top-end" | "bottom" | "bottom-start" | "bottom-end" | "right" | "right-start" | "right-end" | "left" | "left-start" | "left-end"',
      description:
        'The preferred placement of the component around the target element.',
      options: [
        'top',
        'top-start',
        'top-end',
        'bottom',
        'bottom-start',
        'bottom-end',
        'right',
        'right-start',
        'right-end',
        'left',
        'left-start',
        'left-end',
      ],
      control: { type: 'select' },
      defaultValue: 'bottom-start',
    },
    distance: {
      type: 'number',
      description: 'The distance from the target element.',
      control: 'number',
      defaultValue: 0,
    },
  },
  args: {
    outlined: false,
    required: false,
    disabled: false,
    invalid: false,
    keepOpenOnSelect: false,
    scrollStrategy: 'scroll',
    keepOpenOnOutsideClick: false,
    open: false,
    placement: 'bottom-start',
    distance: 0,
  },
};

export default metadata;

interface IgcSelectArgs {
  /** The value attribute of the control. */
  value: string | undefined;
  /** The outlined attribute of the control. */
  outlined: boolean;
  /** The autofocus attribute of the control. */
  autofocus: boolean;
  /** The label attribute of the control. */
  label: string;
  /** The placeholder attribute of the control. */
  placeholder: string;
  /** Makes the control a required field in a form context. */
  required: boolean;
  /** The name attribute of the control. */
  name: string;
  /** The disabled state of the component */
  disabled: boolean;
  /** Control the validity of the control. */
  invalid: boolean;
  /** Whether the dropdown should be kept open on selection. */
  keepOpenOnSelect: boolean;
  /** Determines the behavior of the component during scrolling the container. */
  scrollStrategy: 'scroll' | 'block' | 'close';
  /** Whether the component should be kept open on clicking outside of it. */
  keepOpenOnOutsideClick: boolean;
  /** Sets the open state of the component. */
  open: boolean;
  /** The preferred placement of the component around the target element. */
  placement:
    | 'top'
    | 'top-start'
    | 'top-end'
    | 'bottom'
    | 'bottom-start'
    | 'bottom-end'
    | 'right'
    | 'right-start'
    | 'right-end'
    | 'left'
    | 'left-start'
    | 'left-end';
  /** The distance from the target element. */
  distance: number;
}
type Story = StoryObj<IgcSelectArgs>;

// endregion

Object.assign(metadata.parameters!, {
  actions: {
    handles: [
      'igcFocus',
      'igcBlur',
      'igcChange',
      'igcOpening',
      'igcOpened',
      'igcClosing',
      'igcClosed',
    ],
  },
});

const items = [
  {
    text: 'Specification',
    value: 'spec',
    disabled: false,
    selected: false,
  },
  {
    text: 'Implementation',
    value: 'implementation',
    disabled: false,
    selected: false,
  },
  {
    text: 'Testing',
    value: 'testing',
    disabled: true,
    selected: false,
  },
  {
    text: 'Samples',
    value: 'samples',
    disabled: false,
    selected: false,
  },
  {
    text: 'Documentation',
    value: 'docs',
    disabled: false,
    selected: false,
  },
  {
    text: 'Builds',
    value: 'builds',
    disabled: true,
    selected: false,
  },
];
<<<<<<< HEAD
const Template = (
  {
    label = 'Sample Label',
    placeholder,
    name,
    value = 'docs',
    open = false,
    disabled = false,
    outlined = false,
    invalid = false,
    required = false,
    autofocus = false,
  }: IgcSelectArgs,
  { globals: { direction } }: Context
) => html`
=======
const Template = ({
  label = 'Sample Label',
  placeholder,
  name,
  value = 'docs',
  size = 'medium',
  open = false,
  disabled = false,
  outlined = false,
  invalid = false,
  required = false,
  autofocus = false,
}: IgcSelectArgs) => html`
>>>>>>> 8c61f5ec
  <igc-select
    value=${value}
    label=${ifDefined(label)}
    name=${ifDefined(name)}
    placeholder=${ifDefined(placeholder)}
    ?open=${open}
    ?autofocus=${autofocus}
    ?outlined=${outlined}
    ?required=${required}
    ?disabled=${disabled}
    ?invalid=${invalid}
  >
    <header slot="header">Sample Header</header>
    <footer slot="footer">Sample Footer</footer>
    <span slot="helper-text">Sample helper text.</span>
    <igc-select-header>Tasks</igc-select-header>
    ${items.map(
      (item) =>
        html` <igc-select-item
          value=${item.value}
          ?disabled=${item.disabled}
          ?selected=${item.selected}
        >
          ${item.text}
          <igc-icon slot="suffix" name="github"></igc-icon>
        </igc-select-item>`
    )}
  </igc-select>
`;

const countries = [
  {
    continent: 'Europe',
    country: 'Bulgaria',
    value: 'bg',
    selected: true,
    disabled: false,
  },
  {
    continent: 'Europe',
    country: 'United Kingdom',
    value: 'uk',
    selected: false,
    disabled: true,
  },
  {
    continent: 'North America',
    country: 'United States of America',
    value: 'us',
    selected: false,
    disabled: false,
  },
  {
    continent: 'North America',
    country: 'Canada',
    value: 'ca',
    selected: false,
    disabled: false,
  },
  {
    continent: 'Asia',
    country: 'Japan',
    value: 'ja',
    selected: false,
    disabled: false,
  },
  {
    continent: 'Asia',
    country: 'India',
    value: 'in',
    selected: false,
    disabled: true,
  },
];

function groupBy(objectArray: any, property: string) {
  return objectArray.reduce(function (acc: any, obj: any) {
    const key = obj[property];

    if (!acc[key]) {
      acc[key] = [];
    }
    acc[key].push(obj);
    return acc;
  }, {});
}

export const Basic: Story = Template.bind({});

export const Form: Story = {
  argTypes: disableStoryControls(metadata),
  render: () => {
    return html`
      <form @submit=${formSubmitHandler}>
        <fieldset>
          <legend>Default select</legend>
          <igc-select
            value="bg"
            name="default-select"
            label="Countries (value through attribute)"
          >
            ${Object.entries(groupBy(countries, 'continent')).map(
              ([continent, countries]) => html`
                <igc-select-group>
                  <igc-select-header slot="label"
                    >${continent}</igc-select-header
                  >
                  ${(countries as any).map(
                    (item: any) => html`
                      <igc-select-item
                        value=${item.value}
                        ?disabled=${item.disabled}
                        >${item.country}</igc-select-item
                      >
                    `
                  )}
                </igc-select-group>
              `
            )}
            <span slot="helper-text">Sample helper text.</span>
          </igc-select>
          <igc-select
            name="default-select-2"
            label="Countries (value through selected item)"
          >
            ${Object.entries(groupBy(countries, 'continent')).map(
              ([continent, countries]) => html`
                <igc-select-group>
                  <igc-select-header slot="label"
                    >${continent}</igc-select-header
                  >
                  ${(countries as any).map(
                    (item: any) => html`
                      <igc-select-item
                        value=${item.value}
                        ?selected=${item.selected}
                        ?disabled=${item.disabled}
                        >${item.country}</igc-select-item
                      >
                    `
                  )}
                </igc-select-group>
              `
            )}
            <span slot="helper-text">Sample helper text.</span>
          </igc-select>
        </fieldset>
        <fieldset>
          <legend>Required select</legend>
          <igc-select name="required-select" label="Countries" required>
            ${Object.entries(groupBy(countries, 'continent')).map(
              ([continent, countries]) => html`
                <igc-select-group>
                  <igc-select-header slot="label"
                    >${continent}</igc-select-header
                  >
                  ${(countries as any).map(
                    (item: any) => html`
                      <igc-select-item
                        value=${item.value}
                        ?disabled=${item.disabled}
                        >${item.country}</igc-select-item
                      >
                    `
                  )}
                </igc-select-group>
              `
            )}
            <span slot="helper-text">Sample helper text.</span>
          </igc-select>
        </fieldset>
        <fieldset disabled>
          <legend>Disabled form group</legend>
          <igc-select label="Countries">
            ${Object.entries(groupBy(countries, 'continent')).map(
              ([continent, countries]) => html`
                <igc-select-group>
                  <igc-select-header slot="label"
                    >${continent}</igc-select-header
                  >
                  ${(countries as any).map(
                    (item: any) => html`
                      <igc-select-item
                        value=${item.value}
                        ?disabled=${item.disabled}
                        >${item.country}</igc-select-item
                      >
                    `
                  )}
                </igc-select-group>
              `
            )}
            <span slot="helper-text">Sample helper text.</span>
          </igc-select>
        </fieldset>
        ${formControls()}
      </form>
    `;
  },
};<|MERGE_RESOLUTION|>--- conflicted
+++ resolved
@@ -243,29 +243,11 @@
     selected: false,
   },
 ];
-<<<<<<< HEAD
-const Template = (
-  {
-    label = 'Sample Label',
-    placeholder,
-    name,
-    value = 'docs',
-    open = false,
-    disabled = false,
-    outlined = false,
-    invalid = false,
-    required = false,
-    autofocus = false,
-  }: IgcSelectArgs,
-  { globals: { direction } }: Context
-) => html`
-=======
 const Template = ({
   label = 'Sample Label',
   placeholder,
   name,
   value = 'docs',
-  size = 'medium',
   open = false,
   disabled = false,
   outlined = false,
@@ -273,7 +255,6 @@
   required = false,
   autofocus = false,
 }: IgcSelectArgs) => html`
->>>>>>> 8c61f5ec
   <igc-select
     value=${value}
     label=${ifDefined(label)}
