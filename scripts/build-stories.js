--- conflicted
+++ resolved
@@ -140,22 +140,10 @@
 
   for (const file of files) {
     const meta = await processFileMeta(path.join(SRC_DIR, file));
-<<<<<<< HEAD
-    const outFile = path.join(DEST_DIR, `${meta.component.replace(VENDOR_PREFIX, '')}.stories.ts`);
-    let story;
-
-    try {
-      story = await readFile(outFile, 'utf8');
-    } catch {
-      continue;
-    }
-
-=======
     const outFile = path.join(
       DEST_DIR,
       `${meta.component.replace(VENDOR_PREFIX, '')}.stories.ts`
     );
->>>>>>> f26a3702
     try {
       await writeFile(outFile, buildStoryMeta(story, meta), 'utf8');
     } catch (e) {
