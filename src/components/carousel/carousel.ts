--- conflicted
+++ resolved
@@ -496,24 +496,20 @@
 
   private _handleHorizontalSwipe({ data: { direction } }: SwipeEvent): void {
     if (!this.vertical) {
-<<<<<<< HEAD
-      this._handleInteraction(async () => {
-=======
       const callback = () => {
->>>>>>> e298a6f8
         if (isLTR(this)) {
           return direction === 'left' ? this.next : this.prev;
         }
         return direction === 'left' ? this.prev : this.next;
       };
 
-      this.handleInteraction(callback());
+      this._handleInteraction(callback());
     }
   }
 
   //#endregion
 
-  //#endregion Internal API
+  //#region Internal API
 
   private _handleNavigationInteractionNext(): void {
     this._handleInteraction(this.next);
@@ -523,13 +519,8 @@
     this._handleInteraction(this.prev);
   }
 
-<<<<<<< HEAD
   private async _handleInteraction(
-    callback: () => Promise<unknown>
-=======
-  private async handleInteraction(
     callback: () => Promise<boolean>
->>>>>>> e298a6f8
   ): Promise<void> {
     if (this.interval) {
       this._resetInterval();
@@ -598,9 +589,9 @@
         if (
           this.isPlaying &&
           this.total &&
-          !(this.disableLoop && this.nextIndex === 0)
+          !(this.disableLoop && this._nextIndex === 0)
         ) {
-          this.select(this.slides[this.nextIndex], 'next');
+          this.select(this.slides[this._nextIndex], 'next');
           this.emitEvent('igcSlideChanged', { detail: this.current });
         } else {
           this.pause();
