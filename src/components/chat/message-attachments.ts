--- conflicted
+++ resolved
@@ -11,23 +11,10 @@
 import type { ChatState } from './chat-state.js';
 import { styles } from './themes/message-attachments.base.css.js';
 import { styles as shared } from './themes/shared/message-attachments.common.css.js';
-<<<<<<< HEAD
-import {
-  type ChatTemplateRenderer,
-  closeIcon,
-  fileIcon,
-  type IgcMessage,
-  type IgcMessageAttachment,
-  imageIcon,
-  moreIcon,
-  previewIcon,
-=======
 import type {
   ChatTemplateRenderer,
-  IgcChatOptions,
   IgcMessage,
   IgcMessageAttachment,
->>>>>>> 4db6d87a
 } from './types.js';
 import { createAttachmentURL, getFileExtension } from './utils.js';
 
@@ -90,10 +77,6 @@
     return this._chatState?.options?.renderers
       ? (this._chatState.options.renderers[name] ?? this._defaults[name])
       : this._defaults[name];
-  }
-
-  constructor() {
-    super();
   }
 
   private _handleHeaderClick = (attachment: IgcMessageAttachment) => {
