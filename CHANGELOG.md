# IgniteUI Web Components Changelog

All notable changes to this project will be documented in this file.

The format is based on [Keep a Changelog](http://keepachangelog.com/)
and this project adheres to [Semantic Versioning](http://semver.org/).

## [Unreleased]

### Added
<<<<<<< HEAD
- Mask input
=======

- Chip: Added `prefix` and `suffix` slots

### Deprecated
- Chip: Previously exposed `start` and `end` slots are replaced by prefix and suffix. They remain active, but are now deprecated and will be removed in a future version.
>>>>>>> 80872e4b

## [3.0.0] - 2022-04-12

### Changed
- **Breaking Change**: All dropdown related classes renamed from `IgcDropDown*` to `IgcDropdown*`

## [2.2.0] - 2022-04-01

### Added

- Drop Down component
- Calendar: Active date can be set via an attribute

## [2.1.1] - 2022-03-15

### Added

- Control border radius and elevation from `--igc-radius-factor` and `--igc-elevation-factor`:

  Example:

  ```css
  /* Make all components square and remove all shadows */
  :root {
    --igc-radius-factor: 0;
    --igc-elevation-factor: 0;
  }
  ```

## [2.1.0] - 2022-03-15

### Added

- Linear Progress component
- Circular Progress component
- Chip component
- Snackbar component
- Toast component
- Rating component
- Component themes can be changed at runtime by calling the `configureTheme(theme: Theme)` function

## [2.0.0] - 2022-02-03

### Added

- Dark Themes
- Slider component
- Range Slider component
- Support `required` property in Radio component.

### Changed

- Fix checkbox/switch validity status
- Split Calendar component's `value: Date | Date[]` property into two properties - `value: Date` and `values: Date[]`
- Replaced Calendar component's `hasHeader` property & `has-header` attribute with `hideHeader` & `hide-header` respectively.
- Replaced Card component's `outlined` property with `elevated`.

### Removed

- Removed `igcOpening`, `igcOpened`, `igcClosing` and `igcClosed` events from Navigation drawer component.

## [1.0.0] - 2021-11-22

Initial release of Ignite UI Web Components

### Added

- Avatar component
- Badge component
- Button component
- Calendar component
- Card component
- Checkbox component
- Form component
- Icon component
- Icon button component
- Input component
- List component
- Navigation bar component
- Navigation drawer component
- Radio group component
- Radio component
- Ripple component
- Switch component

[3.0.0]: https://github.com/IgniteUI/igniteui-webcomponents/compare/2.2.0...3.0.0
[2.2.0]: https://github.com/IgniteUI/igniteui-webcomponents/compare/2.1.1...2.2.0
[2.1.1]: https://github.com/IgniteUI/igniteui-webcomponents/compare/2.1.0...2.1.1
[2.1.0]: https://github.com/IgniteUI/igniteui-webcomponents/compare/2.0.0...2.1.0
[2.0.0]: https://github.com/IgniteUI/igniteui-webcomponents/compare/1.0.0...2.0.0
[1.0.0]: https://github.com/IgniteUI/igniteui-webcomponents/releases/tag/1.0.0<|MERGE_RESOLUTION|>--- conflicted
+++ resolved
@@ -8,15 +8,11 @@
 ## [Unreleased]
 
 ### Added
-<<<<<<< HEAD
 - Mask input
-=======
-
 - Chip: Added `prefix` and `suffix` slots
 
 ### Deprecated
 - Chip: Previously exposed `start` and `end` slots are replaced by prefix and suffix. They remain active, but are now deprecated and will be removed in a future version.
->>>>>>> 80872e4b
 
 ## [3.0.0] - 2022-04-12
 
