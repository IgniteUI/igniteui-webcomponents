--- conflicted
+++ resolved
@@ -1,9 +1,4 @@
-<<<<<<< HEAD
-import { LitElement, html } from 'lit';
-=======
 import { html, LitElement } from 'lit';
-
->>>>>>> f077a2ba
 import { themes } from '../../theming/theming-decorator.js';
 import { addInternalsController } from '../common/controllers/internals.js';
 import { registerComponent } from '../common/definitions/register.js';
