--- conflicted
+++ resolved
@@ -3,15 +3,12 @@
 
 $theme: $material;
 
-<<<<<<< HEAD
-=======
 :host {
     ::part(helper-text) {
         padding-inline: pad-inline(rem(12px), rem(14px), rem(16px));
     }
 }
 
->>>>>>> 02d71012
 :host([outlined]) {
     igc-date-time-input::part(notch) {
         border-block-start: rem(2px) solid transparent;
