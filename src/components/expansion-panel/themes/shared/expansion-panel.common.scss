@use 'styles/utilities' as *;
@use '../light/themes' as *;

$theme: $material;

:host {
    color: var-get($theme, 'body-color');
    background: var-get($theme, 'body-background');
    border-radius: var-get($theme, 'border-radius');
}

[part='header'] {
    background: var-get($theme, 'header-background');

    &:focus,
    &:active {
        background: var-get($theme, 'header-focus-background');
    }
}

[part='title'] {
    color: var-get($theme, 'header-title-color');
}

[part='subtitle'] {
    color: var-get($theme, 'header-description-color');
}

[part~='indicator'] {
    color: var-get($theme, 'header-icon-color');
}

:host([disabled]) {
    [part='title'],
    [part='subtitle'],
    [part~='indicator'] {
<<<<<<< HEAD
        // color: var-get($theme, 'disabled-color');
=======
        color: var-get($theme, 'disabled-text-color');
>>>>>>> 4c989cbb
    }
}<|MERGE_RESOLUTION|>--- conflicted
+++ resolved
@@ -34,10 +34,6 @@
     [part='title'],
     [part='subtitle'],
     [part~='indicator'] {
-<<<<<<< HEAD
-        // color: var-get($theme, 'disabled-color');
-=======
         color: var-get($theme, 'disabled-text-color');
->>>>>>> 4c989cbb
     }
 }