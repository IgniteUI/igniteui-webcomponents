@use '../utilities' as utils;
@use '../../components/button/button.indigo' as button;
<<<<<<< HEAD
@use '../../components/switch/switch.indigo' as switch;
=======
@use '../../components/radio/radio.indigo' as radio;
>>>>>>> ea3b194d

$palette: utils.palette(
    $primary: #3f51b5,
    $secondary: #3f51b5,
    $gray: hsl(236, 8%, 5%),
    $surface: #fff,
    $info: #9208bc,
    $success: #689f38,
    $warn: #ff9800,
    $error: #cf1a2b
) !default;

$elevations: utils.elevations(
    rgba(0, 0, 0, .26),
    rgba(0, 0, 0, .12),
    rgba(0, 0, 0, .08)
) !default;

$indigo_h1: utils.type-style(
    $font-size: utils.rem(96px),
    $font-weight: 200,
    $line-height: utils.rem(112px),
    $letter-spacing: utils.rem(-1.54px),
    $text-transform: none,
    $margin-top: 0,
    $margin-bottom: 0
);

$indigo_h2: utils.type-style(
    $font-size: utils.rem(60px),
    $font-weight: 200,
    $line-height: utils.rem(72px),
    $letter-spacing: utils.rem(-.48px),
    $text-transform: none,
    $margin-top: 0,
    $margin-bottom: 0
);

$indigo_h3: utils.type-style(
    $font-size: utils.rem(48px),
    $font-weight: 200,
    $line-height: utils.rem(56px),
    $text-transform: none,
    $margin-top: 0,
    $margin-bottom: 0
);

$indigo_h4: utils.type-style(
    $font-size: utils.rem(36px),
    $font-weight: 200,
    $line-height: utils.rem(42px),
    $text-transform: none,
    $margin-top: 0,
    $margin-bottom: 0
);

$indigo_h5: utils.type-style(
    $font-size: utils.rem(24px),
    $font-weight: 200,
    $line-height: utils.rem(28px),
    $text-transform: none,
    $margin-top: 0,
    $margin-bottom: 0
);

$indigo_h6: utils.type-style(
    $font-size: utils.rem(20px),
    $font-weight: 600,
    $line-height: utils.rem(26px),
    $text-transform: none,
    $margin-top: 0,
    $margin-bottom: 0
);

$indigo_body-1: utils.type-style(
    $font-size: utils.rem(16px),
    $font-weight: 400,
    $line-height: utils.rem(20px),
    $text-transform: none,
    $margin-top: 0,
    $margin-bottom: 0
);

$indigo_body-2: utils.type-style(
    $font-size: utils.rem(14px),
    $font-weight: 400,
    $line-height: utils.rem(20px),
    $text-transform: none,
    $margin-top: 0,
    $margin-bottom: 0
);

$indigo_subtitle-1: utils.type-style(
    $font-size: utils.rem(16px),
    $font-weight: 600,
    $line-height: utils.rem(22px),
    $text-transform: none,
    $margin-top: 0,
    $margin-bottom: 0
);

$indigo_subtitle-2: utils.type-style(
    $font-size: utils.rem(14px),
    $font-weight: 700,
    $line-height: utils.rem(20px),
    $text-transform: none,
    $margin-top: 0,
    $margin-bottom: 0
);

$indigo_button: utils.type-style(
    $font-size: utils.rem(12px),
    $font-weight: 700,
    $line-height: normal,
    $text-transform: uppercase,
    $margin-top: 0,
    $margin-bottom: 0
);

$indigo_caption: utils.type-style(
    $font-size: utils.rem(12px),
    $font-weight: 400,
    $line-height: utils.rem(16px),
    $text-transform: normal,
    $margin-top: 0,
    $margin-bottom: 0
);

$indigo_overline: utils.type-style(
    $font-size: utils.rem(10px),
    $font-weight: 700,
    $line-height: utils.rem(14px),
    $text-transform: uppercase,
    $letter-spacing: utils.rem(.2px),
    $margin-top: 0,
    $margin-bottom: 0
);

$indigo-type-scale: utils.type-scale(
    $_meta: (variant: 'indigo'),
    $h1: $indigo_h1,
    $h2: $indigo_h2,
    $h3: $indigo_h3,
    $h4: $indigo_h4,
    $h5: $indigo_h5,
    $h6: $indigo_h6,
    $subtitle-1: $indigo_subtitle-1,
    $subtitle-2: $indigo_subtitle-2,
    $body-1: $indigo_body-1,
    $body-2: $indigo_body-2,
    $button: $indigo_button,
    $caption: $indigo_caption,
    $overline: $indigo_overline
);

$type-scale: utils.extend($indigo-type-scale);

:root {
    --igc-border-radius: #{utils.rem(2px)};
    --igc-spacing-small: #{utils.rem(2px)};
    --igc-spacing-medium: #{utils.rem(4px)};
    --igc-spacing-large: #{utils.rem(8px)};
    @include utils.palette($palette);
    @include utils.elevations($elevations);
    @include utils.typography(
        $font-family: '\'Nunito Sans\', sans-serif',
        $type-scale: $type-scale
    );
}

@include button.theme();
<<<<<<< HEAD
@include switch.theme();
=======
@include radio.theme();
>>>>>>> ea3b194d
<|MERGE_RESOLUTION|>--- conflicted
+++ resolved
@@ -1,10 +1,7 @@
 @use '../utilities' as utils;
 @use '../../components/button/button.indigo' as button;
-<<<<<<< HEAD
+@use '../../components/radio/radio.indigo' as radio;
 @use '../../components/switch/switch.indigo' as switch;
-=======
-@use '../../components/radio/radio.indigo' as radio;
->>>>>>> ea3b194d
 
 $palette: utils.palette(
     $primary: #3f51b5,
@@ -176,8 +173,5 @@
 }
 
 @include button.theme();
-<<<<<<< HEAD
+@include radio.theme();
 @include switch.theme();
-=======
-@include radio.theme();
->>>>>>> ea3b194d
