import { consume } from '@lit/context';
import { adoptStyles, html, LitElement, nothing } from 'lit';
import { property } from 'lit/decorators.js';
import { until } from 'lit/directives/until.js';
import { addThemingController } from '../../theming/theming-controller.js';
import IgcAvatarComponent from '../avatar/avatar.js';
import { chatContext } from '../common/context.js';
import { registerComponent } from '../common/definitions/register.js';
import { partMap } from '../common/part-map.js';
import { isEmpty } from '../common/util.js';
import IgcTooltipComponent from '../tooltip/tooltip.js';
import type { ChatState } from './chat-state.js';
import IgcMessageAttachmentsComponent from './message-attachments.js';
import { styles } from './themes/message.base.css.js';
import { all } from './themes/message.js';
import { styles as shared } from './themes/shared/chat-message/chat-message.common.css.js';
<<<<<<< HEAD
import type { ChatRenderers, IgcMessage } from './types.js';
=======
import type { IgcMessage } from './types.js';
import { showChatActionsTooltip } from './utils.js';
>>>>>>> 7fb8f587

/**
 * A chat message component for displaying individual messages in `<igc-chat>`.
 *
 * @element igc-chat-message
 *
 * @fires igcMessageReact - Fired when a message is reacted to.
 *
 * This component renders a single chat message including:
 * - Message text (sanitized)
 * - Attachments (if any)
 * - Custom templates for message content and actions (if provided via chat options)
 *
 * It distinguishes sent messages from received messages by comparing
 * the message sender with the current user ID from chat state.
 *
 * The message text is sanitized with DOMPurify before rendering,
 * and can be rendered with a markdown renderer if provided.
 */
export default class IgcChatMessageComponent extends LitElement {
  public static readonly tagName = 'igc-chat-message';
  public static override styles = [styles, shared];

  /* blazorSuppress */
  public static register(): void {
    registerComponent(
      IgcChatMessageComponent,
      IgcMessageAttachmentsComponent,
      IgcAvatarComponent,
      IgcTooltipComponent
    );
  }

  /**
   * Injected chat state context. Provides message data, user info, and options.
   */
  @consume({ context: chatContext, subscribe: true })
  private readonly _chatState?: ChatState;

  private _defaults: Partial<ChatRenderers>;
  private _renderers?: Partial<ChatRenderers>;

  /**
   * The chat message to render.
   */
  @property({ attribute: false })
  public message?: IgcMessage;

  constructor() {
    super();
    addThemingController(this, all);
    this._defaults = {
      message: { render: () => this.renderMessage() },
      messageHeader: { render: () => this.renderHeader() },
      messageContent: { render: () => this.renderContent() },
      messageAttachments: { render: () => this.renderAttachments() },
      messageActions: { render: () => this.renderActions() },
    };
  }

  protected override firstUpdated(): void {
    adoptPageStyles(this);
    this._renderers = {
      ...this._defaults,
      ...this._chatState?.options?.renderers,
    };
  }

<<<<<<< HEAD
  private handleMessageActionClick = (event: MouseEvent) => {
=======
  private _handleMessageActionClick(event: PointerEvent): void {
>>>>>>> 7fb8f587
    const reaction = (event.target as HTMLElement).getAttribute('name');
    this._chatState?.emitEvent('igcMessageReact', {
      detail: { message: this.message, reaction },
    });
  };

<<<<<<< HEAD
  private renderHeader() {
    return nothing;
  }

  private renderContent() {
    if (!this.message || !this.message.text) return nothing;

    return html` ${this._chatState?.textRenderer?.render(this.message)} `;
  }

  private renderActions() {
    const isSent = this.message?.sender === this._chatState?.currentUserId;
    const hasText = this.message?.text.trim();
    const isTyping = this._chatState?._isTyping;
    const isLastMessage = this.message === this._chatState?.messages.at(-1);

    if (isSent || !hasText || (isLastMessage && isTyping)) {
      return nothing;
    }

    const tooltipRef = createRef<IgcTooltipComponent>();
    const showTooltip = (ev: PointerEvent, text: string) => {
      const tooltip = tooltipRef.value as IgcTooltipComponent;
      if (!tooltip) return;
      tooltip.message = text;
      tooltip.hideDelay = 300;
      tooltip.show(ev.composedPath()[0] as any);
    };

    return html` <div>
      <igc-icon-button
        id="copy-response-button"
        @pointerenter=${(ev: PointerEvent) =>
          showTooltip(
            ev,
            this._chatState?.resourceStrings.reactionCopyResponse!
          )}
        name="copy-response"
        collection="material"
        variant="flat"
        @click=${(e: MouseEvent) => this.handleMessageActionClick(e)}
      ></igc-icon-button>
      <igc-icon-button
        id="good-response-button"
        @pointerenter=${(ev: PointerEvent) =>
          showTooltip(
            ev,
            this._chatState?.resourceStrings.reactionGoodResponse!
          )}
        name="good-response"
        collection="material"
        variant="flat"
        @click=${(e: MouseEvent) => this.handleMessageActionClick(e)}
      ></igc-icon-button>
      <igc-icon-button
        id="bad-response-button"
        @pointerenter=${(ev: PointerEvent) =>
          showTooltip(
            ev,
            this._chatState?.resourceStrings.reactionBadResponse!
          )}
        name="bad-response"
        variant="flat"
        collection="material"
        @click=${(e: MouseEvent) => this.handleMessageActionClick(e)}
      ></igc-icon-button>
      <igc-icon-button
        id="redo-button"
        @pointerenter=${(ev: PointerEvent) =>
          showTooltip(ev, this._chatState?.resourceStrings.reactionRedo!)}
        name="redo"
        variant="flat"
        collection="material"
        @click=${(e: MouseEvent) => this.handleMessageActionClick(e)}
      ></igc-icon-button>
      <igc-tooltip id="sharedTooltip" ${ref(tooltipRef)}></igc-tooltip>
    </div>`;
  }

  // Default rendering logic for attachments
  private renderAttachments() {
    if (!this.message?.attachments?.length) return nothing;
    return html`<igc-message-attachments
      .message=${this.message}
    ></igc-message-attachments>`;
=======
  private _renderHeader() {
    return nothing;
  }

  private _renderText() {
    return this.message
      ? html`
          ${until(this._chatState?.chatRenderer?.renderText(this.message))}
        `
      : nothing;
  }

  private _renderActions() {
    const isLastMessage = this.message === this._chatState?.messages.at(-1);
    return this.message?.sender !== this._chatState?.currentUserId &&
      this.message?.text.trim() &&
      (!isLastMessage || !this._chatState?._isTyping)
      ? html`<div>
          <igc-icon-button
            id="copy-response-button"
            @pointerenter=${(ev: PointerEvent) =>
              showChatActionsTooltip(
                ev.target as Element,
                this._chatState?.resourceStrings.reactionCopyResponse!
              )}
            name="copy-response"
            collection="material"
            variant="flat"
            @click=${this._handleMessageActionClick}
          ></igc-icon-button>
          <igc-icon-button
            id="good-response-button"
            @pointerenter=${(ev: PointerEvent) =>
              showChatActionsTooltip(
                ev.target as Element,
                this._chatState?.resourceStrings.reactionGoodResponse!
              )}
            name="good-response"
            collection="material"
            variant="flat"
            @click=${this._handleMessageActionClick}
          ></igc-icon-button>
          <igc-icon-button
            id="bad-response-button"
            @pointerenter=${(ev: PointerEvent) =>
              showChatActionsTooltip(
                ev.target as Element,
                this._chatState?.resourceStrings.reactionBadResponse!
              )}
            name="bad-response"
            variant="flat"
            collection="material"
            @click=${this._handleMessageActionClick}
          ></igc-icon-button>
          <igc-icon-button
            id="redo-button"
            @pointerenter=${(ev: PointerEvent) =>
              showChatActionsTooltip(
                ev.target as Element,
                this._chatState?.resourceStrings.reactionRedo!
              )}
            name="redo"
            variant="flat"
            collection="material"
            @click=${this._handleMessageActionClick}
          ></igc-icon-button>
        </div>`
      : nothing;
>>>>>>> 7fb8f587
  }

  /**
   * Default message template used when no custom template is provided.
   * Renders the message text, sanitized for security.
   * @param message The chat message to render
   * @returns TemplateResult containing the rendered message
   */
<<<<<<< HEAD
  private renderMessage() {
    if (!this.message) return nothing;

    return html`
      ${this.renderHeader()} ${this.renderContent()} ${this.renderAttachments()}
      ${this.renderActions()}
=======
  private _renderMessage() {
    if (!this.message) {
      return nothing;
    }

    const hasAttachments =
      this.message.attachments && !isEmpty(this.message.attachments);

    return html`
      ${this._renderHeader()} ${this._renderText()}
      ${hasAttachments
        ? html`<igc-message-attachments .message=${this.message}>
          </igc-message-attachments>`
        : nothing}
      ${this._renderActions()}
>>>>>>> 7fb8f587
    `;
  }

  /**
   * Renders the chat message template.
   * - Applies 'sent' CSS class if the message sender matches current user.
   * - Uses markdown rendering if configured.
   * - Renders attachments and custom templates if provided.
   */
  protected override render() {
    if (!this.message) {
      return nothing;
    }

    const isSent = this._chatState?.currentUserId === this.message.sender;
    const parts = {
      'message-container': true,
      sent: isSent,
    };

<<<<<<< HEAD
    const options = this._chatState?.options;
    const ctx = {
      param: this.message,
      defaults: this._defaults,
      options,
=======
    const templates = {
      messageTemplate: () => this._renderMessage(),
      messageHeaderTemplate: () => this._renderHeader(),
      messageActionsTemplate: () => this._renderActions(),
>>>>>>> 7fb8f587
    };

    if (options?.renderers?.message) {
      return html`
        <div part=${partMap(parts)}>
          ${until(options.renderers.message.render(ctx))}
        </div>
      `;
    }

    return html`
      <div part=${partMap(parts)}>
        ${this._renderers?.messageHeader?.render(ctx)}
        ${this._renderers?.messageContent?.render(ctx)}
        ${this._renderers?.messageAttachments?.render(ctx)}
        ${this._renderers?.messageActions?.render(ctx)}
      </div>
    `;
  }
}

declare global {
  interface HTMLElementTagNameMap {
    'igc-chat-message': IgcChatMessageComponent;
  }
}

// REVIEW: Maybe put that behind a configuration flag as this is nasty.
function adoptPageStyles(message: IgcChatMessageComponent): void {
  const sheets: CSSStyleSheet[] = [];

  for (const sheet of document.styleSheets) {
    try {
      const constructed = new CSSStyleSheet();
      for (const rule of sheet.cssRules) {
        constructed.insertRule(rule.cssText);
      }
      sheets.push(constructed);
    } catch {}
  }

  const ctor = message.constructor as typeof LitElement;
  adoptStyles(message.shadowRoot!, [...ctor.elementStyles, ...sheets]);
}<|MERGE_RESOLUTION|>--- conflicted
+++ resolved
@@ -7,19 +7,14 @@
 import { chatContext } from '../common/context.js';
 import { registerComponent } from '../common/definitions/register.js';
 import { partMap } from '../common/part-map.js';
-import { isEmpty } from '../common/util.js';
 import IgcTooltipComponent from '../tooltip/tooltip.js';
 import type { ChatState } from './chat-state.js';
 import IgcMessageAttachmentsComponent from './message-attachments.js';
 import { styles } from './themes/message.base.css.js';
 import { all } from './themes/message.js';
 import { styles as shared } from './themes/shared/chat-message/chat-message.common.css.js';
-<<<<<<< HEAD
 import type { ChatRenderers, IgcMessage } from './types.js';
-=======
-import type { IgcMessage } from './types.js';
 import { showChatActionsTooltip } from './utils.js';
->>>>>>> 7fb8f587
 
 /**
  * A chat message component for displaying individual messages in `<igc-chat>`.
@@ -72,11 +67,11 @@
     super();
     addThemingController(this, all);
     this._defaults = {
-      message: { render: () => this.renderMessage() },
-      messageHeader: { render: () => this.renderHeader() },
-      messageContent: { render: () => this.renderContent() },
-      messageAttachments: { render: () => this.renderAttachments() },
-      messageActions: { render: () => this.renderActions() },
+      message: { render: () => this._renderMessage() },
+      messageHeader: { render: () => this._renderHeader() },
+      messageContent: { render: () => this._renderContent() },
+      messageAttachments: { render: () => this._renderAttachments() },
+      messageActions: { render: () => this._renderActions() },
     };
   }
 
@@ -88,29 +83,24 @@
     };
   }
 
-<<<<<<< HEAD
-  private handleMessageActionClick = (event: MouseEvent) => {
-=======
   private _handleMessageActionClick(event: PointerEvent): void {
->>>>>>> 7fb8f587
     const reaction = (event.target as HTMLElement).getAttribute('name');
     this._chatState?.emitEvent('igcMessageReact', {
       detail: { message: this.message, reaction },
     });
-  };
-
-<<<<<<< HEAD
-  private renderHeader() {
+  }
+
+  private _renderHeader() {
     return nothing;
   }
 
-  private renderContent() {
+  private _renderContent() {
     if (!this.message || !this.message.text) return nothing;
 
     return html` ${this._chatState?.textRenderer?.render(this.message)} `;
   }
 
-  private renderActions() {
+  private _renderActions() {
     const isSent = this.message?.sender === this._chatState?.currentUserId;
     const hasText = this.message?.text.trim();
     const isTyping = this._chatState?._isTyping;
@@ -120,141 +110,64 @@
       return nothing;
     }
 
-    const tooltipRef = createRef<IgcTooltipComponent>();
-    const showTooltip = (ev: PointerEvent, text: string) => {
-      const tooltip = tooltipRef.value as IgcTooltipComponent;
-      if (!tooltip) return;
-      tooltip.message = text;
-      tooltip.hideDelay = 300;
-      tooltip.show(ev.composedPath()[0] as any);
-    };
-
     return html` <div>
       <igc-icon-button
         id="copy-response-button"
         @pointerenter=${(ev: PointerEvent) =>
-          showTooltip(
-            ev,
+          showChatActionsTooltip(
+            ev.target as Element,
             this._chatState?.resourceStrings.reactionCopyResponse!
           )}
         name="copy-response"
         collection="material"
         variant="flat"
-        @click=${(e: MouseEvent) => this.handleMessageActionClick(e)}
+        @click=${this._handleMessageActionClick}
       ></igc-icon-button>
       <igc-icon-button
         id="good-response-button"
         @pointerenter=${(ev: PointerEvent) =>
-          showTooltip(
-            ev,
+          showChatActionsTooltip(
+            ev.target as Element,
             this._chatState?.resourceStrings.reactionGoodResponse!
           )}
         name="good-response"
         collection="material"
         variant="flat"
-        @click=${(e: MouseEvent) => this.handleMessageActionClick(e)}
+        @click=${this._handleMessageActionClick}
       ></igc-icon-button>
       <igc-icon-button
         id="bad-response-button"
         @pointerenter=${(ev: PointerEvent) =>
-          showTooltip(
-            ev,
+          showChatActionsTooltip(
+            ev.target as Element,
             this._chatState?.resourceStrings.reactionBadResponse!
           )}
         name="bad-response"
         variant="flat"
         collection="material"
-        @click=${(e: MouseEvent) => this.handleMessageActionClick(e)}
+        @click=${this._handleMessageActionClick}
       ></igc-icon-button>
       <igc-icon-button
         id="redo-button"
         @pointerenter=${(ev: PointerEvent) =>
-          showTooltip(ev, this._chatState?.resourceStrings.reactionRedo!)}
+          showChatActionsTooltip(
+            ev.target as Element,
+            this._chatState?.resourceStrings.reactionRedo!
+          )}
         name="redo"
         variant="flat"
         collection="material"
-        @click=${(e: MouseEvent) => this.handleMessageActionClick(e)}
-      ></igc-icon-button>
-      <igc-tooltip id="sharedTooltip" ${ref(tooltipRef)}></igc-tooltip>
+        @click=${this._handleMessageActionClick}
+      ></igc-icon-button>
     </div>`;
   }
 
   // Default rendering logic for attachments
-  private renderAttachments() {
+  private _renderAttachments() {
     if (!this.message?.attachments?.length) return nothing;
     return html`<igc-message-attachments
       .message=${this.message}
     ></igc-message-attachments>`;
-=======
-  private _renderHeader() {
-    return nothing;
-  }
-
-  private _renderText() {
-    return this.message
-      ? html`
-          ${until(this._chatState?.chatRenderer?.renderText(this.message))}
-        `
-      : nothing;
-  }
-
-  private _renderActions() {
-    const isLastMessage = this.message === this._chatState?.messages.at(-1);
-    return this.message?.sender !== this._chatState?.currentUserId &&
-      this.message?.text.trim() &&
-      (!isLastMessage || !this._chatState?._isTyping)
-      ? html`<div>
-          <igc-icon-button
-            id="copy-response-button"
-            @pointerenter=${(ev: PointerEvent) =>
-              showChatActionsTooltip(
-                ev.target as Element,
-                this._chatState?.resourceStrings.reactionCopyResponse!
-              )}
-            name="copy-response"
-            collection="material"
-            variant="flat"
-            @click=${this._handleMessageActionClick}
-          ></igc-icon-button>
-          <igc-icon-button
-            id="good-response-button"
-            @pointerenter=${(ev: PointerEvent) =>
-              showChatActionsTooltip(
-                ev.target as Element,
-                this._chatState?.resourceStrings.reactionGoodResponse!
-              )}
-            name="good-response"
-            collection="material"
-            variant="flat"
-            @click=${this._handleMessageActionClick}
-          ></igc-icon-button>
-          <igc-icon-button
-            id="bad-response-button"
-            @pointerenter=${(ev: PointerEvent) =>
-              showChatActionsTooltip(
-                ev.target as Element,
-                this._chatState?.resourceStrings.reactionBadResponse!
-              )}
-            name="bad-response"
-            variant="flat"
-            collection="material"
-            @click=${this._handleMessageActionClick}
-          ></igc-icon-button>
-          <igc-icon-button
-            id="redo-button"
-            @pointerenter=${(ev: PointerEvent) =>
-              showChatActionsTooltip(
-                ev.target as Element,
-                this._chatState?.resourceStrings.reactionRedo!
-              )}
-            name="redo"
-            variant="flat"
-            collection="material"
-            @click=${this._handleMessageActionClick}
-          ></igc-icon-button>
-        </div>`
-      : nothing;
->>>>>>> 7fb8f587
   }
 
   /**
@@ -263,31 +176,11 @@
    * @param message The chat message to render
    * @returns TemplateResult containing the rendered message
    */
-<<<<<<< HEAD
-  private renderMessage() {
+  private _renderMessage() {
     if (!this.message) return nothing;
 
-    return html`
-      ${this.renderHeader()} ${this.renderContent()} ${this.renderAttachments()}
-      ${this.renderActions()}
-=======
-  private _renderMessage() {
-    if (!this.message) {
-      return nothing;
-    }
-
-    const hasAttachments =
-      this.message.attachments && !isEmpty(this.message.attachments);
-
-    return html`
-      ${this._renderHeader()} ${this._renderText()}
-      ${hasAttachments
-        ? html`<igc-message-attachments .message=${this.message}>
-          </igc-message-attachments>`
-        : nothing}
-      ${this._renderActions()}
->>>>>>> 7fb8f587
-    `;
+    return html` ${this._renderHeader()} ${this._renderContent()}
+    ${this._renderAttachments()} ${this._renderActions()}`;
   }
 
   /**
@@ -307,18 +200,11 @@
       sent: isSent,
     };
 
-<<<<<<< HEAD
     const options = this._chatState?.options;
     const ctx = {
       param: this.message,
       defaults: this._defaults,
       options,
-=======
-    const templates = {
-      messageTemplate: () => this._renderMessage(),
-      messageHeaderTemplate: () => this._renderHeader(),
-      messageActionsTemplate: () => this._renderActions(),
->>>>>>> 7fb8f587
     };
 
     if (options?.renderers?.message) {
