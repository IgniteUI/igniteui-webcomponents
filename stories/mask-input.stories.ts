import { github } from '@igniteui/material-icons-extended';
import type { Meta, StoryObj } from '@storybook/web-components-vite';
import { html } from 'lit';
import { ifDefined } from 'lit/directives/if-defined.js';

import {
  IgcIconComponent,
  IgcMaskInputComponent,
  defineComponents,
  registerIconFromText,
} from 'igniteui-webcomponents';
import type { DateRangeValue } from '../src/components/date-range-picker/date-range-picker.js';
import {
  disableStoryControls,
  formControls,
  formSubmitHandler,
} from './story.js';

defineComponents(IgcMaskInputComponent, IgcIconComponent);
registerIconFromText(github.name, github.value);

// region default
const metadata: Meta<IgcMaskInputComponent> = {
  title: 'MaskInput',
  component: 'igc-mask-input',
  parameters: {
    docs: {
      description: {
        component:
          'A masked input is an input field where a developer can control user input and format the visible value,\nbased on configurable rules',
      },
    },
    actions: { handles: ['igcInput', 'igcChange'] },
  },
  argTypes: {
    valueMode: {
      type: '"raw" | "withFormatting"',
      description:
        'Dictates the behavior when retrieving the value of the control:\n\n- `raw` will return the clean user input.\n- `withFormatting` will return the value with all literals and prompts.',
      options: ['raw', 'withFormatting'],
      control: { type: 'inline-radio' },
      table: { defaultValue: { summary: 'raw' } },
    },
    value: {
      type: 'string | Date | DateRangeValue',
      description:
        'The value of the input.\n\nRegardless of the currently set `value-mode`, an empty value will return an empty string.',
      options: ['string', 'Date', 'DateRangeValue'],
      control: 'text',
    },
    mask: {
      type: 'string',
      description: 'The masked pattern of the component.',
      control: 'text',
      table: { defaultValue: { summary: 'CCCCCCCCCC' } },
    },
    prompt: {
      type: 'string',
      description:
        'The prompt symbol to use for unfilled parts of the mask pattern.',
      control: 'text',
      table: { defaultValue: { summary: '_' } },
    },
    required: {
      type: 'boolean',
      description:
        'When set, makes the component a required field for validation.',
      control: 'boolean',
      table: { defaultValue: { summary: 'false' } },
    },
    name: {
      type: 'string',
      description: 'The name attribute of the control.',
      control: 'text',
    },
    disabled: {
      type: 'boolean',
      description: 'The disabled state of the component.',
      control: 'boolean',
      table: { defaultValue: { summary: 'false' } },
    },
    invalid: {
      type: 'boolean',
      description: 'Sets the control into invalid state (visual state only).',
      control: 'boolean',
      table: { defaultValue: { summary: 'false' } },
    },
    outlined: {
      type: 'boolean',
      description: 'Whether the control will have outlined appearance.',
      control: 'boolean',
      table: { defaultValue: { summary: 'false' } },
    },
    readOnly: {
      type: 'boolean',
      description: 'Makes the control a readonly field.',
      control: 'boolean',
      table: { defaultValue: { summary: 'false' } },
    },
    placeholder: {
      type: 'string',
      description: 'The placeholder attribute of the control.',
      control: 'text',
    },
    label: {
      type: 'string',
      description: 'The label for the control.',
      control: 'text',
    },
  },
  args: {
    valueMode: 'raw',
    mask: 'CCCCCCCCCC',
    prompt: '_',
    required: false,
    disabled: false,
    invalid: false,
    outlined: false,
    readOnly: false,
  },
};

export default metadata;

interface IgcMaskInputArgs {
  /**
   * Dictates the behavior when retrieving the value of the control:
   *
   * - `raw` will return the clean user input.
   * - `withFormatting` will return the value with all literals and prompts.
   */
  valueMode: 'raw' | 'withFormatting';
  /**
   * The value of the input.
   *
   * Regardless of the currently set `value-mode`, an empty value will return an empty string.
   */
<<<<<<< HEAD
  value: string | Date | DateRangeValue;
  /** The mask pattern to apply on the input. */
=======
  value: string | Date;
  /** The masked pattern of the component. */
>>>>>>> c96cf90a
  mask: string;
  /** The prompt symbol to use for unfilled parts of the mask pattern. */
  prompt: string;
  /** When set, makes the component a required field for validation. */
  required: boolean;
  /** The name attribute of the control. */
  name: string;
  /** The disabled state of the component. */
  disabled: boolean;
  /** Sets the control into invalid state (visual state only). */
  invalid: boolean;
  /** Whether the control will have outlined appearance. */
  outlined: boolean;
  /** Makes the control a readonly field. */
  readOnly: boolean;
  /** The placeholder attribute of the control. */
  placeholder: string;
  /** The label for the control. */
  label: string;
}
type Story = StoryObj<IgcMaskInputArgs>;

// endregion

export const Basic: Story = {
  args: {
    label: 'Default mask input',
  },
  render: (args) => html`
    <igc-mask-input
      name=${ifDefined(args.name)}
      placeholder=${ifDefined(args.placeholder)}
      value=${ifDefined(args.value)}
      mask=${ifDefined(args.mask)}
      prompt=${ifDefined(args.prompt)}
      label=${ifDefined(args.label)}
      value-mode=${ifDefined(args.valueMode)}
      ?readonly=${args.readOnly}
      ?outlined=${args.outlined}
      ?required=${args.required}
      ?disabled=${args.disabled}
      ?invalid=${args.invalid}
    ></igc-mask-input>
  `,
};

export const Slots: Story = {
  args: {
    label: 'Mask input with slots',
  },
  render: (args) => html`
    <igc-mask-input
      name=${ifDefined(args.name)}
      placeholder=${ifDefined(args.placeholder)}
      value=${ifDefined(args.value)}
      mask=${ifDefined(args.mask)}
      prompt=${ifDefined(args.prompt)}
      label=${ifDefined(args.label)}
      value-mode=${ifDefined(args.valueMode)}
      ?readonly=${args.readOnly}
      ?outlined=${args.outlined}
      ?required=${args.required}
      ?disabled=${args.disabled}
      ?invalid=${args.invalid}
    >
      <igc-icon name="github" slot="prefix"></igc-icon>
      <igc-icon name="github" slot="suffix"></igc-icon>
      <span slot="helper-text">This is some helper text</span>
    </igc-mask-input>
  `,
};

export const Form: Story = {
  argTypes: disableStoryControls(metadata),
  render: () => {
    return html`<form action="" @submit=${formSubmitHandler}>
      <fieldset>
        <legend>Default masked input</legend>
        <igc-mask-input
          name="mask"
          value="XYZ"
          label="Default"
        ></igc-mask-input>
      </fieldset>

      <fieldset>
        <legend>Formatted value mode</legend>
        <igc-mask-input
          required
          label="Formatted value mode"
          name="mask-formatted-value"
          mask="(CCC) (CCC)"
          value-mode="withFormatting"
          value="123456"
        ></igc-mask-input>
      </fieldset>

      <fieldset disabled>
        <legend>Disabled masked input</legend>
        <igc-mask-input
          name="mask-disabled"
          label="Disabled mask"
        ></igc-mask-input>
      </fieldset>

      <fieldset>
        <legend>Masked constraints</legend>
        <igc-mask-input name="mask-required" label="Required" required>
          <p slot="value-missing">This field is required</p>
        </igc-mask-input>

        <igc-mask-input
          name="required-mask-pattern"
          label="Mask pattern validation"
          mask="(+35\\9) 000-000-000"
        >
          <p slot="bad-input">
            The provided value <strong>does not</strong> match the pattern
          </p>
        </igc-mask-input>
      </fieldset>
      ${formControls()}
    </form>`;
  },
};<|MERGE_RESOLUTION|>--- conflicted
+++ resolved
@@ -135,13 +135,8 @@
    *
    * Regardless of the currently set `value-mode`, an empty value will return an empty string.
    */
-<<<<<<< HEAD
   value: string | Date | DateRangeValue;
-  /** The mask pattern to apply on the input. */
-=======
-  value: string | Date;
   /** The masked pattern of the component. */
->>>>>>> c96cf90a
   mask: string;
   /** The prompt symbol to use for unfilled parts of the mask pattern. */
   prompt: string;
