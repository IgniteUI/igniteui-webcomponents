# Ignite UI Web Components Changelog
All notable changes to this project will be documented in this file.

The format is based on [Keep a Changelog](http://keepachangelog.com/)
and this project adheres to [Semantic Versioning](http://semver.org/).

## [Unreleased]
<<<<<<< HEAD

### Removed
- Combo, Select - positionStrategy, flip, sameWidth removed
- Dropdown - positionStrategy removed
=======
### Removed
- igc-form - use the native form element instead.
- Range slider - ariaThumbLower/ariaThumbUpper. Use thumbLabelLower/thumbLabelUpper instead.
- Rating - readonly property. Use readOnly instead.
- Dialog - closeOnEscape property. Use keepOpenOnEscape.

## [4.11.1] - 2024-07-03
### Changed
 - Stepper Design in vertical mode [#1246](https://github.com/IgniteUI/igniteui-webcomponents/issues/1246)

## [4.11.0] - 2024-07-03
### Changed
 - Toast Component Indigo Theme [#1249](https://github.com/IgniteUI/igniteui-webcomponents/pull/1249)
 - Rating Component Indigo Theme [#1249](https://github.com/IgniteUI/igniteui-webcomponents/pull/1249)
 - Stepper Component Indigo Theme [#1249](https://github.com/IgniteUI/igniteui-webcomponents/pull/1249)
>>>>>>> 6ea1a19a

## [4.10.0] - 2024-07-01
### Added
- Banner component [#1174](https://github.com/IgniteUI/igniteui-webcomponents/issues/1174)
- Divider component [#1237](https://github.com/IgniteUI/igniteui-webcomponents/issues/1237)
- Date picker component [#174](https://github.com/IgniteUI/igniteui-webcomponents/issues/174)
- Radio group - Bind underlying radio components name and checked state through the radio group [#315](https://github.com/IgniteUI/igniteui-webcomponents/issues/315)
- VSCode custom data intellisense (both HTML and CSS)
- JetBrains editors WebTypes intellisense

### Deprecated
- Input `inputmode` property. Aligned with the native `inputMode` DOM property instead.

### Fixed
- Input, Textarea - passing `undefined` to **value** sets the underlying input value to undefined [#1206](https://github.com/IgniteUI/igniteui-webcomponents/issues/1206)
- Mask input - after a form `reset` call correctly update underlying input value and placeholder state
- Tree - setting `--ig-size` on the item `indicator` CSS Part will now change the size of the icon
- Date-time input - double emit of `igcChange` in certain scenarios
- Navigation drawer - mini variant is not initially rendered when not in an open state [#1266](https://github.com/IgniteUI/igniteui-webcomponents/issues/1266)
- Combo:
  - Selecting an entry using the Enter key now correctly works in single selection mode [#1229](https://github.com/IgniteUI/igniteui-webcomponents/issues/1229)
  - Turning on the `disableFiltering` option now clears any previously entered search term [#1238](https://github.com/IgniteUI/igniteui-webcomponents/issues/1238)
  - Entering a search term in single selection mode that already matches the selected item now works correctly [#1260](https://github.com/IgniteUI/igniteui-webcomponents/issues/1260)

## [4.9.0] - 2024-04-30
### Added
- Button group component now allows resetting the selection state via the `selectedItems` property [#1168](https://github.com/IgniteUI/igniteui-webcomponents/pull/1168)
- Input, Textarea - exposed `validateOnly` to enable validation rules being enforced without restricting user input [#1178](https://github.com/IgniteUI/igniteui-webcomponents/pull/1178)

### Changed
- Combo, Select and Dropdown components now use the native Popover API [#1082](https://github.com/IgniteUI/igniteui-webcomponents/pull/1082)

### Deprecated
- Dropdown `positionStrategy` property. The dropdown now uses the Popover API to render its container in the top layer of the browser viewport,
  making the property obsolete.

### Fixed
- Date-time input - Label in Material theme is broken when component is in read-only mode [#1166](https://github.com/IgniteUI/igniteui-webcomponents/issues/1166)

## [4.8.2] - 2024-04-15
### Fixed
- Textarea - resize handle position for non-suffixed textarea [#1094](https://github.com/IgniteUI/igniteui-webcomponents/issues/1094)
- Tabs - error when dynamically creating and adding a tab group and tabs in a single call stack [#1140](https://github.com/IgniteUI/igniteui-webcomponents/issues/1140)
- Checkbox/Switch - participate in form submission when initially checked [#1144](https://github.com/IgniteUI/igniteui-webcomponents/issues/1144)
- Dialog - `igcClosed` fired before the component was actually closed/hidden.

## [4.8.1] - 2024-04-08
### Fixed
- Date-time input - `inputFormat` is not applied to an already set value [#1114](https://github.com/IgniteUI/igniteui-webcomponents/issues/1114)
- Checkbox, Radio, Switch - apply form validation synchronously [#1122](https://github.com/IgniteUI/igniteui-webcomponents/issues/1122)
- Select, Dropdown - Unable to select item when clicking on a wrapping element inside the dropdown/select item slot [#1123](https://github.com/IgniteUI/igniteui-webcomponents/issues/1123)
- Tree - active state is correctly applied to the correct tree node on click [#1131](https://github.com/IgniteUI/igniteui-webcomponents/issues/1131)

## [4.8.0] - 2024-03-20
### Added
- Combo component can now set `groupSorting` to `none` which shows the groups in the order of the provided data. [#1026](https://github.com/IgniteUI/igniteui-webcomponents/pull/1026)
- Button/Icon button - updated visual looks across themes, new states. [#1050](https://github.com/IgniteUI/igniteui-webcomponents/pull/1050)
- Navigation bar - added border in Bootstrap theme. [#1060](https://github.com/IgniteUI/igniteui-webcomponents/pull/1060)

### Changed
- Grouping in Combo component no longer sorts the data. `groupSorting` property now affects the sorting direction only of the groups.
  **Behavioral change**
  In previous release the sorting directions of the groups sorted the items as well. If you want to achieve this behavior you can pass already sorted data to the Combo component.

### Deprecated
- Slider
   - `aria-label-upper` and `aria-label-lower` are deprecated and will be removed in the next major release. Use `thumb-label-upper` and `thumb-label-lower` instead.

### Fixed
- Button
   - slotted icon size. [#1054](https://github.com/IgniteUI/igniteui-webcomponents/pull/1054)
- Button group
   - updated Fluent theme look. [#1044](https://github.com/IgniteUI/igniteui-webcomponents/pull/1044)
   - disabled state in Safari. [#1047](https://github.com/IgniteUI/igniteui-webcomponents/pull/1047)
- Combo/Select
   - style issues. [#1038](https://github.com/IgniteUI/igniteui-webcomponents/pull/1038) [#1059](https://github.com/IgniteUI/igniteui-webcomponents/pull/1059)
- Slider
   - clicks on the slider track now use the track element width as a basis for the calculation. [#1049](https://github.com/IgniteUI/igniteui-webcomponents/pull/1049)
   - input events are not longer emitted while continuously dragging the slider thumb and exceeding upper/lower bounds. [#1049](https://github.com/IgniteUI/igniteui-webcomponents/pull/1049)
   - when setting **upper-bound/lower-bound** *before* **min/max**, the slider will no longer overwrite the bound properties with the previous values of min/max. [#1049](https://github.com/IgniteUI/igniteui-webcomponents/pull/1049)
   - the **aria-label** bound to the slider thumb is no longer reset on consequent renders. [#1049](https://github.com/IgniteUI/igniteui-webcomponents/pull/1049)
- Input
   - default validators are run synchronously. [#1066](https://github.com/IgniteUI/igniteui-webcomponents/issues/1066)
   - style issues. [#1038](https://github.com/IgniteUI/igniteui-webcomponents/pull/1038) [#1104](https://github.com/IgniteUI/igniteui-webcomponents/pull/1104)
- Date-time input
   - setRangeText() updates underlying value. [#1075](https://github.com/IgniteUI/igniteui-webcomponents/issues/1075)

## [4.7.0] - 2024-01-05
### Added
- Tree - Added **`toggleNodeOnClick`** property that determines whether clicking over a node will change its expanded state or not. Defaults to `false`. [#1003](https://github.com/IgniteUI/igniteui-webcomponents/pull/1003).
- Rating - **`allowReset`** added. When enabled selecting the same value will reset the component [#1014](https://github.com/IgniteUI/igniteui-webcomponents/issues/1014).
  **Behavioral change**

  In previous releases this was the default behavior of the rating component. Make sure to set `allowReset` if you need to keep this behavior in your application.

### Changed
- Improved WAI-ARIA compliance for Avatar, Badge and Combo components [#1007](https://github.com/IgniteUI/igniteui-webcomponents/pull/1007)

### Fixed
- Active item visual styles for Dropdown, Select and Combo components [#1002](https://github.com/IgniteUI/igniteui-webcomponents/pull/1002)
- Navigation drawer - mini variant broken visual style [#1011](https://github.com/IgniteUI/igniteui-webcomponents/pull/1011)

## [4.6.0] - 2023-12-05
### Added
- **`action`** slot added to Snackbar [#974](https://github.com/IgniteUI/igniteui-webcomponents/issues/974)
- **`indicator-expanded`** slot added to Expansion panel [#982](https://github.com/IgniteUI/igniteui-webcomponents/pull/982)
- **`toggle-icon-expanded`** slot added to Select [#983](https://github.com/IgniteUI/igniteui-webcomponents/pull/983)
- Select, Dropdown - exposed **`selectedItem`**, **`items`** and **`groups`** getters

### Changed
- Updated the package to Lit v3
- Components dark variants are now bound to their shadow root [#940](https://github.com/IgniteUI/igniteui-webcomponents/pull/940)
- Components implement default sizes based on current theme [#977](https://github.com/IgniteUI/igniteui-webcomponents/pull/977)
- Button group - changed events to non-cancellable [#984](https://github.com/IgniteUI/igniteui-webcomponents/pull/984)
- Optimized components CSS and reduced bundle size [#972](https://github.com/IgniteUI/igniteui-webcomponents/pull/972)
- WAI-ARIA improvements for Icon, Select, Dropdown and List components [#980](https://github.com/IgniteUI/igniteui-webcomponents/pull/980) [#983](https://github.com/IgniteUI/igniteui-webcomponents/pull/983)

### Fixed
- Textarea missing styling parts [#944](https://github.com/IgniteUI/igniteui-webcomponents/issues/944)
- Tree item disabled styles [#949](https://github.com/IgniteUI/igniteui-webcomponents/pull/949)
- Snackbar removed unnecessary styles [#960](https://github.com/IgniteUI/igniteui-webcomponents/pull/960)
- Tree item hover state visual design [#987](https://github.com/IgniteUI/igniteui-webcomponents/pull/987)
- Calendar not keeping focus state when switching views [#992](https://github.com/IgniteUI/igniteui-webcomponents/issues/992)

## [4.5.0] - 2023-10-09
### Added
- Text area component [#764](https://github.com/IgniteUI/igniteui-webcomponents/issues/764)
- Button group component [#827](https://github.com/IgniteUI/igniteui-webcomponents/issues/827)
- Toggle button component [#877](https://github.com/IgniteUI/igniteui-webcomponents/issues/877)
- Navigation drawer now supports CSS transitions [#922](https://github.com/IgniteUI/igniteui-webcomponents/pull/922)
- Position attribute for toast and snackbar [#934](https://github.com/IgniteUI/igniteui-webcomponents/pull/934)

### Deprecated
- The `size` property and attribute have been deprecated for all components. Use the `--ig-size` CSS custom property instead.
  The following example sets the size of the avatar component to small:
  ```css
    igc-avatar {
      --ig-size: var(--ig-size-small);
    }
  ```

### Fixed
- Combo items position in Safari [#903](https://github.com/IgniteUI/igniteui-webcomponents/pull/903)
- Calendar navigation buttons in RTL context [#915](https://github.com/IgniteUI/igniteui-webcomponents/pull/915)
- Export `IgcComboChangeEventArgs` type [#917](https://github.com/IgniteUI/igniteui-webcomponents/pull/917)
- Combo value and selection states with lazy data binding [#937](https://github.com/IgniteUI/igniteui-webcomponents/pull/937)
- Various style and theming fixes and adjustments

## [4.4.0] - 2023-08-30
### Added
- The following components are now Form Associated Custom Elements. They are automatically associated with a parent `<form>`
  and behave like a browser-provided control:
  - Button & Icon button
  - Checkbox
  - Combo
  - DateTime input
  - Input
  - Masked input
  - Radio
  - Rating
  - Single slider
  - Select
  - Switch
- Stepper now supports animations [#861](https://github.com/IgniteUI/igniteui-webcomponents/issues/861)

### Changed
- Rating fluent theme colors [#481](https://github.com/IgniteUI/igniteui-webcomponents/issues/481)
- Stepper indicator styles and color schemas [#766](https://github.com/IgniteUI/igniteui-webcomponents/issues/766) [#868](https://github.com/IgniteUI/igniteui-webcomponents/issues/868)

### Deprecated
- IgcForm component is deprecated
- Input component:
  - `minlength` property is deprecated and will be removed in the next major version. Use `minLength` instead.
  - `maxlength` property is deprecated and will be removed in the next major version. Use `maxLength` instead.
  - `readonly` property is deprecated and will be removed in the next major version. Use `readOnly` instead.
- Mask input component:
  - `readonly` property is deprecated and will be removed in the next major version. Use `readOnly` instead.
- DateTime input component:
  - `readonly` property is deprecated and will be removed in the next major version. Use `readOnly` instead.
  - `minValue` property is deprecated and will be removed in the next major version. Use `min` instead.
  - `maxValue` property is deprecated and will be removed in the next major version. Use `max` instead.
- Rating component:
  - `readonly` property is deprecated and will be removed in the next major version. Use `readOnly` instead.

### Removed
- Removed our own `dir` attribute which shadowed the default one. This is a **non-breaking change**.
- Slider - `ariaLabel` shadowed property. This is a **non-breaking change**.
- Checkbox - `ariaLabelledBy` shadowed attribute. This is a **non-breaking change**.
- Switch - `ariaLabelledBy` shadowed attribute. This is a **non-breaking change**.
- Radio - `ariaLabelledBy` shadowed attribute. This is a **non-breaking change**.

### Fixed
- Input - outlined variant styling issues [#875](https://github.com/IgniteUI/igniteui-webcomponents/issues/875) and indigo theme issues [#879](https://github.com/IgniteUI/igniteui-webcomponents/issues/879)
- Select - outlined variant styling issues [#880](https://github.com/IgniteUI/igniteui-webcomponents/issues/880)
- DateTime Input - `spinUp/spinDown` calls moving the caret when the input is focused [#859](https://github.com/IgniteUI/igniteui-webcomponents/issues/859)

## [4.3.1] - 2023-08-02
### Added
- Tree - component animations [#846](https://github.com/IgniteUI/igniteui-webcomponents/issues/846)
- Components border radius is consumed from their schemas [#805](https://github.com/IgniteUI/igniteui-webcomponents/issues/805)

### Changed
- Combo, Input, Select - schema colors [#767](https://github.com/IgniteUI/igniteui-webcomponents/issues/767)
- Dropdown - schema colors [#828](https://github.com/IgniteUI/igniteui-webcomponents/issues/828)
- Icon - updated theming styles and size [#813](https://github.com/IgniteUI/igniteui-webcomponents/issues/813)

### Fixed
- Combo - single selection not working in certain scenarios [#816](https://github.com/IgniteUI/igniteui-webcomponents/issues/816)
- Dropdown - various styling fixes [#841](https://github.com/IgniteUI/igniteui-webcomponents/issues/841) [#848](https://github.com/IgniteUI/igniteui-webcomponents/issues/848)
- Icon button - border radius with ripple [#839](https://github.com/IgniteUI/igniteui-webcomponents/issues/839)
- Icon button - fixed wrong color in Fluent theme [#845](https://github.com/IgniteUI/igniteui-webcomponents/issues/845)
- Input - various styling fixes [#818](https://github.com/IgniteUI/igniteui-webcomponents/issues/818) [#832](https://github.com/IgniteUI/igniteui-webcomponents/issues/832) [#844](https://github.com/IgniteUI/igniteui-webcomponents/pull/844)
- Tree Item - assign closest *igc-tree-item* ancestor as a parent [#829](https://github.com/IgniteUI/igniteui-webcomponents/issues/829)
- Tabs - internal **hidden** styles and custom display property [#851](https://github.com/IgniteUI/igniteui-webcomponents/issues/851)

## [4.3.0] - 2023-06-28
### Added
- Combo: Added `matchDiacritics` to the filtering options property. Defaults to `false`.
  If set to `true` the filter distinguishes between accented letters and
  their base letters. Otherwise strings are normalized and then matched.
- Combo: Added `selection` property which returns the current selection as an array of data objects.
- Card: Support explicit height
- Dialog: Added animations
- Snackbar: Added animations
- Toast: Added animations

### Changed
- Combo: `value` is no longer readonly and can be explicitly set. The value attribute also supports declarative binding,
  accepting a valid JSON stringified array.
- Combo: `value` type changed from `string[]` to `ComboValue<T>[]` where
  ```ts
  ComboValue<T> = T | T[keyof T]
  ```
- Combo: `igcChange` event object properties are also changed to reflect tee new `value` type:
  ```typescript
  interface IgcComboChangeEventArgs<T> {
  newValue: ComboValue<T>[];
  items: T[];
  type: ComboChangeType;
  }
  ```

### Deprecated
- Select: Deprecated `sameWidth`, `positionStrategy` and `flip`. They will be removed in the next major release.

### Fixed
- Select: prefix/suffix/helper-text slots not being rendered [#722](https://github.com/IgniteUI/igniteui-webcomponents/issues/722)
- Tabs: Nested tabs selection [#713](https://github.com/IgniteUI/igniteui-webcomponents/issues/713)
- Dialog: Backdrop doesn't overlay elements [#727](https://github.com/IgniteUI/igniteui-webcomponents/issues/727)
- Dropdown: Listbox position on initial open state [#723](https://github.com/IgniteUI/igniteui-webcomponents/issues/723)
- Stepper: Stretch vertically in parent container [#738](https://github.com/IgniteUI/igniteui-webcomponents/issues/738)
- Navbar: Wrong colors in fluent theme [#719](https://github.com/IgniteUI/igniteui-webcomponents/issues/719)
- Animation player throws errors when height is unspecified [#793](https://github.com/IgniteUI/igniteui-webcomponents/issues/793)
- DateTimeInput: Intl.DateTimeFormat issues in Chromium based browsers [#803](https://github.com/IgniteUI/igniteui-webcomponents/issues/803)

## [4.2.3] - 2023-04-03
### Deprecated
- Dialog - Property `closeOnEscape` is deprecated in favor of new property `keepOpenOnEscape`.

### Fixed
- Radio Button- colors in selected focus state [#685](https://github.com/IgniteUI/igniteui-webcomponents/issues/685)
- Icon Button - set icon size to match other design system products [#598](https://github.com/IgniteUI/igniteui-webcomponents/issues/598), [#695](https://github.com/IgniteUI/igniteui-webcomponents/issues/695)
- Chip - removed outline styles for Fluent and Material themes [#702](https://github.com/IgniteUI/igniteui-webcomponents/pull/702)
- Calendar - navigation to date on set value [#436](https://github.com/IgniteUI/igniteui-webcomponents/issues/436)
- Tabs - not taking the full height of their parents [#710](https://github.com/IgniteUI/igniteui-webcomponents/issues/710)

## [4.2.2] - 2023-03-07
### Deprecated
- Button - The prefix/suffix slots are no longer needed and will be removed in the next major release.

### Fixed
- Button - UI inconsistencies [#675](https://github.com/IgniteUI/igniteui-webcomponents/issues/675), [#679](https://github.com/IgniteUI/igniteui-webcomponents/issues/679)
- Calendar - Fluent theme inconsistencies [#653](https://github.com/IgniteUI/igniteui-webcomponents/issues/653), [#672](https://github.com/IgniteUI/igniteui-webcomponents/issues/672)
- Combo - Selection via API doesn't work on a searched list [#649](https://github.com/IgniteUI/igniteui-webcomponents/issues/649)
- Dialog - Fluent theme inconsistency [#603](https://github.com/IgniteUI/igniteui-webcomponents/issues/603)
- Input - UI inconsistencies [#657](https://github.com/IgniteUI/igniteui-webcomponents/issues/657), [#658](https://github.com/IgniteUI/igniteui-webcomponents/issues/658)
- Toast - Fluent theme inconsistency [#668](https://github.com/IgniteUI/igniteui-webcomponents/issues/668)
- Components missing in defineAllComponents [#691](https://github.com/IgniteUI/igniteui-webcomponents/issues/691)
- Wrong host sizes for Avatar, Badge, Button and Icon Button [#669](https://github.com/IgniteUI/igniteui-webcomponents/issues/669)

## [4.2.1] - 2023-02-01
### Fixed
- Combo - Matching item not activated on filtering in single selection mode

## [4.2.0] - 2023-01-31
### Added
- Combo - Single Selection mode via the `single-select` attribute [#626](https://github.com/IgniteUI/igniteui-webcomponents/issues/626)

### Fixed
- Input - UI inconsistencies [#619](https://github.com/IgniteUI/igniteui-webcomponents/issues/619), [#620](https://github.com/IgniteUI/igniteui-webcomponents/issues/620), [#633](https://github.com/IgniteUI/igniteui-webcomponents/issues/633), [#638](https://github.com/IgniteUI/igniteui-webcomponents/issues/638)
- Badge - Doesn't correctly render `igc-icon` and font icons [#631](https://github.com/IgniteUI/igniteui-webcomponents/issues/631)
- Radio - UI inconsistencies [#621](https://github.com/IgniteUI/igniteui-webcomponents/issues/621), [#623](https://github.com/IgniteUI/igniteui-webcomponents/issues/623)
- Navigation Drawer - Can't override item margin [#614](https://github.com/IgniteUI/igniteui-webcomponents/issues/614)

## [4.1.1] - 2023-01-12
### Fixed
- Input - position label based on component size [#589](https://github.com/IgniteUI/igniteui-webcomponents/pull/589)
- Input - material themes don't match design by [#580](https://github.com/IgniteUI/igniteui-webcomponents/issues/580)
- Input - do not cache the underlying input [#604](https://github.com/IgniteUI/igniteui-webcomponents/issues/604)
- Card - color discrepancy between WC and Angular [#586](https://github.com/IgniteUI/igniteui-webcomponents/issues/586)
- Theme - update stale --igc-* variables to --ig-* [#603](https://github.com/IgniteUI/igniteui-webcomponents/issues/603)
- Removed dangling references after element disconnect [#608](https://github.com/IgniteUI/igniteui-webcomponents/pull/608)

## [4.1.0] - 2022-12-09
### Added
- Stepper Component [#219](https://github.com/IgniteUI/igniteui-webcomponents/issues/219)
- Combo Component [#411](https://github.com/IgniteUI/igniteui-webcomponents/issues/411)
- Mask Input - Skip literal positions when deleting symbols in the component

### Fixed
- Mask input - Validation state on user input [#558](https://github.com/IgniteUI/igniteui-webcomponents/issues/558)

## [4.0.0] - 2022-11-02
### Changed
- Themes
  - Build - Utilize [Ignite UI Theming](https://github.com/IgniteUI/igniteui-theming) package when building themes [#415](https://github.com/IgniteUI/igniteui-webcomponents/issues/415)
  - Sizing - Introduced CSS variables that allow runtime CSS configuration of the size for all or individual components [#115](https://github.com/IgniteUI/igniteui-webcomponents/issues/115)
  - Spacing - Introduced CSS variables that allow runtime CSS configuration of the internal spacing (padding/margin) of components [#506](https://github.com/IgniteUI/igniteui-webcomponents/issues/506)
  - Scrollbars - Added the ability to style application-level scrollbars by setting the `ig-scrollbar` CSS class on any element [#141](https://github.com/IgniteUI/igniteui-webcomponents/issues/141)

## [3.4.2] - 2022-11-01
### Fixed
- Resolved importing error for `DateRangeType` [#535](https://github.com/IgniteUI/igniteui-webcomponents/issues/535)

## [3.4.1] - 2022-09-19
### Changed
- Slider - updated theme with the latest fluent spec [#453](https://github.com/IgniteUI/igniteui-webcomponents/pull/453)
- Calendar - updated weekend days color [#483](https://github.com/IgniteUI/igniteui-webcomponents/issues/483)

### Fixed
- Tabs `selected` attribute breaks content visibility on init [#507](https://github.com/IgniteUI/igniteui-webcomponents/issues/507)

## [3.4.0] - 2022-09-07
### Added
- Dialog component [#175](https://github.com/IgniteUI/igniteui-webcomponents/issues/175)
- Select component [#180](https://github.com/IgniteUI/igniteui-webcomponents/issues/180)

### Fixed
- Calendar - range selection a11y improvements [#476](https://github.com/IgniteUI/igniteui-webcomponents/issues/476)
- Range slider - a11y improvements for choosing range values [#477](https://github.com/IgniteUI/igniteui-webcomponents/issues/477)
- Rating - improved a11y with assistive software now reading the total number of items [#478](https://github.com/IgniteUI/igniteui-webcomponents/issues/478)
- Toast - added `role="alert"` to the message container for assistive software to read it without the need of focusing [#479](https://github.com/IgniteUI/igniteui-webcomponents/issues/479)
- Chip - made remove button accessible with the keyboard [#480](https://github.com/IgniteUI/igniteui-webcomponents/issues/480)
- Button prefix/suffix does not align icons to the button text [#491](https://github.com/IgniteUI/igniteui-webcomponents/issues/491)

## [3.3.1] - 2022-08-10
### Changed
- Tree - Removed theme-specified height [#460](https://github.com/IgniteUI/igniteui-webcomponents/pull/460)

### Fixed
- Dropdown - Dispose of top-level event listeners [#462](https://github.com/IgniteUI/igniteui-webcomponents/issues/462)
- Linear Progress - Indeterminate animation in Safari [#378](https://github.com/IgniteUI/igniteui-webcomponents/issues/378)
- Radio Group - Child radio components auto-registration [#464](https://github.com/IgniteUI/igniteui-webcomponents/pull/464)

## [3.3.0] - 2022-07-26
### Added
- DateTime input component [#314](https://github.com/IgniteUI/igniteui-webcomponents/pull/314)
- Tabs component [#341](https://github.com/IgniteUI/igniteui-webcomponents/pull/341)
- Typography styles in themes [#392](https://github.com/IgniteUI/igniteui-webcomponents/pull/392)
- Accordion component [#418](https://github.com/IgniteUI/igniteui-webcomponents/pull/418)

### Changed
- Rating - Added support for single selection and empty symbols [#428](https://github.com/IgniteUI/igniteui-webcomponents/pull/428)
- Slider - Improved slider steps rendering [#448](https://github.com/IgniteUI/igniteui-webcomponents/pull/448)
- Components will now auto register their dependencies when they are registered in `defineComponents`

    ```typescript
    import { IgcDropdownComponent, defineComponents } from 'igniteui-webcomponents';
    // will automatically register the dropdown item & group elements
    // as well as their dependencies if any
    defineComponents(IgcDropdownComponent);
    ```

    Check the official [documentation](https://www.infragistics.com/products/ignite-ui-web-components/web-components/components/general-getting-started) for more information.

### Fixed
- Remove input helper text container when it is empty [#395](https://github.com/IgniteUI/igniteui-webcomponents/pull/395)
- Icon not showing in Safari [#393](https://github.com/IgniteUI/igniteui-webcomponents/pull/393)
- Checkbox not showing in Safari [#398](https://github.com/IgniteUI/igniteui-webcomponents/pull/398)
- Button stretches correctly in flex containers [#407](https://github.com/IgniteUI/igniteui-webcomponents/pull/407)
- Various theming issues [#402](https://github.com/IgniteUI/igniteui-webcomponents/pull/402) [#409](https://github.com/IgniteUI/igniteui-webcomponents/pull/409) [#424](https://github.com/IgniteUI/igniteui-webcomponents/pull/424)
- Dropdown - bug fixes and improvements [#434](https://github.com/IgniteUI/igniteui-webcomponents/pull/434)

## [3.2.0] - 2022-05-30
### Added
- Mask input [#173](https://github.com/IgniteUI/igniteui-webcomponents/issues/173)
- Expansion Panel [#177](https://github.com/IgniteUI/igniteui-webcomponents/issues/177)
- Tree [#188](https://github.com/IgniteUI/igniteui-webcomponents/issues/188)
- Rating - Added `selected` CSS part and exposed CSS variable to control symbol sizes [#340](https://github.com/IgniteUI/igniteui-webcomponents/pull/340) [#371](https://github.com/IgniteUI/igniteui-webcomponents/pull/371)
- Icon Button - Allow slotted content [#355](https://github.com/IgniteUI/igniteui-webcomponents/pull/355)

### Fixed
- Navigation drawer - Various styles fixes [#356](https://github.com/IgniteUI/igniteui-webcomponents/pull/356) [#349](https://github.com/IgniteUI/igniteui-webcomponents/pull/349) [#363](https://github.com/IgniteUI/igniteui-webcomponents/pull/363) [#364](https://github.com/IgniteUI/igniteui-webcomponents/pull/364)
- Buttons - Vertical align [#357](https://github.com/IgniteUI/igniteui-webcomponents/pull/357) and focus management [#380](https://github.com/IgniteUI/igniteui-webcomponents/pull/380)
- Input - Overflow for suffix/prefix [#359](https://github.com/IgniteUI/igniteui-webcomponents/pull/359)
- Switch - Collapse with small sizes [#362](https://github.com/IgniteUI/igniteui-webcomponents/pull/362)
- List - Overflow behaviour [#391](https://github.com/IgniteUI/igniteui-webcomponents/pull/391)

## [3.1.0] - 2022-04-15
### Added
- Chip: Added `prefix` and `suffix` slots [#334](https://github.com/IgniteUI/igniteui-webcomponents/pull/334)
- Snackbar: Added `toggle` method [#326](https://github.com/IgniteUI/igniteui-webcomponents/issues/326)

### Deprecated
- Chip: Previously exposed `start` and `end` slots are replaced by prefix and suffix. They remain active, but are now deprecated and will be removed in a future version.

### Fixed
- Chip: Auto load internal icons [#327](https://github.com/IgniteUI/igniteui-webcomponents/issues/327)
- Chip: Selected chip is misaligned [#328](https://github.com/IgniteUI/igniteui-webcomponents/issues/328)
- Package: ESM internal import paths

## [3.0.0] - 2022-04-12
### Changed
- **Breaking Change**: All dropdown related classes renamed from `IgcDropDown*` to `IgcDropdown*`

## [2.2.0] - 2022-04-01
### Added
- Drop Down component
- Calendar: Active date can be set via an attribute

## [2.1.1] - 2022-03-15
### Added
- Control border radius and elevation from `--igc-radius-factor` and `--igc-elevation-factor`:

  Example:

  ```css
  /* Make all components square and remove all shadows */
  :root {
    --igc-radius-factor: 0;
    --igc-elevation-factor: 0;
  }
  ```

## [2.1.0] - 2022-03-15
### Added
- Linear Progress component
- Circular Progress component
- Chip component
- Snackbar component
- Toast component
- Rating component
- Component themes can be changed at runtime by calling the `configureTheme(theme: Theme)` function

## [2.0.0] - 2022-02-03
### Added
- Dark Themes
- Slider component
- Range Slider component
- Support `required` property in Radio component.

### Changed
- Fix checkbox/switch validity status
- Split Calendar component's `value: Date | Date[]` property into two properties - `value: Date` and `values: Date[]`
- Replaced Calendar component's `hasHeader` property & `has-header` attribute with `hideHeader` & `hide-header` respectively.
- Replaced Card component's `outlined` property with `elevated`.

### Removed
- Removed `igcOpening`, `igcOpened`, `igcClosing` and `igcClosed` events from Navigation drawer component.

## [1.0.0] - 2021-11-22
Initial release of Ignite UI Web Components

### Added
- Avatar component
- Badge component
- Button component
- Calendar component
- Card component
- Checkbox component
- Form component
- Icon component
- Icon button component
- Input component
- List component
- Navigation bar component
- Navigation drawer component
- Radio group component
- Radio component
- Ripple component
- Switch component

[4.11.1]: https://github.com/IgniteUI/igniteui-webcomponents/compare/4.11.0...4.11.1
[4.11.0]: https://github.com/IgniteUI/igniteui-webcomponents/compare/4.10.0...4.11.0
[4.10.0]: https://github.com/IgniteUI/igniteui-webcomponents/compare/4.9.0...4.10.0
[4.9.0]: https://github.com/IgniteUI/igniteui-webcomponents/compare/4.8.2...4.9.0
[4.8.2]: https://github.com/IgniteUI/igniteui-webcomponents/compare/4.8.1...4.8.2
[4.8.1]: https://github.com/IgniteUI/igniteui-webcomponents/compare/4.8.0...4.8.1
[4.8.0]: https://github.com/IgniteUI/igniteui-webcomponents/compare/4.7.0...4.8.0
[4.7.0]: https://github.com/IgniteUI/igniteui-webcomponents/compare/4.6.0...4.7.0
[4.6.0]: https://github.com/IgniteUI/igniteui-webcomponents/compare/4.5.0...4.6.0
[4.5.0]: https://github.com/IgniteUI/igniteui-webcomponents/compare/4.4.0...4.5.0
[4.4.0]: https://github.com/IgniteUI/igniteui-webcomponents/compare/4.3.1...4.4.0
[4.3.1]: https://github.com/IgniteUI/igniteui-webcomponents/compare/4.3.0...4.3.1
[4.3.0]: https://github.com/IgniteUI/igniteui-webcomponents/compare/4.2.3...4.3.0
[4.2.3]: https://github.com/IgniteUI/igniteui-webcomponents/compare/4.2.2...4.2.3
[4.2.2]: https://github.com/IgniteUI/igniteui-webcomponents/compare/4.2.1...4.2.2
[4.2.1]: https://github.com/IgniteUI/igniteui-webcomponents/compare/4.2.0...4.2.1
[4.2.0]: https://github.com/IgniteUI/igniteui-webcomponents/compare/4.1.1...4.2.0
[4.1.1]: https://github.com/IgniteUI/igniteui-webcomponents/compare/4.1.0...4.1.1
[4.1.0]: https://github.com/IgniteUI/igniteui-webcomponents/compare/4.0.0...4.1.0
[4.0.0]: https://github.com/IgniteUI/igniteui-webcomponents/compare/3.4.2...4.0.0
[3.4.2]: https://github.com/IgniteUI/igniteui-webcomponents/compare/3.4.1...3.4.2
[3.4.1]: https://github.com/IgniteUI/igniteui-webcomponents/compare/3.4.0...3.4.1
[3.4.0]: https://github.com/IgniteUI/igniteui-webcomponents/compare/3.3.1...3.4.0
[3.3.1]: https://github.com/IgniteUI/igniteui-webcomponents/compare/3.3.0...3.3.1
[3.3.0]: https://github.com/IgniteUI/igniteui-webcomponents/compare/3.2.0...3.3.0
[3.2.0]: https://github.com/IgniteUI/igniteui-webcomponents/compare/3.1.0...3.2.0
[3.1.0]: https://github.com/IgniteUI/igniteui-webcomponents/compare/3.0.0...3.1.0
[3.0.0]: https://github.com/IgniteUI/igniteui-webcomponents/compare/2.2.0...3.0.0
[2.2.0]: https://github.com/IgniteUI/igniteui-webcomponents/compare/2.1.1...2.2.0
[2.1.1]: https://github.com/IgniteUI/igniteui-webcomponents/compare/2.1.0...2.1.1
[2.1.0]: https://github.com/IgniteUI/igniteui-webcomponents/compare/2.0.0...2.1.0
[2.0.0]: https://github.com/IgniteUI/igniteui-webcomponents/compare/1.0.0...2.0.0
[1.0.0]: https://github.com/IgniteUI/igniteui-webcomponents/releases/tag/1.0.0<|MERGE_RESOLUTION|>--- conflicted
+++ resolved
@@ -5,17 +5,13 @@
 and this project adheres to [Semantic Versioning](http://semver.org/).
 
 ## [Unreleased]
-<<<<<<< HEAD
-
-### Removed
-- Combo, Select - positionStrategy, flip, sameWidth removed
-- Dropdown - positionStrategy removed
-=======
 ### Removed
 - igc-form - use the native form element instead.
 - Range slider - ariaThumbLower/ariaThumbUpper. Use thumbLabelLower/thumbLabelUpper instead.
 - Rating - readonly property. Use readOnly instead.
 - Dialog - closeOnEscape property. Use keepOpenOnEscape.
+- Combo, Select - positionStrategy, flip, sameWidth removed.
+- Dropdown - positionStrategy removed.
 
 ## [4.11.1] - 2024-07-03
 ### Changed
@@ -26,7 +22,6 @@
  - Toast Component Indigo Theme [#1249](https://github.com/IgniteUI/igniteui-webcomponents/pull/1249)
  - Rating Component Indigo Theme [#1249](https://github.com/IgniteUI/igniteui-webcomponents/pull/1249)
  - Stepper Component Indigo Theme [#1249](https://github.com/IgniteUI/igniteui-webcomponents/pull/1249)
->>>>>>> 6ea1a19a
 
 ## [4.10.0] - 2024-07-01
 ### Added
