import { ComplexAttributeConverter, html } from 'lit';
import { property } from 'lit/decorators.js';
import { ifDefined } from 'lit/directives/if-defined.js';
import { live } from 'lit/directives/live.js';
import { blazorTwoWayBind } from '../common/decorators/blazorTwoWayBind.js';
import { watch } from '../common/decorators/watch.js';
import { registerComponent } from '../common/definitions/register.js';
import messages from '../common/localization/validation-en.js';
import { AbstractConstructor } from '../common/mixins/constructor.js';
import { EventEmitterMixin } from '../common/mixins/event-emitter.js';
import { format, partNameMap } from '../common/util.js';
import { Validator } from '../common/validators.js';
import { IgcInputEventMap } from '../input/input-base.js';
import {
  IgcMaskInputBaseComponent,
  MaskRange,
} from '../mask-input/mask-input-base.js';
<<<<<<< HEAD
import { format, partNameMap } from '../common/util.js';
import { IgcInputEventMap } from '../input/input-base.js';
import { EventEmitterMixin } from '../common/mixins/event-emitter.js';
import { AbstractConstructor } from '../common/mixins/constructor.js';
import messages from '../common/localization/validation-en.js';
import { Validator } from '../common/validators.js';
import {
  addKeybindings,
  arrowDown,
  arrowLeft,
  arrowRight,
  arrowUp,
  ctrlKey,
} from '../common/controllers/key-bindings.js';
=======
import {
  DatePart,
  DatePartDeltas,
  DatePartInfo,
  DateParts,
  DateTimeUtil,
} from './date-util.js';
>>>>>>> 62c14969

export interface IgcDateTimeInputEventMap
  extends Omit<IgcInputEventMap, 'igcChange'> {
  igcChange: CustomEvent<Date | null>;
}

const converter: ComplexAttributeConverter<Date | null> = {
  fromAttribute: (value: string) =>
    !value ? null : DateTimeUtil.parseIsoDate(value),
  toAttribute: (value: Date) => value.toISOString(),
};

/**
 * A date time input is an input field that lets you set and edit the date and time in a chosen input element
 * using customizable display and input formats.
 *
 * @element igc-date-time-input
 *
 * @slot prefix - Renders content before the input.
 * @slot suffix - Renders content after input.
 * @slot helper-text - Renders content below the input.
 *
 * @fires igcInput - Emitted when the control input receives user input.
 * @fires igcChange - Emitted when the control's checked state changes.
 * @fires igcFocus - Emitted when the control gains focus.
 * @fires igcBlur - Emitted when the control loses focus.
 *
 * @csspart container - The main wrapper that holds all main input elements.
 * @csspart input - The native input element.
 * @csspart label - The native label element.
 * @csspart prefix - The prefix wrapper.
 * @csspart suffix - The suffix wrapper.
 * @csspart helper-text - The helper text wrapper.
 */
export default class IgcDateTimeInputComponent extends EventEmitterMixin<
  IgcDateTimeInputEventMap,
  AbstractConstructor<IgcMaskInputBaseComponent>
>(IgcMaskInputBaseComponent) {
  public static readonly tagName = 'igc-date-time-input';

  public static register() {
    registerComponent(this);
  }

  protected override validators: Validator<this>[] = [
    {
      key: 'valueMissing',
      message: messages.required,
      isValid: () => (this.required ? !!this.value : true),
    },
    {
      key: 'rangeUnderflow',
      message: () => format(messages.min, `${this.min}`),
      isValid: () =>
        this.min
          ? !DateTimeUtil.lessThanMinValue(
              this.value || new Date(),
              this.min,
              this.hasTimeParts,
              this.hasDateParts
            )
          : true,
    },
    {
      key: 'rangeOverflow',
      message: () => format(messages.max, `${this.max}`),
      isValid: () =>
        this.max
          ? !DateTimeUtil.greaterThanMaxValue(
              this.value || new Date(),
              this.max,
              this.hasTimeParts,
              this.hasDateParts
            )
          : true,
    },
  ];

  protected _defaultMask!: string;
  protected _value: Date | null = null;

  private _oldValue: Date | null = null;
  private _inputDateParts!: DatePartInfo[];
  private _inputFormat!: string;
  private _datePartDeltas: DatePartDeltas = {
    date: 1,
    month: 1,
    year: 1,
    hours: 1,
    minutes: 1,
    seconds: 1,
  };

  /**
   * The date format to apply on the input.
   * @attr input-format
   */
  @property({ attribute: 'input-format' })
  public get inputFormat(): string {
    return this._inputFormat || this._defaultMask;
  }

  public set inputFormat(val: string) {
    if (val) {
      this.setMask(val);
      this._inputFormat = val;
    }
  }

  /**
   * The value of the input.
   * @attr
   */
  @property({ converter: converter })
  @blazorTwoWayBind('igcChange', 'detail')
  public get value(): Date | null {
    return this._value;
  }

  public set value(val: Date | null) {
    this._value = val
      ? DateTimeUtil.isValidDate(val)
        ? val
        : DateTimeUtil.parseIsoDate(val)
      : null;

    this.updateMask();
    this.updateFormValue();
    this.updateValidity();
    this.setInvalidState();
  }

  protected updateFormValue() {
    this._value
      ? this.setFormValue(this._value.toISOString())
      : this.setFormValue(null);
  }

  /**
   * The minimum value required for the input to remain valid.
   * @attr
   */
  @property({ converter: converter })
  public min!: Date;

  /**
   * The maximum value required for the input to remain valid.
   * @attr
   */
  @property({ converter: converter })
  public max!: Date;

  /**
   * The minimum value required for the input to remain valid.
   * @attr min-value
   *
   * @deprecated - since v4.4.0
   * Use the `min` property instead.
   */
  @property({ attribute: 'min-value', converter: converter })
  public get minValue() {
    return this.min;
  }

  public set minValue(value: Date) {
    this.min = value;
  }

  /**
   * The maximum value required for the input to remain valid.
   * @attr max-value
   *
   * @deprecated - since v4.4.0
   * Use the `max` property instead.
   */
  @property({ attribute: 'max-value', converter: converter })
  public get maxValue() {
    return this.max;
  }

  public set maxValue(value: Date) {
    this.max = value;
  }

  /**
   * Format to display the value in when not editing.
   * Defaults to the input format if not set.
   * @attr display-format
   */
  @property({ attribute: 'display-format' })
  public displayFormat!: string;

  /**
   * Delta values used to increment or decrement each date part on step actions.
   * All values default to `1`.
   */
  @property({ attribute: false })
  public spinDelta!: DatePartDeltas;

  /**
   * Sets whether to loop over the currently spun segment.
   * @attr spin-loop
   */
  @property({ type: Boolean, attribute: 'spin-loop' })
  public spinLoop = true;

  /**
   * The locale settings used to display the value.
   * @attr
   */
  @property()
  public locale = 'en';

  @watch('locale', { waitUntilFirstUpdate: true })
  protected setDefaultMask(): void {
    if (!this._inputFormat) {
      this.updateDefaultMask();
      this.setMask(this._defaultMask);
    }

    if (this.value) {
      this.updateMask();
    }
  }

  @watch('displayFormat', { waitUntilFirstUpdate: true })
  protected setDisplayFormat(): void {
    if (this.displayFormat) {
      if (this.value) {
        this.maskedValue = DateTimeUtil.formatDate(
          this.value!,
          this.locale,
          this.displayFormat,
          true
        );
      }
    }
  }

  @watch('prompt', { waitUntilFirstUpdate: true })
  protected promptChange(): void {
    if (!this.prompt) {
      this.prompt = this.parser.prompt;
    } else {
      this.parser.prompt = this.prompt;
    }
  }

  @watch('min', { waitUntilFirstUpdate: true })
  @watch('max', { waitUntilFirstUpdate: true })
  protected constraintChange() {
    this.updateValidity();
  }

  private get hasDateParts(): boolean {
    const parts =
      this._inputDateParts ||
      DateTimeUtil.parseDateTimeFormat(this.inputFormat);

    return parts.some(
      (p) =>
        p.type === DateParts.Date ||
        p.type === DateParts.Month ||
        p.type === DateParts.Year
    );
  }

  private get hasTimeParts(): boolean {
    const parts =
      this._inputDateParts ||
      DateTimeUtil.parseDateTimeFormat(this.inputFormat);
    return parts.some(
      (p) =>
        p.type === DateParts.Hours ||
        p.type === DateParts.Minutes ||
        p.type === DateParts.Seconds
    );
  }

  private get targetDatePart(): DatePart | undefined {
    let result;

    if (this.focused) {
      const partType = this._inputDateParts.find(
        (p) =>
          p.start <= this.inputSelection.start &&
          this.inputSelection.start <= p.end &&
          p.type !== DateParts.Literal
      )?.type as string as DatePart;

      if (partType) {
        result = partType;
      }
    } else {
      if (this._inputDateParts.some((p) => p.type === DateParts.Date)) {
        result = DatePart.Date;
      } else if (this._inputDateParts.some((p) => p.type === DateParts.Hours)) {
        result = DatePart.Hours;
      } else {
        result = this._inputDateParts[0].type as string as DatePart;
      }
    }

    return result;
  }

  private get datePartDeltas(): DatePartDeltas {
    return Object.assign({}, this._datePartDeltas, this.spinDelta);
  }

  constructor() {
    super();

    addKeybindings(this, {
      skip: () => this.readOnly,
      bindingDefaults: { preventDefault: true },
    })
      .set([ctrlKey, ';'], () => (this.value = new Date()))
      .set(arrowUp, this.keyboardSpin.bind(this, 'up'))
      .set(arrowDown, this.keyboardSpin.bind(this, 'down'))
      .set([ctrlKey, arrowLeft], this.navigateParts.bind(this, 0))
      .set([ctrlKey, arrowRight], this.navigateParts.bind(this, 1));
  }

  public override connectedCallback() {
    super.connectedCallback();
    this.updateDefaultMask();
    this.setMask(this.inputFormat);
    this.updateValidity();
    if (this.value) {
      this.updateMask();
    }
  }

  /** Increments a date/time portion. */
  public stepUp(datePart?: DatePart, delta?: number): void {
    const targetPart = datePart || this.targetDatePart;

    if (!targetPart) {
      return;
    }

    const { start, end } = this.inputSelection;
    const newValue = this.trySpinValue(targetPart, delta);
    this.value = newValue;
    this.updateComplete.then(() => this.input.setSelectionRange(start, end));
  }

  /** Decrements a date/time portion. */
  public stepDown(datePart?: DatePart, delta?: number): void {
    const targetPart = datePart || this.targetDatePart;

    if (!targetPart) {
      return;
    }

    const { start, end } = this.inputSelection;
    const newValue = this.trySpinValue(targetPart, delta, true);
    this.value = newValue;
    this.updateComplete.then(() => this.input.setSelectionRange(start, end));
  }

  /** Clears the input element of user input. */
  public clear(): void {
    this.maskedValue = '';
    this.value = null;
  }

  protected updateMask() {
    if (this.focused) {
      this.maskedValue = this.getMaskedValue();
    } else {
      if (!DateTimeUtil.isValidDate(this.value)) {
        this.maskedValue = '';
        return;
      }

      const format = this.displayFormat || this.inputFormat;

      if (this.displayFormat) {
        this.maskedValue = DateTimeUtil.formatDate(
          this.value,
          this.locale,
          format,
          true
        );
      } else if (this.inputFormat) {
        this.maskedValue = DateTimeUtil.formatDate(
          this.value,
          this.locale,
          format
        );
      } else {
        this.maskedValue = this.value.toLocaleString();
      }
    }
  }

  protected handleChange() {
    this.emitEvent('igcChange', { detail: this.value });
  }

  protected override handleInput() {
    this.emitEvent('igcInput', { detail: this.value?.toString() });
  }

  protected handleDragLeave() {
    if (!this.focused) {
      this.updateMask();
    }
  }

  protected handleDragEnter() {
    if (!this.focused) {
      this.maskedValue = this.getMaskedValue();
    }
  }

  protected async updateInput(string: string, range: MaskRange) {
    const { value, end } = this.parser.replace(
      this.maskedValue,
      string,
      range.start,
      range.end
    );

    this.maskedValue = value;

    this.updateValue();
    this.requestUpdate();

    if (range.start !== this.inputFormat.length) {
      this.handleInput();
    }
    await this.updateComplete;
    this.input.setSelectionRange(end, end);
  }

  private trySpinValue(
    datePart: DatePart,
    delta?: number,
    negative = false
  ): Date {
    if (!delta) {
      // default to 1 if a delta is set to 0 or any other falsy value
      delta = this.datePartDeltas[datePart as keyof DatePartDeltas] || 1;
    }

    const spinValue = negative ? -Math.abs(delta) : Math.abs(delta);
    return this.spinValue(datePart, spinValue);
  }

  private spinValue(datePart: DatePart, delta: number): Date {
    if (!this.value || !DateTimeUtil.isValidDate(this.value)) {
      return new Date();
    }

    const newDate = new Date(this.value.getTime());
    let formatPart, amPmFromMask;
    switch (datePart) {
      case DatePart.Date:
        DateTimeUtil.spinDate(delta, newDate, this.spinLoop);
        break;
      case DatePart.Month:
        DateTimeUtil.spinMonth(delta, newDate, this.spinLoop);
        break;
      case DatePart.Year:
        DateTimeUtil.spinYear(delta, newDate);
        break;
      case DatePart.Hours:
        DateTimeUtil.spinHours(delta, newDate, this.spinLoop);
        break;
      case DatePart.Minutes:
        DateTimeUtil.spinMinutes(delta, newDate, this.spinLoop);
        break;
      case DatePart.Seconds:
        DateTimeUtil.spinSeconds(delta, newDate, this.spinLoop);
        break;
      case DatePart.AmPm:
        formatPart = this._inputDateParts.find(
          (dp) => dp.type === DateParts.AmPm
        );
        if (formatPart !== undefined) {
          amPmFromMask = this.maskedValue.substring(
            formatPart!.start,
            formatPart!.end
          );
          return DateTimeUtil.spinAmPm(newDate, this.value, amPmFromMask);
        }
        break;
    }

    return newDate;
  }

  private async onWheel(event: WheelEvent) {
    if (!this.focused || this.readOnly) {
      return;
    }

    event.preventDefault();
    event.stopPropagation();

    const { start, end } = this.inputSelection;
    event.deltaY > 0 ? this.stepDown() : this.stepUp();
    this.handleInput();

    await this.updateComplete;
    this.setSelectionRange(start, end);
  }

  private updateDefaultMask(): void {
    this._defaultMask = DateTimeUtil.getDefaultMask(this.locale);
  }

  private setMask(val: string): void {
    const oldFormat = this._inputDateParts?.map((p) => p.format).join('');
    this._inputDateParts = DateTimeUtil.parseDateTimeFormat(val);
    val = this._inputDateParts.map((p) => p.format).join('');

    this._defaultMask = val;

    const newMask = (val || DateTimeUtil.DEFAULT_INPUT_FORMAT).replace(
      new RegExp(/(?=[^t])[\w]/, 'g'),
      '0'
    );

    this._mask =
      newMask.indexOf('tt') !== -1
        ? newMask.replace(new RegExp('tt', 'g'), 'LL')
        : newMask;

    this.parser.mask = this._mask;
    this.parser.prompt = this.prompt;

    if (!this.placeholder || oldFormat === this.placeholder) {
      this.placeholder = val;
    }
  }

  private parseDate(val: string) {
    if (!val) {
      return null;
    }

    return DateTimeUtil.parseValueFromMask(
      val,
      this._inputDateParts,
      this.prompt
    );
  }

  private getMaskedValue(): string {
    let mask = this.emptyMask;

    if (DateTimeUtil.isValidDate(this.value)) {
      for (const part of this._inputDateParts) {
        if (part.type === DateParts.Literal) {
          continue;
        }

        const targetValue = DateTimeUtil.getPartValue(
          part,
          part.format.length,
          this.value
        );

        mask = this.parser.replace(
          mask,
          targetValue,
          part.start,
          part.end
        ).value;
      }
      return mask;
    }

    return this.maskedValue === '' ? mask : this.maskedValue;
  }

  private isComplete(): boolean {
    return this.maskedValue.indexOf(this.prompt) === -1;
  }

  private updateValue(): void {
    if (this.isComplete()) {
      const parsedDate = this.parseDate(this.maskedValue);
      if (DateTimeUtil.isValidDate(parsedDate)) {
        this.value = parsedDate;
      } else {
        this.value = null;
      }
    } else {
      this.value = null;
    }
  }

  private getNewPosition(value: string, direction = 0): number {
    const literals = this._inputDateParts.filter(
      (p) => p.type === DateParts.Literal
    );
    let cursorPos = this.selection.start;

    if (!direction) {
      do {
        cursorPos = cursorPos > 0 ? --cursorPos : cursorPos;
      } while (!literals.some((l) => l.end === cursorPos) && cursorPos > 0);
      return cursorPos;
    } else {
      do {
        cursorPos++;
      } while (
        !literals.some((l) => l.start === cursorPos) &&
        cursorPos < value.length
      );
      return cursorPos;
    }
  }

  protected override async handleFocus() {
    this.focused = true;
    this.updateMask();
    super.handleFocus();

    if (this.readOnly) {
      return;
    }

    this._oldValue = this.value;

    if (!this._value) {
      this.maskedValue = this.emptyMask;
      await this.updateComplete;
      this.select();
    }
  }

  protected override handleBlur() {
    this.focused = false;

    if (!this.isComplete() && this.maskedValue !== this.emptyMask) {
      const parse = this.parseDate(this.maskedValue);

      if (parse) {
        this.value = parse;
      } else {
        this.value = null;
        this.maskedValue = '';
      }
    } else {
      this.updateMask();
    }

    if (this._oldValue !== this.value) {
      this.handleChange();
    }
    this.checkValidity();
    super.handleBlur();
  }

  protected navigateParts(delta: number) {
    const position = this.getNewPosition(this.input.value, delta);
    this.setSelectionRange(position, position);
  }

  protected async keyboardSpin(direction: 'up' | 'down') {
    direction === 'up' ? this.stepUp() : this.stepDown();
    this.handleInput();
    await this.updateComplete;
    this.setSelectionRange(this.selection.start, this.selection.end);
  }

  protected override renderInput() {
    return html`
      <input
        type="text"
        part=${partNameMap(this.resolvePartNames('input'))}
        name=${ifDefined(this.name)}
        .value=${live(this.maskedValue)}
        .placeholder=${live(this.placeholder || this.emptyMask)}
        ?readonly=${this.readOnly}
        ?disabled=${this.disabled}
        @blur=${this.handleBlur}
        @focus=${this.handleFocus}
        @input=${super.handleInput}
        @wheel=${this.onWheel}
        @keydown=${super.handleKeydown}
        @click=${this.handleClick}
        @cut=${this.handleCut}
        @change=${this.handleChange}
        @compositionstart=${this.handleCompositionStart}
        @compositionend=${this.handleCompositionEnd}
        @dragenter=${this.handleDragEnter}
        @dragleave=${this.handleDragLeave}
        @dragstart=${this.handleDragStart}
      />
    `;
  }
}

declare global {
  interface HTMLElementTagNameMap {
    'igc-date-time-input': IgcDateTimeInputComponent;
  }
}<|MERGE_RESOLUTION|>--- conflicted
+++ resolved
@@ -2,6 +2,14 @@
 import { property } from 'lit/decorators.js';
 import { ifDefined } from 'lit/directives/if-defined.js';
 import { live } from 'lit/directives/live.js';
+import {
+  addKeybindings,
+  arrowDown,
+  arrowLeft,
+  arrowRight,
+  arrowUp,
+  ctrlKey,
+} from '../common/controllers/key-bindings.js';
 import { blazorTwoWayBind } from '../common/decorators/blazorTwoWayBind.js';
 import { watch } from '../common/decorators/watch.js';
 import { registerComponent } from '../common/definitions/register.js';
@@ -15,22 +23,6 @@
   IgcMaskInputBaseComponent,
   MaskRange,
 } from '../mask-input/mask-input-base.js';
-<<<<<<< HEAD
-import { format, partNameMap } from '../common/util.js';
-import { IgcInputEventMap } from '../input/input-base.js';
-import { EventEmitterMixin } from '../common/mixins/event-emitter.js';
-import { AbstractConstructor } from '../common/mixins/constructor.js';
-import messages from '../common/localization/validation-en.js';
-import { Validator } from '../common/validators.js';
-import {
-  addKeybindings,
-  arrowDown,
-  arrowLeft,
-  arrowRight,
-  arrowUp,
-  ctrlKey,
-} from '../common/controllers/key-bindings.js';
-=======
 import {
   DatePart,
   DatePartDeltas,
@@ -38,7 +30,6 @@
   DateParts,
   DateTimeUtil,
 } from './date-util.js';
->>>>>>> 62c14969
 
 export interface IgcDateTimeInputEventMap
   extends Omit<IgcInputEventMap, 'igcChange'> {
