import { consume } from '@lit/context';
import { LitElement, html } from 'lit';
import { property } from 'lit/decorators.js';

import { type Ref, createRef, ref } from 'lit/directives/ref.js';
import { EaseInOut } from '../../animations/easings.js';
import { addAnimationController } from '../../animations/player.js';
import { registerComponent } from '../common/definitions/register.js';
<<<<<<< HEAD
import { createCounter, formatString } from '../common/util.js';
=======
import { createCounter, partNameMap } from '../common/util.js';
>>>>>>> ed044f18
import { animations } from './animations.js';
import type IgcCarouselComponent from './carousel.js';
import { carouselContext } from './context.js';
import { styles } from './themes/carousel-slide.base.css.js';

/**
 * A single content container within a set of containers used in the context of an `igc-carousel`.
 *
 * @element igc-carousel-slide
 *
 * @slot Default slot for the carousel slide.
 *
 * @csspart base - The base wrapper of the carousel slide.
 */

export default class IgcCarouselSlideComponent extends LitElement {
  public static override styles = styles;
  public static readonly tagName = 'igc-carousel-slide';

  /* blazorSuppress */
  public static register() {
    registerComponent(IgcCarouselSlideComponent);
  }

  private static readonly increment = createCounter();

  private _internals: ElementInternals;
  private _slideRef: Ref<HTMLElement> = createRef();
  private _animationPlayer = addAnimationController(this, this._slideRef);

  @consume({ context: carouselContext, subscribe: true })
  private _carousel?: IgcCarouselComponent;

  protected get _index() {
    return this._carousel ? this._carousel.slides.indexOf(this) : 0;
  }

  protected get _total() {
    return this._carousel ? this._carousel.slides.length : 0;
  }

  protected get _animation() {
    const animation = this._carousel?.animationType ?? 'slide';

    if (animation === 'slide') {
      return this._carousel?.vertical ? 'slideVer' : 'slideHor';
    }

    return animation;
  }

  protected get _labelFormat() {
    return this._carousel ? this._carousel.slidesLabelFormat : '';
  }

  /**
   * The current active slide for the carousel component.
   * @attr
   */
  @property({ type: Boolean, reflect: true })
  public active = false;

  @property({ attribute: false })
  public previous = false;

  public async toggleAnimation(
    type: 'in' | 'out',
    direction: 'normal' | 'reverse' = 'normal'
  ) {
    const animation = animations.get(this._animation)!.get(type)!;

    const options: KeyframeAnimationOptions = {
      duration: 320,
      easing: EaseInOut.Quad,
      direction,
    };

    const [_, event] = await Promise.all([
      this._animationPlayer.stopAll(),
      this._animationPlayer.play(animation(options)),
    ]);

    return event.type === 'finish';
  }

  constructor() {
    super();
    this._internals = this.attachInternals();

    this._internals.role = 'tabpanel';
    this._internals.ariaRoleDescription = 'slide';
  }

  protected override willUpdate(): void {
    this._internals.ariaLabel = formatString(
      this._labelFormat,
      this._index + 1,
      this._total
    );
  }

  public override connectedCallback(): void {
    super.connectedCallback();

    this.id =
      this.id || `igc-carousel-slide-${IgcCarouselSlideComponent.increment()}`;
  }

  protected override render() {
    const parts = partNameMap({
      base: true,
      current: this.active,
      previous: this.previous,
    });

    return html`
      <div ${ref(this._slideRef)} part=${parts}>
        <slot></slot>
      </div>
    `;
  }
}

declare global {
  interface HTMLElementTagNameMap {
    'igc-carousel-slide': IgcCarouselSlideComponent;
  }
}<|MERGE_RESOLUTION|>--- conflicted
+++ resolved
@@ -6,11 +6,7 @@
 import { EaseInOut } from '../../animations/easings.js';
 import { addAnimationController } from '../../animations/player.js';
 import { registerComponent } from '../common/definitions/register.js';
-<<<<<<< HEAD
-import { createCounter, formatString } from '../common/util.js';
-=======
-import { createCounter, partNameMap } from '../common/util.js';
->>>>>>> ed044f18
+import { createCounter, formatString, partNameMap } from '../common/util.js';
 import { animations } from './animations.js';
 import type IgcCarouselComponent from './carousel.js';
 import { carouselContext } from './context.js';
