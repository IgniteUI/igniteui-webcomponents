import {
  elementUpdated,
  expect,
  fixture,
  html,
  nextFrame,
} from '@open-wc/testing';
import { spy } from 'sinon';

import type { TemplateResult } from 'lit';
import { configureTheme } from '../../theming/config.js';
import { defineComponents } from '../common/definitions/defineComponents.js';
import {
  FormAssociatedTestBed,
  checkValidationSlots,
  simulateInput,
} from '../common/utils.spec.js';
import IgcInputComponent from './input.js';

describe('Input component', () => {
  before(() => {
    defineComponents(IgcInputComponent);
  });

  let element: IgcInputComponent;
  let input: HTMLInputElement;

  async function createFixture(template: TemplateResult) {
    element = await fixture<IgcInputComponent>(template);
    input = element.renderRoot.querySelector('input')!;
  }

  describe('', () => {
    describe('Default state', () => {
      it('is initialized with the proper default values', async () => {
        await createFixture(html`<igc-input></igc-input>`);

<<<<<<< HEAD
        expect(element.size).to.equal('medium');
        expect(element.type).to.equal('text');
        expect(element.value).to.be.empty;
        expect(element.invalid).to.be.false;
        expect(element.required).to.be.false;
        expect(element.readOnly).to.be.false;
        expect(element.disabled).to.be.false;
        expect(element.name).to.be.undefined;
        expect(element.pattern).to.be.undefined;
        expect(element.label).to.be.undefined;
        expect(element.autocomplete).to.be.undefined;
      });

      it('is accessible', async () => {
        await createFixture(html`<igc-input label="Label"></igc-input>`);

        await expect(element).to.be.accessible();
        await expect(element).shadowDom.to.be.accessible();
      });
=======
    it('is initialized with the proper default values', async () => {
      expect(el.type).to.equal('text');
      expect(el.value).to.be.empty;
      expect(el.invalid).to.be.false;
      expect(el.required).to.be.false;
      expect(el.readOnly).to.be.false;
      expect(el.disabled).to.be.false;
      expect(el.name).to.be.undefined;
      expect(el.pattern).to.be.undefined;
      expect(el.label).to.be.undefined;
      expect(el.autocomplete).to.be.undefined;
    });
>>>>>>> cc9f7319

      it('material variant layout', async () => {
        configureTheme('material');
        await createFixture(html`<igc-input label="Label"></igc-input>`);

        expect(element.renderRoot.querySelector('[part="notch"]')).to.exist;

        // Reset theme
        configureTheme('bootstrap');
        await nextFrame();
      });
    });

    describe('Properties', () => {
      it('sets the type property', async () => {
        await createFixture(html`<igc-input type="email"></igc-input>`);

        expect(element.type).to.equal('email');
        expect(input.type).to.equal('email');

        element.type = 'search';
        await elementUpdated(element);

        expect(element.type).to.equal('search');
        expect(input.type).to.equal('search');
      });

      it('sets the disabled property', async () => {
        await createFixture(html`<igc-input disabled></igc-input>`);

        expect(element.disabled).to.be.true;
        expect(input.disabled).to.be.true;

        element.disabled = false;
        await elementUpdated(element);

        expect(element.disabled).to.be.false;
        expect(input.disabled).to.be.false;
      });

      it('sets the label property', async () => {
        await createFixture(html`<igc-input label="Label"></igc-input>`);

        expect(element.label).to.equal('Label');
        expect(input.labels?.item(0).textContent?.trim()).to.equal('Label');

        element.label = 'Changed';
        await elementUpdated(element);

        expect(element.label).to.equal('Changed');
        expect(input.labels?.item(0).textContent?.trim()).to.equal('Changed');
      });

      it('sets the name property', async () => {
        await createFixture(html`<igc-input name="input"></igc-input>`);

        expect(element.name).to.equal('input');
        expect(input.name).to.equal('input');

        element.name = 'tupni';
        await elementUpdated(element);

        expect(element.name).to.equal('tupni');
        expect(input.name).to.equal('tupni');
      });

      it('sets the placeholder property', async () => {
        await createFixture(
          html`<igc-input placeholder="placeholder"></igc-input>`
        );

        expect(element.placeholder).to.equal('placeholder');
        expect(input.placeholder).to.equal('placeholder');

        element.placeholder = 'another';
        await elementUpdated(element);

        expect(element.placeholder).to.equal('another');
        expect(input.placeholder).to.equal('another');
      });

      it('sets the min and max properties', async () => {
        await createFixture(
          html`<igc-input type="number" min="3" max="6"></igc-input>`
        );

        expect(element.min).to.equal('3');
        expect(element.max).to.equal('6');
        expect(input.min).to.equal('3');
        expect(input.max).to.equal('6');

        expect(element.checkValidity()).to.be.false;

        Object.assign(element, { min: '1', max: '2' });
        await elementUpdated(element);

        expect(element.min).to.equal('1');
        expect(element.max).to.equal('2');
        expect(input.min).to.equal('1');
        expect(input.max).to.equal('2');

        expect(element.checkValidity()).to.be.false;
      });

<<<<<<< HEAD
      it('sets the minLength and maxLength properties', async () => {
        await createFixture(
          html`<igc-input minlength="2" maxlength="4"></igc-input>`
        );

        expect(element.minLength).to.equal(2);
        expect(element.maxLength).to.equal(4);
        expect(input.minLength).to.equal(2);
        expect(input.maxLength).to.equal(4);

        expect(element.checkValidity()).to.be.false;

        Object.assign(element, { minLength: 1, maxLength: 2 });
        await elementUpdated(element);
=======
    it('should increment/decrement the value by calling the stepUp and stepDown methods', async () => {
      el.type = 'number';
      el.value = '10';
      el.step = 5;
      await elementUpdated(el);
>>>>>>> cc9f7319

        expect(element.minLength).to.equal(1);
        expect(element.maxLength).to.equal(2);
        expect(input.minLength).to.equal(1);
        expect(input.maxLength).to.equal(2);

        expect(element.checkValidity()).to.be.false;
      });

      it('sets the pattern property', async () => {
        await createFixture(html`<igc-input pattern="d{3}"></igc-input>`);

        expect(element.pattern).to.equal('d{3}');
        expect(input.pattern).to.equal('d{3}');

        expect(element.checkValidity()).to.be.false;

        element.pattern = '';
        await elementUpdated(element);

        expect(element.pattern).to.be.empty;
        expect(input.pattern).to.be.empty;

        expect(element.checkValidity()).to.be.true;
      });

      it('sets the required property', async () => {
        await createFixture(html`<igc-input required></igc-input>`);

        expect(element.required).to.be.true;
        expect(input.required).to.be.true;
        expect(element.checkValidity()).to.be.false;

        element.required = false;
        await elementUpdated(element);

        expect(element.required).to.be.false;
        expect(input.required).to.be.false;
        expect(element.checkValidity()).to.be.true;
      });

      it('sets the value property', async () => {
        await createFixture(html`<igc-input value="123"></igc-input>`);

        expect(element.value).to.equal('123');
        expect(input.value).to.equal('123');

        element.value = '';
        await elementUpdated(element);

        expect(element.value).to.be.empty;
        expect(input.value).to.be.empty;
      });

      it('issue #1026 - passing undefined sets the underlying input value to undefined', async () => {
        await createFixture(html`<igc-input value="a"></igc-input>`);

        expect(element.value).to.equal('a');
        expect(input.value).to.equal('a');

        element.value = undefined as any;
        await elementUpdated(element);

        expect(element.value).to.be.empty;
        expect(input.value).to.be.empty;
      });
    });

    describe('Methods', () => {
      it('should increment/decrement value by calling stepUp/stepDown', async () => {
        await createFixture(
          html`<igc-input type="number" value="10" step="5"></igc-input>`
        );

        element.stepUp();
        expect(element.value).to.equal('15');

        element.stepDown();
        expect(element.value).to.equal('10');

        element.stepUp(2);
        expect(element.value).to.equal('20');

        element.stepDown(2);
        expect(element.value).to.equal('10');
      });

      it('setRangeText()', async () => {
        await createFixture(
          html`<igc-input value="the quick brown fox"></igc-input>`
        );

        element.setRangeText('slow', 4, 9, 'select');
        expect(element.value).to.equal('the slow brown fox');
      });

      it('focus() and blur()', async () => {
        await createFixture(html`<igc-input></igc-input>`);

        element.focus();
        expect(element.matches(':focus')).to.be.true;
        expect(input.matches(':focus')).to.be.true;

        element.blur();
        expect(element.matches(':focus')).to.be.false;
        expect(input.matches(':focus')).to.be.false;
      });
    });

    describe('Events', () => {
      beforeEach(async () => {
        await createFixture(html`<igc-input></igc-input>`);
      });

      it('emits igcFocus on focus', async () => {
        const eventSpy = spy(element, 'emitEvent');

        element.focus();
        expect(eventSpy).calledWithExactly('igcFocus');
      });

      it('emits igcBlur on blur', async () => {
        element.focus();
        const eventSpy = spy(element, 'emitEvent');

        element.blur();
        expect(eventSpy).calledOnceWithExactly('igcBlur');
      });

      it('emits igcInput', async () => {
        const eventSpy = spy(element, 'emitEvent');

        simulateInput(input, { value: '123' });
        await elementUpdated(element);

        expect(eventSpy).calledOnceWithExactly('igcInput', { detail: '123' });
      });

      it('emits igcChange', async () => {
        simulateInput(input, { value: '123' });
        await elementUpdated(element);

        const eventSpy = spy(element, 'emitEvent');
        input.dispatchEvent(new Event('change'));

        expect(eventSpy).calledOnceWithExactly('igcChange', { detail: '123' });
      });
    });
  });

  describe('issue-1066', () => {
    const _expectedValidation = Symbol();
    type TestBedInput = IgcInputComponent & { [_expectedValidation]: boolean };

    function validateInput(event: CustomEvent<string>) {
      const element = event.target as TestBedInput;
      expect(element.checkValidity()).to.equal(element[_expectedValidation]);
    }

    function getInternalInput(element: IgcInputComponent) {
      return element.shadowRoot!.querySelector('input')!;
    }

    function setExpectedValidationState(
      state: boolean,
      element: IgcInputComponent
    ) {
      (element as TestBedInput)[_expectedValidation] = state;
    }

    const spec = new FormAssociatedTestBed<IgcInputComponent>(
      html`<igc-input
        name="input"
        type="email"
        required
        @igcInput=${validateInput}
      ></igc-input>`
    );

    beforeEach(async () => {
      await spec.setup(IgcInputComponent.tagName);
    });

    it('synchronously validates component', async () => {
      const input = getInternalInput(spec.element);

      // Invalid email
      setExpectedValidationState(false, spec.element);
      simulateInput(input, { value: '1' });
      await elementUpdated(spec.element);

      // Invalid email
      simulateInput(input, { value: '1@' });
      await elementUpdated(spec.element);

      // Valid email
      setExpectedValidationState(true, spec.element);
      simulateInput(input, { value: '1@1' });
      await elementUpdated(spec.element);

      // Valid email, required invalidates
      setExpectedValidationState(false, spec.element);
      simulateInput(input);
      await elementUpdated(spec.element);
    });
  });

  describe('Form integration', () => {
    const spec = new FormAssociatedTestBed<IgcInputComponent>(
      html`<igc-input name="input"></igc-input>`
    );

    beforeEach(async () => {
      await spec.setup(IgcInputComponent.tagName);
    });

    it('is form associated', async () => {
      expect(spec.element.form).to.equal(spec.form);
    });

    it('is not associated on submit if no value', async () => {
      expect(spec.submit()?.get(spec.element.name)).to.be.null;
    });

    it('is associated on submit', async () => {
      spec.element.value = 'abc';

      expect(spec.submit()?.get(spec.element.name)).to.equal(
        spec.element.value
      );
    });

    it('is correctly reset on form reset', async () => {
      spec.element.value = 'abc';
      spec.reset();

      expect(spec.element.value).to.be.empty;
    });

    it('reflects disabled ancestor state', async () => {
      spec.setAncestorDisabledState(true);
      expect(spec.element.disabled).to.be.true;

      spec.setAncestorDisabledState(false);
      expect(spec.element.disabled).to.be.false;
    });

    it('fulfils required constraint', async () => {
      spec.element.required = true;
      await elementUpdated(spec.element);
      spec.submitFails();

      spec.element.value = 'abc';
      await elementUpdated(spec.element);
      spec.submitValidates();
    });

    it('fulfils min value constraint', async () => {
      spec.element.type = 'number';
      spec.element.min = 3;
      await elementUpdated(spec.element);
      spec.submitFails();

      spec.element.value = '5';
      await elementUpdated(spec.element);
      spec.submitValidates();
    });

    it('fulfils max value constraint', async () => {
      spec.element.type = 'number';
      spec.element.max = 7;
      spec.element.value = '17';
      await elementUpdated(spec.element);
      spec.submitFails();

      spec.element.value = '5';
      await elementUpdated(spec.element);
      spec.submitValidates();
    });

    it('fulfils step constraint', async () => {
      spec.element.type = 'number';
      spec.element.step = 3;
      spec.element.value = '4';
      await elementUpdated(spec.element);
      spec.submitFails();

      spec.element.value = '9';
      await elementUpdated(spec.element);
      spec.submitValidates();
    });

    it('fulfils minimum length constraint', async () => {
      spec.element.minLength = 3;
      await elementUpdated(spec.element);
      spec.submitFails();

      spec.element.value = 'abc';
      await elementUpdated(spec.element);
      spec.submitValidates();
    });

    it('fulfils maximum length constraint', async () => {
      spec.element.value = 'abcd';
      spec.element.maxLength = 3;
      await elementUpdated(spec.element);
      spec.submitFails();

      spec.element.value = 'abc';
      await elementUpdated(spec.element);
      spec.submitValidates();
    });

    it('fulfils pattern constraint', async () => {
      spec.element.value = 'abc';
      spec.element.pattern = '[0-9]{3}';
      await elementUpdated(spec.element);
      spec.submitFails();

      spec.element.value = '111';
      await elementUpdated(spec.element);
      spec.submitValidates();
    });

    it('fulfils custom constraint', async () => {
      spec.element.setCustomValidity('invalid');
      spec.submitFails();

      spec.element.setCustomValidity('');
      spec.submitValidates();
    });

    it('validates schema types - email', async () => {
      spec.element.type = 'email';
      spec.element.value = '123';
      await elementUpdated(spec.element);

      spec.submitFails();

      spec.element.value = '123@';
      await elementUpdated(spec.element);

      spec.submitFails();

      spec.element.value = '123@321';
      await elementUpdated(spec.element);

      spec.submitValidates();
    });

    it('validates schema types - url', async () => {
      spec.element.type = 'url';
      spec.element.value = '123';
      await elementUpdated(spec.element);

      spec.submitFails();

      spec.element.value = 'https://github.com/IgniteUI/igniteui-webcomponents';
      await elementUpdated(spec.element);

      spec.submitValidates();
    });
  });

  describe('Validation message slots', () => {
    async function createFixture(template: TemplateResult) {
      element = await fixture<IgcInputComponent>(template);
    }

    it('renders value-missing slot', async () => {
      await createFixture(html`
        <igc-input required>
          <div slot="value-missing"></div>
        </igc-input>
      `);

      await checkValidationSlots(element, 'valueMissing');
    });

    it('renders type-mismatch slot', async () => {
      await createFixture(html`
        <igc-input type="email">
          <div slot="type-mismatch"></div>
        </igc-input>
      `);

      await checkValidationSlots(element, 'typeMismatch');
    });

    it('renders pattern-mismatch slot', async () => {
      await createFixture(html`
        <igc-input pattern="d{3}">
          <div slot="pattern-mismatch"></div>
        </igc-input>
      `);

      await checkValidationSlots(element, 'patternMismatch');
    });

    it('renders too-long slot', async () => {
      await createFixture(html`
        <igc-input maxlength="3" value="123213">
          <div slot="too-long"></div>
        </igc-input>
      `);

      await checkValidationSlots(element, 'tooLong');
    });

    it('renders too-short slot', async () => {
      await createFixture(html`
        <igc-input minlength="3">
          <div slot="too-short"></div>
        </igc-input>
      `);

      await checkValidationSlots(element, 'tooShort');
    });

    it('renders range-overflow slot', async () => {
      await createFixture(html`
        <igc-input type="number" max="3" value="5">
          <div slot="range-overflow"></div>
        </igc-input>
      `);

      await checkValidationSlots(element, 'rangeOverflow');
    });

    it('renders range-underflow slot', async () => {
      await createFixture(html`
        <igc-input type="number" min="3">
          <div slot="range-underflow"></div>
        </igc-input>
      `);

      await checkValidationSlots(element, 'rangeUnderflow');
    });

    it('renders step-mismatch slot', async () => {
      await createFixture(html`
        <igc-input type="number" step="2" value="3">
          <div slot="step-mismatch"></div>
        </igc-input>
      `);

      await checkValidationSlots(element, 'stepMismatch');
    });

    it('renders custom-error slot', async () => {
      await createFixture(html`
        <igc-input>
          <div slot="custom-error"></div>
        </igc-input>
      `);

      element.setCustomValidity('invalid');
      await checkValidationSlots(element, 'customError');
    });

    it('renders invalid slot', async () => {
      await createFixture(html`
        <igc-input required>
          <div slot="invalid"></div>
        </igc-input>
      `);

      await checkValidationSlots(element, 'invalid');
    });

    it('renders multiple validation slots', async () => {
      await createFixture(html`
        <igc-input type="email" minlength="8">
          <div slot="type-mismatch"></div>
          <div slot="too-short"></div>
        </igc-input>
      `);

      await checkValidationSlots(element, 'typeMismatch', 'tooShort');
    });
  });
});<|MERGE_RESOLUTION|>--- conflicted
+++ resolved
@@ -35,8 +35,6 @@
       it('is initialized with the proper default values', async () => {
         await createFixture(html`<igc-input></igc-input>`);
 
-<<<<<<< HEAD
-        expect(element.size).to.equal('medium');
         expect(element.type).to.equal('text');
         expect(element.value).to.be.empty;
         expect(element.invalid).to.be.false;
@@ -55,20 +53,6 @@
         await expect(element).to.be.accessible();
         await expect(element).shadowDom.to.be.accessible();
       });
-=======
-    it('is initialized with the proper default values', async () => {
-      expect(el.type).to.equal('text');
-      expect(el.value).to.be.empty;
-      expect(el.invalid).to.be.false;
-      expect(el.required).to.be.false;
-      expect(el.readOnly).to.be.false;
-      expect(el.disabled).to.be.false;
-      expect(el.name).to.be.undefined;
-      expect(el.pattern).to.be.undefined;
-      expect(el.label).to.be.undefined;
-      expect(el.autocomplete).to.be.undefined;
-    });
->>>>>>> cc9f7319
 
       it('material variant layout', async () => {
         configureTheme('material');
@@ -173,7 +157,6 @@
         expect(element.checkValidity()).to.be.false;
       });
 
-<<<<<<< HEAD
       it('sets the minLength and maxLength properties', async () => {
         await createFixture(
           html`<igc-input minlength="2" maxlength="4"></igc-input>`
@@ -188,13 +171,6 @@
 
         Object.assign(element, { minLength: 1, maxLength: 2 });
         await elementUpdated(element);
-=======
-    it('should increment/decrement the value by calling the stepUp and stepDown methods', async () => {
-      el.type = 'number';
-      el.value = '10';
-      el.step = 5;
-      await elementUpdated(el);
->>>>>>> cc9f7319
 
         expect(element.minLength).to.equal(1);
         expect(element.maxLength).to.equal(2);
