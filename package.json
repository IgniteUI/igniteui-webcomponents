{
  "name": "igniteui-webcomponents",
  "version": "0.0.0",
  "description": "Ignite UI Web Components",
  "author": "Infragistics",
  "license": "SEE LICENSE IN LICENSE",
  "exports": {
    ".": "./src/index.js",
    "./types": "./src/types.js",
    "./extras": "./src/extras/index.js"
  },
  "type": "module",
  "repository": {
    "type": "git",
    "url": "git+https://github.com/IgniteUI/igniteui-webcomponents"
  },
  "bugs": {
    "url": "https://github.com/IgniteUI/igniteui-webcomponents/issues"
  },
  "scripts": {
    "start": "npm run storybook",
    "build:publish": "npm run cem && node scripts/build.mjs",
    "cem": "cem analyze --config cem.config.mjs",
    "cem:watch": "cem analyze --config cem.config.mjs --watch",
    "build:styles": "node scripts/build-styles.mjs",
    "build:meta": "node scripts/build-stories.mjs",
    "watch-meta": "node scripts/stories-watcher.js ",
    "watch-scss": "node scripts/styles-watcher.mjs",
    "check-imports": "madge --circular --warning --no-spinner --ts-config ./tsconfig.json --extensions ts src/index.ts",
    "check-types": "tsc -p scripts/tsconfig-ci.json",
    "check": "npm run check-imports && npm run check-types",
    "clean": "npm run clean:dist && npm run clean:styles && npm run clean:docs",
    "clean:dist": "rimraf ./dist",
    "clean:styles": "rimraf --glob \"src/**/*.css.ts\"",
    "clean:docs": "rimraf ./docs",
    "lint": "npm run lint:biome && npm run lint:lit-analyzer && npm run lint:prettier && npm run lint:styles",
    "lint:biome": "biome lint",
    "lint:lit-analyzer": "lit-analyzer",
    "lint:prettier": "prettier \"**/*.ts\" --check --experimental-cli --ignore-path .gitignore",
    "lint:styles": "stylelint \"src/**/*.scss\"",
    "format": "biome check --fix && prettier \"**/*.ts\" --write --ignore-path .gitignore",
    "release": "node scripts/gen-changelog.mjs",
    "test": "npm run build:styles && wtr --coverage",
    "test:watch": "npm run build:styles && concurrently -k -r \"npm:watch-scss\" \"wtr --watch\"",
    "storybook": "npm run build:styles && concurrently -k -r \"npm run cem:watch\" \"npm:watch-scss\" \"npm:watch-meta\" \"storybook dev -p 8000\"",
    "storybook:build": "npm run build:styles && storybook build -o ./storybook-static",
    "build:typedoc:export": "node scripts/build-typedoc.js export",
    "build:typedoc:import": "node scripts/build-typedoc.js import",
    "build:typedoc:watch": "node scripts/build-typedoc.js watch",
    "build:typedoc:serve": "node scripts/build-typedoc.js serve && concurrently -k -r \"npm:build:typedoc:watch\"",
    "build:typedoc:ja": "set NODE_ENV=production && node scripts/build-typedoc.js buildJA",
    "build:typedoc:en": "set NODE_ENV=production && node scripts/build-typedoc.js buildEN",
    "prepare": "husky"
  },
  "dependencies": {
    "@floating-ui/dom": "^1.7.4",
    "@lit-labs/virtualizer": "^2.1.1",
    "@lit/context": "^1.1.6",
    "lit": "^3.3.1",
    "igniteui-i18n-core": "0.6.0-alpha.4"
  },
  "devDependencies": {
    "@biomejs/biome": "~2.2.6",
    "@custom-elements-manifest/analyzer": "^0.10.10",
    "@igniteui/material-icons-extended": "^3.1.0",
    "@open-wc/testing": "^4.0.0",
    "@storybook/addon-a11y": "^9.1.13",
    "@storybook/addon-docs": "^9.1.13",
    "@storybook/addon-links": "^9.1.13",
    "@storybook/web-components-vite": "^9.1.13",
    "@types/mocha": "^10.0.10",
    "@web/dev-server-esbuild": "^1.0.4",
    "@web/test-runner": "^0.20.2",
    "@web/test-runner-playwright": "^0.11.1",
    "autoprefixer": "^10.4.21",
    "browser-sync": "^3.0.4",
    "cem-plugin-expanded-types": "^1.4.0",
    "concurrently": "^9.2.1",
    "custom-element-jet-brains-integration": "^1.7.0",
    "custom-element-vs-code-integration": "^1.5.0",
    "globby": "^15.0.0",
    "husky": "^9.1.7",
    "ig-typedoc-theme": "^6.2.3",
<<<<<<< HEAD
    "igniteui-theming": "^21.0.2",
=======
    "igniteui-i18n-resources": "0.6.0-alpha.4",
    "igniteui-theming": "^20.0.0",
>>>>>>> a676033b
    "keep-a-changelog": "^2.7.1",
    "lint-staged": "^16.2.5",
    "lit-analyzer": "^2.0.3",
    "madge": "^8.0.0",
    "node-watch": "^0.7.4",
    "playwright": "^1.56.1",
    "postcss": "^8.5.6",
    "prettier": "^3.6.2",
    "rimraf": "^6.0.1",
    "sass-embedded": "~1.93.2",
    "sinon": "^21.0.0",
    "storybook": "^9.1.13",
    "stylelint": "^16.25.0",
    "stylelint-config-standard-scss": "^16.0.0",
    "stylelint-prettier": "^5.0.3",
    "stylelint-scss": "^6.12.1",
    "ts-lit-plugin": "^2.0.2",
    "tslib": "^2.8.1",
    "typedoc": "~0.27.9",
    "typedoc-plugin-localization": "^3.0.6",
    "typescript": "^5.8.3",
    "vite": "^7.1.11"
  },
  "peerDependencies": {
    "dompurify": "^3.3.0",
    "marked": "^16.4.1",
    "marked-shiki": "^1.2.1",
    "shiki": "^3.13.0"
  },
  "browserslist": [
    "defaults"
  ],
  "lint-staged": {
    "*.{js,ts,cjs,mjs,jsx,tsx}": [
      "biome check --fix --no-errors-on-unmatched",
      "prettier --write"
    ]
  },
  "madge": {
    "detectiveOptions": {
      "ts": {
        "skipTypeImports": true
      }
    }
  },
  "customElements": "custom-elements.json",
  "overrides": {
    "storybook": "$storybook"
  }
}<|MERGE_RESOLUTION|>--- conflicted
+++ resolved
@@ -81,12 +81,8 @@
     "globby": "^15.0.0",
     "husky": "^9.1.7",
     "ig-typedoc-theme": "^6.2.3",
-<<<<<<< HEAD
     "igniteui-theming": "^21.0.2",
-=======
     "igniteui-i18n-resources": "0.6.0-alpha.4",
-    "igniteui-theming": "^20.0.0",
->>>>>>> a676033b
     "keep-a-changelog": "^2.7.1",
     "lint-staged": "^16.2.5",
     "lit-analyzer": "^2.0.3",
