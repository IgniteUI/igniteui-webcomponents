<<<<<<< HEAD
import { LitElement, type PropertyValues, html, nothing } from 'lit';
=======
import { html, LitElement, nothing } from 'lit';
>>>>>>> f077a2ba
import { property } from 'lit/decorators.js';
import { themes } from '../../theming/theming-decorator.js';
import IgcCheckboxComponent from '../checkbox/checkbox.js';
import { addInternalsController } from '../common/controllers/internals.js';
import { registerComponent } from '../common/definitions/register.js';
import { all } from '../dropdown/themes/item.js';
import { styles as shared } from '../dropdown/themes/shared/item/dropdown-item.common.css.js';
import { styles } from './themes/combo-item.base.css.js';

/* blazorSuppress */
@themes(all)
export default class IgcComboItemComponent extends LitElement {
  public static readonly tagName: string = 'igc-combo-item';
  public static override styles = [styles, shared];

  /* blazorSuppress */
  public static register(): void {
    registerComponent(IgcComboItemComponent, IgcCheckboxComponent);
  }

  private readonly _internals = addInternalsController(this, {
    initialARIA: {
      role: 'option',
      ariaSelected: 'false',
    },
  });

  @property({ attribute: false })
  public index!: number;

  /**
   * Determines whether the item is selected.
   * @attr selected
   * @default false
   */
  @property({ type: Boolean, reflect: true })
  public selected = false;

  /**
   * Determines whether the item is active.
   */
  @property({ type: Boolean, reflect: true })
  public active = false;

  /**
   * Determines whether the item is active.
   * @attr hide-checkbox
   */
  @property({ type: Boolean, attribute: 'hide-checkbox' })
  public hideCheckbox = false;

  public override connectedCallback() {
    super.connectedCallback();
    this.role = 'option';
  }

  protected override willUpdate(changedProperties: PropertyValues<this>): void {
    if (changedProperties.has('selected')) {
      this._internals.setARIA({ ariaSelected: this.selected.toString() });
    }
  }

  private renderCheckbox() {
    return html`
      <section part="prefix">
        <igc-checkbox
          .inert=${true}
          ?checked=${this.selected}
          exportparts="control: checkbox, indicator: checkbox-indicator, checked"
        ></igc-checkbox>
      </section>
    `;
  }

  protected override render() {
    return html`
      ${!this.hideCheckbox ? this.renderCheckbox() : nothing}
      <section id="content" part="content">
        <slot></slot>
      </section>
    `;
  }
}

declare global {
  interface HTMLElementTagNameMap {
    'igc-combo-item': IgcComboItemComponent;
  }
}<|MERGE_RESOLUTION|>--- conflicted
+++ resolved
@@ -1,8 +1,4 @@
-<<<<<<< HEAD
-import { LitElement, type PropertyValues, html, nothing } from 'lit';
-=======
-import { html, LitElement, nothing } from 'lit';
->>>>>>> f077a2ba
+import { html, LitElement, nothing, type PropertyValues } from 'lit';
 import { property } from 'lit/decorators.js';
 import { themes } from '../../theming/theming-decorator.js';
 import IgcCheckboxComponent from '../checkbox/checkbox.js';
