--- conflicted
+++ resolved
@@ -33,11 +33,7 @@
 
   /** Sets the variant of the button. */
   @property({ reflect: true })
-<<<<<<< HEAD
   variant: 'flat' | 'contained' | 'outlined' | 'fab' = 'flat';
-=======
-  public variant: 'flat' | 'raised' | 'outlined' | 'fab' = 'flat';
->>>>>>> b5ad4909
 
   /** Sets focus in the button. */
   public focus(options?: FocusOptions) {
