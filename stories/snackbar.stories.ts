import { radioactive } from '@igniteui/material-icons-extended';
import { Meta, StoryObj } from '@storybook/web-components';
import { html } from 'lit';

import {
  IgcButtonComponent,
  IgcIconComponent,
  IgcSnackbarComponent,
  defineComponents,
  registerIconFromText,
} from '../src/index.js';

registerIconFromText(radioactive.name, radioactive.value);
defineComponents(IgcSnackbarComponent, IgcButtonComponent, IgcIconComponent);

// region default
const metadata: Meta<IgcSnackbarComponent> = {
  title: 'Snackbar',
  component: 'igc-snackbar',
  parameters: {
    docs: {
      description: {
        component:
          'A snackbar component is used to provide feedback about an operation\nby showing a brief message at the bottom of the screen.',
      },
    },
<<<<<<< HEAD
=======
    actions: { handles: ['igcAction'] },
>>>>>>> 8cf9d2df
  },
  argTypes: {
    open: {
      type: 'boolean',
      description: 'Determines whether the snackbar is opened.',
      control: 'boolean',
      table: { defaultValue: { summary: false } },
    },
    displayTime: {
      type: 'number',
      description:
        'Determines the duration in ms in which the snackbar will be visible.',
      control: 'number',
      table: { defaultValue: { summary: 4000 } },
    },
    keepOpen: {
      type: 'boolean',
      description:
        'Determines whether the snackbar should close after the displayTime is over.',
      control: 'boolean',
      table: { defaultValue: { summary: false } },
    },
    position: {
      type: '"bottom" | "middle" | "top"',
      description: 'Sets the position of the snackbar.',
      options: ['bottom', 'middle', 'top'],
      control: { type: 'inline-radio' },
      table: { defaultValue: { summary: 'bottom' } },
    },
    actionText: {
      type: 'string',
      description: 'The snackbar action button.',
      control: 'text',
    },
  },
  args: { open: false, displayTime: 4000, keepOpen: false, position: 'bottom' },
};

export default metadata;

interface IgcSnackbarArgs {
  /** Determines whether the snackbar is opened. */
  open: boolean;
  /** Determines the duration in ms in which the snackbar will be visible. */
  displayTime: number;
  /** Determines whether the snackbar should close after the displayTime is over. */
  keepOpen: boolean;
  /** Sets the position of the snackbar. */
  position: 'bottom' | 'middle' | 'top';
  /** The snackbar action button. */
  actionText: string;
}
type Story = StoryObj<IgcSnackbarArgs>;

// endregion

export const Basic: Story = {
  render: ({
    open,
    keepOpen,
    displayTime,
    actionText = 'Close',
    position,
  }) => html`
    <igc-snackbar
      id="snackbar"
      ?open=${open}
      ?keep-open=${keepOpen}
      .displayTime=${displayTime}
      .actionText=${actionText}
      .position=${position}
      @igcAction=${({ target }) => target.hide()}
      >Snackbar Message</igc-snackbar
    >

    <igc-button onclick="snackbar.show()">Open snackbar</igc-button>
    <igc-button onclick="snackbar.hide()">Close snackbar</igc-button>
  `,
};

export const SlottedAction: Story = {
  render: ({ open, keepOpen, displayTime, position }) => html`
    <igc-snackbar
      id="snackbar"
      ?open=${open}
      ?keep-open=${keepOpen}
      .displayTime=${displayTime}
      .position=${position}
      @igcAction=${({ target }) => target.hide()}
    >
      Snackbar with slotted custom action
      <igc-button slot="action" variant="flat">
        <igc-icon name=${radioactive.name}></igc-icon>
        OK
      </igc-button>
    </igc-snackbar>

    <igc-button onclick="snackbar.show()">Open snackbar</igc-button>
    <igc-button onclick="snackbar.hide()">Close snackbar</igc-button>
  `,
};<|MERGE_RESOLUTION|>--- conflicted
+++ resolved
@@ -24,10 +24,7 @@
           'A snackbar component is used to provide feedback about an operation\nby showing a brief message at the bottom of the screen.',
       },
     },
-<<<<<<< HEAD
-=======
     actions: { handles: ['igcAction'] },
->>>>>>> 8cf9d2df
   },
   argTypes: {
     open: {
