import { html, LitElement } from 'lit';
import { property, query, queryAssignedElements } from 'lit/decorators.js';
import { styleMap } from 'lit/directives/style-map.js';
import { themes } from '../../theming/theming-decorator.js';
import { blazorSuppress } from '../common/decorators/blazorSuppress.js';
import { watch } from '../common/decorators/watch.js';
import { Constructor } from '../common/mixins/constructor.js';
import { EventEmitterMixin } from '../common/mixins/event-emitter.js';
import { SizableMixin } from '../common/mixins/sizable.js';
import { IgcToggleController } from '../toggle/toggle.controller.js';
import type {
  IgcPlacement,
  IgcToggleComponent,
  IgcToggleEventMap,
} from '../toggle/types';
<<<<<<< HEAD
import type IgcDropdownGroupComponent from './dropdown-group';
import IgcDropdownItemComponent from './dropdown-item.js';
import { styles } from './themes/light/dropdown.base.css.js';
import { styles as bootstrap } from './themes/light/dropdown.bootstrap.css.js';
import { styles as fluent } from './themes/light/dropdown.fluent.css.js';
import { styles as indigo } from './themes/light/dropdown.indigo.css.js';
=======
import { IgcToggleController } from '../toggle/toggle.controller.js';
import { styleMap } from 'lit/directives/style-map.js';
import { SizableMixin } from '../common/mixins/sizable.js';
import { themes } from '../../theming/theming-decorator.js';
import { watch } from '../common/decorators/watch.js';
import { blazorSuppress } from '../common/decorators/blazorSuppress.js';
>>>>>>> 05558640

import { defineComponents } from '../common/definitions/defineComponents.js';
import IgcDropdownGroupComponent from './dropdown-group.js';
import IgcDropdownHeaderComponent from './dropdown-header.js';
import IgcDropdownItemComponent from './dropdown-item.js';

defineComponents(
  IgcDropdownGroupComponent,
  IgcDropdownHeaderComponent,
  IgcDropdownItemComponent
);

export interface IgcDropdownEventMap extends IgcToggleEventMap {
  igcChange: CustomEvent<IgcDropdownItemComponent>;
}

/**
 * Represents a DropDown component.
 *
 * @element igc-dropdown
 *
 * @fires igcChange - Emitted when the selected item changes.
 * @fires igcOpening - Emitted just before the dropdown is open.
 * @fires igcOpened - Emitted after the dropdown is open.
 * @fires igcClosing - Emitter just before the dropdown is closed.
 * @fires igcClosed - Emitted after closing the dropdown.
 *
 * @slot target - Renders the dropdown's target element.
 * @slot - Renders the dropdown list items.
 *
 * @csspart base - The dropdown list wrapper.
 * @csspart list - The dropdown list.
 */
@themes({ bootstrap, fluent, indigo })
export default class IgcDropdownComponent
  extends SizableMixin(
    EventEmitterMixin<IgcDropdownEventMap, Constructor<LitElement>>(LitElement)
  )
  implements IgcToggleComponent
{
  public static readonly tagName = 'igc-dropdown';

  public static styles = styles;

  protected toggleController!: IgcToggleController;
  protected selectedItem!: IgcDropdownItemComponent | null;
  protected activeItem!: IgcDropdownItemComponent;
  protected target!: HTMLElement;

<<<<<<< HEAD
  protected get allItems(): IgcDropdownItemComponent[] {
    const groupItems: IgcDropdownItemComponent[] = this.groups.flatMap(
      (group) => group.items
    );
    return [...this.items, ...groupItems];
=======
  private readonly keyDownHandlers: Map<string, Function> = new Map(
    Object.entries({
      Escape: this.onEscapeKey,
      Enter: this.onEnterKey,
      ArrowUp: this.onArrowUpKeyDown,
      ArrowDown: this.onArrowDownKeyDown,
      Home: this.onHomeKey,
      End: this.onEndKey,
    })
  );

  protected get allItems() {
    return [...this.items, ...this.groups.flatMap((group) => group.items)];
>>>>>>> 05558640
  }

  @queryAssignedElements({ slot: 'target' })
  private targetNodes!: Array<HTMLElement>;

  @query('[part="base"]')
  protected content!: HTMLElement;

  @query('[part="list"]')
  protected scrollContainer!: HTMLElement;

  @queryAssignedElements({ flatten: true, selector: 'igc-dropdown-item' })
  protected items!: Array<IgcDropdownItemComponent>;

  @queryAssignedElements({ flatten: true, selector: 'igc-dropdown-group' })
  protected groups!: Array<IgcDropdownGroupComponent>;

  /** Whether the dropdown should be kept open on selection. */
  @property({ type: Boolean, attribute: 'keep-open-on-select' })
  public keepOpenOnSelect = false;

  /** Sets the open state of the component. */
  @property({ type: Boolean })
  public open = false;

  /** The preferred placement of the component around the target element.
   * @type {"top" | "top-start" | "top-end" | "bottom" | "bottom-start" | "bottom-end" | "right" | "right-start" | "right-end" | "left" | "left-start" | "left-end"}
   */
  @property()
  public placement: IgcPlacement = 'bottom-start';

  /** Sets the component's positioning strategy. */
  @property({ attribute: 'position-strategy' })
  public positionStrategy: 'absolute' | 'fixed' = 'absolute';

  /** Determines the behavior of the component during scrolling the container. */
  @property({ attribute: 'scroll-strategy' })
  public scrollStrategy: 'scroll' | 'block' | 'close' = 'scroll';

  /**
   * Whether the component should be flipped to the opposite side of the target once it's about to overflow the visible area.
   * When true, once enough space is detected on its preferred side, it will flip back.
   */
  @property({ type: Boolean })
  public flip = false;

  /** The distance from the target element. */
  @property({ type: Number })
  public distance = 0;

  /** Whether the component should be kept open on clicking outside of it. */
  @property({ type: Boolean, attribute: 'keep-open-on-outside-click' })
  public keepOpenOnOutsideClick = false;

  /** Whether the dropdown's width should be the same as the target's one. */
  @property({ type: Boolean, attribute: 'same-width' })
  public sameWidth = false;

  @watch('open')
  protected toggleDirectiveChange() {
    if (!this.target) return;
    this.toggleController.target = this.target;

    if (this.open) {
      document.addEventListener('keydown', this.handleKeyDown);
      this.target.addEventListener('focusout', this.handleFocusout);
      this.selectedItem = this.allItems.find((i) => i.selected) ?? null;
    } else {
      document.removeEventListener('keydown', this.handleKeyDown);
      this.target.removeEventListener('focusout', this.handleFocusout);
    }

    this.target.setAttribute('aria-expanded', this.open ? 'true' : 'false');
  }

  @watch('placement')
  @watch('flip')
  @watch('positionStrategy')
  @watch('closeOnOutsideClick')
  @watch('distance')
  @watch('sameWidth')
  protected updateOptions() {
    if (!this.toggleController) return;

    this.toggleController.update();
  }

  @watch('size')
  protected sizeChange() {
    this.groups.forEach((g) => g.requestUpdate());
  }

  constructor() {
    super();
    this.toggleController = new IgcToggleController(this, {
      target: this.target,
      closeCallback: () => this._hide(),
    });
  }

  public override async firstUpdated() {
    if (this.targetNodes.length) {
      this.target = this.targetNodes[0];
      this.target.setAttribute('aria-haspopup', 'listbox');
    }

    await this.updateComplete;
    this.setInitialSelection();
  }

  protected override async getUpdateComplete() {
    const result = await super.getUpdateComplete();
    await this.toggleController.rendered;
    return result;
  }

<<<<<<< HEAD
  protected handleKeyDown = (event: KeyboardEvent) => {
    if (
      this.open &&
      event &&
      (event.composedPath().includes(this.target) ||
        event.composedPath().includes(this.content))
    ) {
      const key = event.key.toLowerCase();
      const navKeys = [
        'esc',
        'escape',
        'enter',
        'arrowup',
        'up',
        'arrowdown',
        'down',
        ' ',
        'space',
        'spacebar',
      ];
      if (navKeys.indexOf(key) === -1) {
        return;
      }
=======
  protected setInitialSelection() {
    const item = this.allItems.filter((item) => item.selected).at(-1);
    this.allItems.forEach((item) => (item.selected = false));
    if (item) {
      this.selectItem(item, false);
    }
  }
>>>>>>> 05558640

  protected handleKeyDown = (event: KeyboardEvent) => {
    const path = event.composedPath();
    if (!(path.includes(this.target) || path.includes(this.content))) return;

    if (this.keyDownHandlers.has(event.key)) {
      event.preventDefault();
      event.stopPropagation();
<<<<<<< HEAD

      switch (key) {
        case 'esc':
        case 'escape':
          this.handleItemActionKey(DropdownActionKey.ESCAPE);
          break;
        case 'enter':
        case ' ':
        case 'space':
        case 'spacebar':
          this.handleItemActionKey(DropdownActionKey.ENTER);
          break;
        case 'arrowup':
        case 'up':
          this.onArrowUpKeyDown();
          break;
        case 'arrowdown':
        case 'down':
          this.onArrowDownKeyDown();
          break;
        default:
          return;
      }
=======
      this.keyDownHandlers.get(event.key)?.call(this);
>>>>>>> 05558640
    }
  };

  protected onHomeKey() {
    this.navigateTo(
      this.allItems.filter((item) => !item.disabled).at(0)!.value
    );
  }

  protected onEndKey() {
    this.navigateTo(
      this.allItems.filter((item) => !item.disabled).at(-1)!.value
    );
  }

  protected onEscapeKey() {
    this._hide();
  }

  protected onEnterKey() {
    this.selectItem(this.activeItem);
  }

  protected handleClick(event: MouseEvent) {
<<<<<<< HEAD
    const newSelectedItem = event
=======
    const item = event
>>>>>>> 05558640
      .composedPath()
      .find(
        (e) => e instanceof IgcDropdownItemComponent
      ) as IgcDropdownItemComponent;

    if (!item || item.disabled) return;

    this.selectItem(item);
  }

<<<<<<< HEAD
  protected handleTargetClick = () => {
=======
  protected handleTargetClick = async () => {
>>>>>>> 05558640
    if (!this.open) {
      if (!this.handleOpening()) return;
      this.show();
      await this.updateComplete;
      this.emitEvent('igcOpened');
    } else {
      this._hide();
    }
  };

  protected handleOpening() {
    const args = { cancelable: true };
    return this.emitEvent('igcOpening', args);
  }

  protected handleClosing(): boolean {
    const args = { cancelable: true };
    return this.emitEvent('igcClosing', args);
  }

  protected handleChange(item: IgcDropdownItemComponent) {
    const args = { detail: item };
    this.emitEvent('igcChange', args);
  }

  protected handleSlotChange() {
    if (!this.target) return;
    this.target.setAttribute('aria-expanded', this.open ? 'true' : 'false');
  }

  protected handleFocusout(event: Event) {
    event.preventDefault();
    (event.target as HTMLElement).focus();
  }

  protected getItem(value: string) {
    let itemIndex = -1;
    let item!: IgcDropdownItemComponent;
    this.allItems.find((i, index) => {
      if (i.value === value) {
        item = i;
        itemIndex = index;
      }
    });
    return { item: item, index: itemIndex };
  }

  protected activateItem(value: IgcDropdownItemComponent) {
    if (!value) return;

    if (this.activeItem) {
      this.activeItem.active = false;
    }

    this.activeItem = value;
    this.activeItem.active = true;
  }

  protected selectItem(
    item: IgcDropdownItemComponent,
    emit = true
  ): IgcDropdownItemComponent | null {
    if (!item) return null;

    if (this.selectedItem) {
      this.selectedItem.selected = false;
    }

    this.activateItem(item);
    this.selectedItem = item;
    this.selectedItem.selected = true;
    if (emit) this.handleChange(this.selectedItem);
    if (emit && !this.keepOpenOnSelect) this._hide();

    return this.selectedItem;
  }

  protected navigate(direction: -1 | 1, currentIndex?: number) {
    let index = -1;
    if (this.activeItem) {
      index = currentIndex
        ? currentIndex
        : [...this.allItems].indexOf(this.activeItem) ?? index;
    }

    const newIndex = this.getNearestSiblingFocusableItemIndex(index, direction);
    this.navigateItem(newIndex);
  }

  private navigateItem(newIndex: number): IgcDropdownItemComponent | null {
    if (!this.allItems) {
      return null;
    }

    if (newIndex < 0 || newIndex >= this.allItems.length) {
      return null;
    }

    const newItem = this.allItems[newIndex];

    this.activateItem(newItem);
    this.scrollToHiddenItem(newItem);

    return newItem;
  }

  private scrollToHiddenItem(newItem: IgcDropdownItemComponent) {
    const elementRect = newItem.getBoundingClientRect();
    const parentRect = this.content.getBoundingClientRect();
    if (parentRect.top > elementRect.top) {
      this.content.scrollTop -= parentRect.top - elementRect.top;
    }

    if (parentRect.bottom < elementRect.bottom) {
      this.content.scrollTop += elementRect.bottom - parentRect.bottom;
    }
  }

  protected getNearestSiblingFocusableItemIndex(
    startIndex: number,
    direction: -1 | 1
  ): number {
    let index = startIndex;
    const items = this.allItems;
    if (!items) {
      return -1;
    }

    while (items[index + direction] && items[index + direction].disabled) {
      index += direction;
    }

    index += direction;

    return index > -1 && index < items.length ? index : -1;
  }

  private navigateNext() {
    this.navigate(1);
  }

  private navigatePrev() {
    this.navigate(-1);
  }

  private onArrowDownKeyDown() {
    this.navigateNext();
  }

  private onArrowUpKeyDown() {
    this.navigatePrev();
  }

<<<<<<< HEAD
  protected _show(emit = true) {
    if (emit && !this.handleOpening()) return;

    if (this.open) return;

    this.open = true;

    if (emit) {
      this.emitEvent('igcOpened');
    }
  }

  protected _hide(emit = true) {
=======
  private async _hide(emit = true) {
>>>>>>> 05558640
    if (emit && !this.handleClosing()) return;

    if (!this.open) return;

    this.open = false;

    if (emit) {
      await this.updateComplete;
      this.emitEvent('igcClosed');
    }
  }

  /** Shows the dropdown. */
  @blazorSuppress()
  public show(target?: HTMLElement) {
    if (this.open && !target) return;

    if (target) this.target = target;

    this.open = true;
  }

  /** Hides the dropdown. */
  public hide(): void {
    this._hide(false);
  }

  /** Toggles the open state of the dropdown. */
  @blazorSuppress()
  public toggle(target?: HTMLElement): void {
    this.open ? this.hide() : this.show(target);
  }

  /** Navigates to the item with the specified value. If it exists, returns the found item, otherwise - null. */
  public navigateTo(value: string): IgcDropdownItemComponent | null;
  /** Navigates to the item at the specified index. If it exists, returns the found item, otherwise - null. */
  public navigateTo(index: number): IgcDropdownItemComponent | null;
  /** Navigates to the specified item. If it exists, returns the found item, otherwise - null. */
  @blazorSuppress()
  public navigateTo(value: string | number): IgcDropdownItemComponent | null {
    const index =
      typeof value === 'string' ? this.getItem(value).index : (value as number);

    return this.navigateItem(index);
  }

  /** Selects the item with the specified value. If it exists, returns the found item, otherwise - null. */
  public select(value: string): IgcDropdownItemComponent | null;
  /** Selects the item at the specified index. If it exists, returns the found item, otherwise - null. */
  public select(index: number): IgcDropdownItemComponent | null;
  /** Selects the specified item. If it exists, returns the found item, otherwise - null. */
  @blazorSuppress()
  public select(value: string | number): IgcDropdownItemComponent | null {
    const item =
      typeof value === 'string'
        ? this.getItem(value).item
        : this.allItems[value as number];

    return this.selectItem(item, false);
  }

  /**  Clears the current selection of the dropdown. */
  public clearSelection() {
    if (this.selectedItem) {
      this.selectedItem.selected = false;
    }
    this.selectedItem = null;
  }

  protected override render() {
    return html`
      <slot
        id="igcDDLTarget"
        name="target"
        @click=${this.handleTargetClick}
        @slotchange=${this.handleSlotChange}
      >
      </slot>
      <div
        part="base"
        style=${styleMap({ position: this.positionStrategy })}
        @click=${this.handleClick}
        ${this.toggleController.toggleDirective}
      >
        <div role="listbox" part="list" aria-labelledby="igcDDLTarget">
          <slot></slot>
        </div>
      </div>
    `;
  }
}

declare global {
  interface HTMLElementTagNameMap {
    'igc-dropdown': IgcDropdownComponent;
  }
}<|MERGE_RESOLUTION|>--- conflicted
+++ resolved
@@ -13,21 +13,10 @@
   IgcToggleComponent,
   IgcToggleEventMap,
 } from '../toggle/types';
-<<<<<<< HEAD
-import type IgcDropdownGroupComponent from './dropdown-group';
-import IgcDropdownItemComponent from './dropdown-item.js';
 import { styles } from './themes/light/dropdown.base.css.js';
 import { styles as bootstrap } from './themes/light/dropdown.bootstrap.css.js';
 import { styles as fluent } from './themes/light/dropdown.fluent.css.js';
 import { styles as indigo } from './themes/light/dropdown.indigo.css.js';
-=======
-import { IgcToggleController } from '../toggle/toggle.controller.js';
-import { styleMap } from 'lit/directives/style-map.js';
-import { SizableMixin } from '../common/mixins/sizable.js';
-import { themes } from '../../theming/theming-decorator.js';
-import { watch } from '../common/decorators/watch.js';
-import { blazorSuppress } from '../common/decorators/blazorSuppress.js';
->>>>>>> 05558640
 
 import { defineComponents } from '../common/definitions/defineComponents.js';
 import IgcDropdownGroupComponent from './dropdown-group.js';
@@ -77,13 +66,6 @@
   protected activeItem!: IgcDropdownItemComponent;
   protected target!: HTMLElement;
 
-<<<<<<< HEAD
-  protected get allItems(): IgcDropdownItemComponent[] {
-    const groupItems: IgcDropdownItemComponent[] = this.groups.flatMap(
-      (group) => group.items
-    );
-    return [...this.items, ...groupItems];
-=======
   private readonly keyDownHandlers: Map<string, Function> = new Map(
     Object.entries({
       Escape: this.onEscapeKey,
@@ -97,7 +79,6 @@
 
   protected get allItems() {
     return [...this.items, ...this.groups.flatMap((group) => group.items)];
->>>>>>> 05558640
   }
 
   @queryAssignedElements({ slot: 'target' })
@@ -214,31 +195,6 @@
     return result;
   }
 
-<<<<<<< HEAD
-  protected handleKeyDown = (event: KeyboardEvent) => {
-    if (
-      this.open &&
-      event &&
-      (event.composedPath().includes(this.target) ||
-        event.composedPath().includes(this.content))
-    ) {
-      const key = event.key.toLowerCase();
-      const navKeys = [
-        'esc',
-        'escape',
-        'enter',
-        'arrowup',
-        'up',
-        'arrowdown',
-        'down',
-        ' ',
-        'space',
-        'spacebar',
-      ];
-      if (navKeys.indexOf(key) === -1) {
-        return;
-      }
-=======
   protected setInitialSelection() {
     const item = this.allItems.filter((item) => item.selected).at(-1);
     this.allItems.forEach((item) => (item.selected = false));
@@ -246,7 +202,6 @@
       this.selectItem(item, false);
     }
   }
->>>>>>> 05558640
 
   protected handleKeyDown = (event: KeyboardEvent) => {
     const path = event.composedPath();
@@ -255,33 +210,7 @@
     if (this.keyDownHandlers.has(event.key)) {
       event.preventDefault();
       event.stopPropagation();
-<<<<<<< HEAD
-
-      switch (key) {
-        case 'esc':
-        case 'escape':
-          this.handleItemActionKey(DropdownActionKey.ESCAPE);
-          break;
-        case 'enter':
-        case ' ':
-        case 'space':
-        case 'spacebar':
-          this.handleItemActionKey(DropdownActionKey.ENTER);
-          break;
-        case 'arrowup':
-        case 'up':
-          this.onArrowUpKeyDown();
-          break;
-        case 'arrowdown':
-        case 'down':
-          this.onArrowDownKeyDown();
-          break;
-        default:
-          return;
-      }
-=======
       this.keyDownHandlers.get(event.key)?.call(this);
->>>>>>> 05558640
     }
   };
 
@@ -306,11 +235,7 @@
   }
 
   protected handleClick(event: MouseEvent) {
-<<<<<<< HEAD
-    const newSelectedItem = event
-=======
     const item = event
->>>>>>> 05558640
       .composedPath()
       .find(
         (e) => e instanceof IgcDropdownItemComponent
@@ -321,11 +246,7 @@
     this.selectItem(item);
   }
 
-<<<<<<< HEAD
-  protected handleTargetClick = () => {
-=======
   protected handleTargetClick = async () => {
->>>>>>> 05558640
     if (!this.open) {
       if (!this.handleOpening()) return;
       this.show();
@@ -479,23 +400,7 @@
     this.navigatePrev();
   }
 
-<<<<<<< HEAD
-  protected _show(emit = true) {
-    if (emit && !this.handleOpening()) return;
-
-    if (this.open) return;
-
-    this.open = true;
-
-    if (emit) {
-      this.emitEvent('igcOpened');
-    }
-  }
-
-  protected _hide(emit = true) {
-=======
   private async _hide(emit = true) {
->>>>>>> 05558640
     if (emit && !this.handleClosing()) return;
 
     if (!this.open) return;
